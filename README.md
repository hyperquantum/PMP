--- conflicted
+++ resolved
@@ -1,290 +1,272 @@
-﻿# Party Music Player [![license][license-badge]][LICENSE]
-
-Copyright (C) 2011-2021  Kevin André
-
-Party Music Player, abbreviated as PMP, is a multi-user client-server music system. The server is responsible for playing music, and a separate program, a 'remote', is used to connect to the server and instruct it what to do. PMP has an advanced file tracking mechanism; it can deal with moved/renamed and duplicate files without any problems.
-
-PMP is designed to be portable software and should be compatible with most popular operating systems in use today. Only Windows has been tested recently. Linux has been tested in the past. Others like Mac OS X, BSD... have never been tested but should work as well.
-
-*This is alpha quality software*. Existing features can still be incomplete. Certain 'essential' features that can be found in most music player software might (still) be missing. PMP might contain lots of bugs. Use at your own risk.
-
-## Table of Contents
-Contents of this file:
-  1. [Features](#1-features)
-  2. [Dependencies](#2-dependencies)
-  3. [Running PMP](#3-running-pmp)
-  4. [Building on Linux](#4-building-on-linux)
-  5. [Building on Windows](#5-building-on-windows)
-  6. [Caveats / limitations](#6-caveats--limitations)
-  7. [Planned features](#7-planned-features--to-dos)
-  8. [More information](#8-more-information)
-
-
-## 1. Features
-
- * **Client-server**
-   * Server executable without graphical user-interface
-   * Client executable to connect to and control the server
-   * Multiple clients can be connected to the same server at the same time
- * **Multi-user**
-   * Creation of user accounts on the server
-   * Authentication with username and password when connecting to the server
-   * Each user has their own playback history, track scores, and preferences
- * **Advanced file tracking**
-   * Tracks are identified by file contents, ignoring irrelevant bits like metadata
-   * Known tracks are still recognized after moving or renaming files
-   * Duplicate files (created by a file copy operation) are recognized as being the same track
- * **Queue-based**
-   * Tracks to be played are added to a queue
-   * The top entry in the queue is the next track to be played
-   * Breakpoints can be added to the queue, to stop playback when they are reached
- * **Dynamic mode** with track repetition avoidance
-   * Dynamic mode adds random tracks to the queue
-   * Tracks with a higher score are more likely to be selected
-   * Avoids adding tracks that were played recently
- * **Auto scoring** based on playback history of each track
- * Distinction between *personal* and *public* mode
-   * *Public* mode allows playing music for someone else without affecting your personal track scores
-
-
-## 2. Dependencies
-
-### Common Dependencies
-
- * Qt 5 (at least 5.8)
-   * modules: Core, Gui, Multimedia, Network, Sql, Test, Widgets, Xml
-   * database driver for MySQL/MariaDB
- * TagLib 1.11 or higher
-
-### Build-time Dependencies
-
- * C++ compiler with support for C++ 2014
- * CMake 3.1 or higher
- * pkg-config
-
-When building on Windows, there is no need to install MinGW by itself. The Qt installer provides an option to install a MinGW toolchain that is compatible with the version of Qt you wish to install.
-
-### Runtime Dependencies
-
- * MySQL/MariaDB client library (libmysql/libmariadb)
- * Codecs
-
-PMP currently uses MySQL for storing its data. MariaDB is probably a valid replacement, but this has not been tested yet. The MySQL server should be configured as a developer installation (it uses less memory that way) and should be set to use Unicode (UTF-8) by default. Default storage engine should be InnoDB.
-
-The MySQL client library that is required by the Qt database driver should be 32-bit if Qt was built for a 32-bit architecture or 64-bit if Qt was built for a 64-bit architecture.
-
-Windows users will need to install the [Xiph codecs](https://xiph.org/dshow/downloads/) or some other more generic codec pack if they need support for FLAC audio.
-
-Linux users may need to install a GStreamer plugin to get support for MP3 files.
-
-  3. OpenSSL
-
-     PMP needs OpenSSL for Last.fm scrobbling.
-
-
-## 3. Running PMP
-
-The PMP server needs a database connection. When you run it for the first time, it will generate an empty configuration file. Then you can set the database connection parameters in the configuration file. On Windows the file can be found here:
-
-```
-  C:\Users\username\AppData\Roaming\Party Music Player\Party Music Player - Server.ini
-```
-
-You also need to tell PMP where to look for music files. This is done in the configuration file as well.
-
-An example configuration:
-
-```
-    [database]
-    hostname=localhost
-    username=root
-    password=mysecretpassword
-  
-    [media]
-    scan_directories=C:/Users/myname/Music, C:/Users/Public/Music
-```
-
-First make sure MySQL is running. Then start the PMP-Server executable, and finally start the PMP-GUI-Remote executable.
-
-
-<<<<<<< HEAD
-## 4. Dependencies For Building
-
- * C++ compiler with support for C++ 2014
- * CMake 3.1 or higher
- * pkg-config
- * TagLib 1.11 or higher
- * Qt 5.8 or higher, with plugin for MySQL
- * MySQL client library  (libmysql)
-
-The MySQL client library should be 32-bit if PMP was built for the x86 architecture (32-bit), and should be 64-bit if PMP was built for x64 (64-bit).
-
-When building on Windows, there is no need to install MinGW by itself. The Qt installer provides an option to install a MinGW toolchain that is compatible with the version of Qt you wish to install.
-
-
-## 5. Building On Linux
-=======
-## 4. Building On Linux
->>>>>>> faa8ada2
-
-Building PMP on Linux and other Unix-like operating systems should be relatively simple:
-
-1. Make sure you have installed a C++ compiler, pkg-config and CMake
-2. Install development packages for MySQL, Qt 5 and TagLib using your package manager
-3. Download and unpack the PMP sourcecode
-4. Open a terminal, change current directory into the 'bin' directory of the PMP sourcecode
-5. Run the following commands:  
-  cmake ..  
-  make  
-
-These instructions might need some tweaks, as they haven't been tested (at least not recently).
-
-
-## 5. Building On Windows
-
-Building PMP on Windows takes some effort.
-
-Please make sure to use a version of Qt that still has the sqldriver plugin for MySQL. The Qt company decided to drop the plugin from its binary distributions for Qt versions 5.12.4 and later.
-
-These steps describe how to do an x86 (32-bit) build of PMP on Windows, with
-Qt 5.12.3 and TagLib 1.11. For a 64-bit build, or for different versions of Qt and/or TagLib,
-the steps need to be modified accordingly.
-
-### 1. Download and install CMake
-
-  → http://www.cmake.org/download/  → Win32 Installer  
-  install with default options  
-
-### 2. Download and install Qt 5
-
-  → http://qt-project.org/downloads  → Qt Online Installer for Windows  
-  run installer, select the following components to install:  
-    Qt 5.12.3/MinGW 7.3.0 32-bit  
-    Developer and Designer Tools/MinGW 7.3.0  
-    Developer and Designer Tools/OpenSSL 1.1.1d Toolkit/OpenSSL 32-bit binaries  
-  edit Windows environment variables, add the following to 'Path':  
-    C:\Qt\5.12.3\mingw73_32\bin  
-    C:\Qt\Tools\mingw730_32  
-    C:\Qt\Tools\mingw730_32\bin  
-  close and reopen all Command Prompt windows for the Path change to take effect  
-
-### 3. Download and build taglib
-
-  → http://taglib.github.io/  → download sourcecode (at least version 1.11)  
-  unpack sourcecode  
-  create 'bin' directory in taglib directory  
-  run CMake (cmake-gui)  
-  'where is the sourcecode': where you unpacked the sourcecode  
-  'where to build the binaries': the "bin" directory you created  
-  before configuring, add the following CMake variables (not including the quotes):  
-    name: "CMAKE_BUILD_TYPE"; type: "STRING"; value: "Release"  
-    name: "CMAKE_INSTALL_PREFIX"; type: "FILEPATH"; value: "C:/Qt/Tools/mingw730_32"  
-    name: "BUILD_SHARED_LIBS"; type: BOOL; value: enabled (or "1")  
-  press 'Configure', select a generator with "MinGW Makefiles"  
-  press 'Generate'  
-  build and install taglib:  
-    open cmd.exe  
-    cd into the "bin" directory  
-    run command: mingw32-make  
-    run command: mingw32-make install  
-
-### 4. Get pkg-config
-
-  → http://ftp.gnome.org/pub/gnome/binaries/win32/dependencies/  
-  download file pkg-config_0.26-1_win32.zip  
-  extract pkg-config.exe to C:\Qt\Tools\mingw730_32\bin  
-  download file gettext-runtime_0.18.1.1-2_win32.zip  
-  extract intl.dll to C:\Qt\Tools\mingw730_32\bin  
-  → http://ftp.gnome.org/pub/gnome/binaries/win32/glib/2.28  
-  download file glib_2.28.8-1_win32.zip  
-  extract libglib-2.0-0.dll to C:\Qt\Tools\mingw730_32\bin  
-
-### 5. Get the MySQL client library
-
-  → http://dev.mysql.com/downloads/connector/c/  
-  the mysql version number does not matter, just pick the latest version  
-  download 'Windows (x86, 32-bit), ZIP Archive'  
-  extract 'lib/libmysql.dll' to the PMP 'bin' directory  
-  OR alternatively:  
-    if your MySQL server is 32-bit, then you can copy the DLL from that installation
-
-### 6. Build PMP
-
-  Run CMake (cmake-gui)  
-  'where is the sourcecode': select PMP sourcecode folder  
-  'where to build the binaries': "bin" subdirectory of sourcecode folder  
-  add variable CMAKE_PREFIX_PATH and set it to "C:\Qt\5.12.3\mingw73_32"  
-  optional: add variable CMAKE_BUILD_TYPE and set it to "Debug" or "Release"  
-  press 'Configure', select a generator with "MinGW Makefiles"  
-  press 'Generate'  
-  open cmd.exe in the 'bin' directory of PMP and run "mingw32-make"  
-
-### 7. Get the OpenSSL libraries
-
-  Go to C:\Qt\Tools\mingw730_32\opt\bin  
-  Copy the files libeay32.dll and ssleay32.dll  
-  Paste them in the 'bin\src' directory of PMP next to the EXEs  
-
-### 8. Running PMP
-
-  First start the server:  
-    open cmd.exe and cd into the PMP 'bin' directory  
-    run command: src\PMP-Server.exe  
-    this cmd window must remain open because closing it will kill the server  
-  Then start the client:  
-    run PMP-GUI-Remote.exe directly from Windows Explorer  
-    OR alternatively, start it in a cmd window like the server  
-
-
-## 6. Caveats / Limitations
-
-Since this project is in a very early stage of development, you can expect a few things to be missing or not working correctly ;)
-
- * Only MP3 and FLAC files supported for now  
-   → because file tracking is currently only implemented for those formats
- * Database requires MySQL (maybe MariaDB), SQLite is not an option
- * No automatic detection yet of new/modified/deleted files while the server is running, a full indexation must be started manually
- * Queue manipulation in the clients is still limited: only move/delete/insert of one entry at a time.
- * No custom filters for dynamic mode yet
- * Etc.
-
-
-## 7. Planned Features / To-Do's
-
-Only a list of ideas.  **No promises!**
-
-Effort is a rough estimate. Priorities can still change.
-
-| Feature                                                   | Priority | Effort       |
-| --------------------------------------------------------- | -------- | ------------ |
-| Save/restore dynamic mode settings for each user          | High     | Medium       |
-| Artist-based track repetition avoidance                   | High     | Medium       |
-| Scrobbling to Last.fm                                     | High     | Large        |
-| Server to server database synchronization                 | High     | Large        |
-| Group song duplicates together and treat them as one      | High     | Large        |
-| Identify song duplicates which have different hash values | High     | Large        |
-| Keyboard shortcuts for adjusting volume                   | Medium   | Small        |
-| Fuzzy matching when searching the music collection        | Medium   | Medium       |
-| Server to server remote music access                      | Medium   | Medium       |
-| Identify artist by something better than text             | Medium   | Large        |
-| Android app for controlling the server (only a remote)    | Medium   | Large        |
-| Naming a server instance (e.g. "living room")             | Low      | Small        |
-| Time-based auto-stop function                             | Low      | Medium       |
-| Support for other database providers than MySQL           | Low      | Medium       |
-| Support for other music formats than MP3 and FLAC         | Low      | Medium/Large |
-| Manual playback to a second audio device (for headphones) | Low      | Medium/Large |
-| Silence detection at the start and end of each track      | Low      | Large        |
-| Crossfading                                               | Low      | Large        |
-| ReplayGain support                                        | Low      | Large(?)     |
-
-
-## 8. More information
-
-Rudimentary project website:  http://hyperquantum.be/pmp/
-
-GitHub repository:  https://github.com/hyperquantum/PMP
-
-You can contact the developer here:   hyperquantum@gmail.com
-
-[LICENSE]: ./LICENSE
-[license-badge]: https://img.shields.io/badge/License-GPLv3-blue.svg
+﻿# Party Music Player [![license][license-badge]][LICENSE]
+
+Copyright (C) 2011-2021  Kevin André
+
+Party Music Player, abbreviated as PMP, is a multi-user client-server music system. The server is responsible for playing music, and a separate program, a 'remote', is used to connect to the server and instruct it what to do. PMP has an advanced file tracking mechanism; it can deal with moved/renamed and duplicate files without any problems.
+
+PMP is designed to be portable software and should be compatible with most popular operating systems in use today. Only Windows has been tested recently. Linux has been tested in the past. Others like Mac OS X, BSD... have never been tested but should work as well.
+
+*This is alpha quality software*. Existing features can still be incomplete. Certain 'essential' features that can be found in most music player software might (still) be missing. PMP might contain lots of bugs. Use at your own risk.
+
+## Table of Contents
+Contents of this file:
+  1. [Features](#1-features)
+  2. [Dependencies](#2-dependencies)
+  3. [Running PMP](#3-running-pmp)
+  4. [Building on Linux](#4-building-on-linux)
+  5. [Building on Windows](#5-building-on-windows)
+  6. [Caveats / limitations](#6-caveats--limitations)
+  7. [Planned features](#7-planned-features--to-dos)
+  8. [More information](#8-more-information)
+
+
+## 1. Features
+
+ * **Client-server**
+   * Server executable without graphical user-interface
+   * Client executable to connect to and control the server
+   * Multiple clients can be connected to the same server at the same time
+ * **Multi-user**
+   * Creation of user accounts on the server
+   * Authentication with username and password when connecting to the server
+   * Each user has their own playback history, track scores, and preferences
+ * **Advanced file tracking**
+   * Tracks are identified by file contents, ignoring irrelevant bits like metadata
+   * Known tracks are still recognized after moving or renaming files
+   * Duplicate files (created by a file copy operation) are recognized as being the same track
+ * **Queue-based**
+   * Tracks to be played are added to a queue
+   * The top entry in the queue is the next track to be played
+   * Breakpoints can be added to the queue, to stop playback when they are reached
+ * **Dynamic mode** with track repetition avoidance
+   * Dynamic mode adds random tracks to the queue
+   * Tracks with a higher score are more likely to be selected
+   * Avoids adding tracks that were played recently
+ * **Auto scoring** based on playback history of each track
+ * Distinction between *personal* and *public* mode
+   * *Public* mode allows playing music for someone else without affecting your personal track scores
+
+
+## 2. Dependencies
+
+### Common Dependencies
+
+ * Qt 5 (at least 5.8)
+   * modules: Core, Gui, Multimedia, Network, Sql, Test, Widgets, Xml
+   * database driver for MySQL/MariaDB
+ * TagLib 1.11 or higher
+
+### Build-time Dependencies
+
+ * C++ compiler with support for C++ 2014
+ * CMake 3.1 or higher
+ * pkg-config
+
+When building on Windows, there is no need to install MinGW by itself. The Qt installer provides an option to install a MinGW toolchain that is compatible with the version of Qt you wish to install.
+
+### Runtime Dependencies
+
+ * MySQL/MariaDB client library (libmysql/libmariadb)
+ * Codecs
+
+PMP currently uses MySQL for storing its data. MariaDB is probably a valid replacement, but this has not been tested yet. The MySQL server should be configured as a developer installation (it uses less memory that way) and should be set to use Unicode (UTF-8) by default. Default storage engine should be InnoDB.
+
+The MySQL client library that is required by the Qt database driver should be 32-bit if Qt was built for a 32-bit architecture or 64-bit if Qt was built for a 64-bit architecture.
+
+Windows users will need to install the [Xiph codecs](https://xiph.org/dshow/downloads/) or some other more generic codec pack if they need support for FLAC audio.
+
+Linux users may need to install a GStreamer plugin to get support for MP3 files.
+
+  3. OpenSSL
+
+     PMP needs OpenSSL for Last.fm scrobbling.
+
+
+## 3. Running PMP
+
+The PMP server needs a database connection. When you run it for the first time, it will generate an empty configuration file. Then you can set the database connection parameters in the configuration file. On Windows the file can be found here:
+
+```
+  C:\Users\username\AppData\Roaming\Party Music Player\Party Music Player - Server.ini
+```
+
+You also need to tell PMP where to look for music files. This is done in the configuration file as well.
+
+An example configuration:
+
+```
+    [database]
+    hostname=localhost
+    username=root
+    password=mysecretpassword
+  
+    [media]
+    scan_directories=C:/Users/myname/Music, C:/Users/Public/Music
+```
+
+First make sure MySQL is running. Then start the PMP-Server executable, and finally start the PMP-GUI-Remote executable.
+
+
+## 4. Building On Linux
+
+Building PMP on Linux and other Unix-like operating systems should be relatively simple:
+
+1. Make sure you have installed a C++ compiler, pkg-config and CMake
+2. Install development packages for MySQL, Qt 5 and TagLib using your package manager
+3. Download and unpack the PMP sourcecode
+4. Open a terminal, change current directory into the 'bin' directory of the PMP sourcecode
+5. Run the following commands:  
+  cmake ..  
+  make  
+
+These instructions might need some tweaks, as they haven't been tested (at least not recently).
+
+
+## 5. Building On Windows
+
+Building PMP on Windows takes some effort.
+
+Please make sure to use a version of Qt that still has the sqldriver plugin for MySQL. The Qt company decided to drop the plugin from its binary distributions for Qt versions 5.12.4 and later.
+
+These steps describe how to do an x86 (32-bit) build of PMP on Windows, with
+Qt 5.12.3 and TagLib 1.11. For a 64-bit build, or for different versions of Qt and/or TagLib,
+the steps need to be modified accordingly.
+
+### 1. Download and install CMake
+
+  → http://www.cmake.org/download/  → Win32 Installer  
+  install with default options  
+
+### 2. Download and install Qt 5
+
+  → http://qt-project.org/downloads  → Qt Online Installer for Windows  
+  run installer, select the following components to install:  
+    Qt 5.12.3/MinGW 7.3.0 32-bit  
+    Developer and Designer Tools/MinGW 7.3.0  
+    Developer and Designer Tools/OpenSSL 1.1.1d Toolkit/OpenSSL 32-bit binaries  
+  edit Windows environment variables, add the following to 'Path':  
+    C:\Qt\5.12.3\mingw73_32\bin  
+    C:\Qt\Tools\mingw730_32  
+    C:\Qt\Tools\mingw730_32\bin  
+  close and reopen all Command Prompt windows for the Path change to take effect  
+
+### 3. Download and build taglib
+
+  → http://taglib.github.io/  → download sourcecode (at least version 1.11)  
+  unpack sourcecode  
+  create 'bin' directory in taglib directory  
+  run CMake (cmake-gui)  
+  'where is the sourcecode': where you unpacked the sourcecode  
+  'where to build the binaries': the "bin" directory you created  
+  before configuring, add the following CMake variables (not including the quotes):  
+    name: "CMAKE_BUILD_TYPE"; type: "STRING"; value: "Release"  
+    name: "CMAKE_INSTALL_PREFIX"; type: "FILEPATH"; value: "C:/Qt/Tools/mingw730_32"  
+    name: "BUILD_SHARED_LIBS"; type: BOOL; value: enabled (or "1")  
+  press 'Configure', select a generator with "MinGW Makefiles"  
+  press 'Generate'  
+  build and install taglib:  
+    open cmd.exe  
+    cd into the "bin" directory  
+    run command: mingw32-make  
+    run command: mingw32-make install  
+
+### 4. Get pkg-config
+
+  → http://ftp.gnome.org/pub/gnome/binaries/win32/dependencies/  
+  download file pkg-config_0.26-1_win32.zip  
+  extract pkg-config.exe to C:\Qt\Tools\mingw730_32\bin  
+  download file gettext-runtime_0.18.1.1-2_win32.zip  
+  extract intl.dll to C:\Qt\Tools\mingw730_32\bin  
+  → http://ftp.gnome.org/pub/gnome/binaries/win32/glib/2.28  
+  download file glib_2.28.8-1_win32.zip  
+  extract libglib-2.0-0.dll to C:\Qt\Tools\mingw730_32\bin  
+
+### 5. Get the MySQL client library
+
+  → http://dev.mysql.com/downloads/connector/c/  
+  the mysql version number does not matter, just pick the latest version  
+  download 'Windows (x86, 32-bit), ZIP Archive'  
+  extract 'lib/libmysql.dll' to the PMP 'bin' directory  
+  OR alternatively:  
+    if your MySQL server is 32-bit, then you can copy the DLL from that installation
+
+### 6. Build PMP
+
+  Run CMake (cmake-gui)  
+  'where is the sourcecode': select PMP sourcecode folder  
+  'where to build the binaries': "bin" subdirectory of sourcecode folder  
+  add variable CMAKE_PREFIX_PATH and set it to "C:\Qt\5.12.3\mingw73_32"  
+  optional: add variable CMAKE_BUILD_TYPE and set it to "Debug" or "Release"  
+  press 'Configure', select a generator with "MinGW Makefiles"  
+  press 'Generate'  
+  open cmd.exe in the 'bin' directory of PMP and run "mingw32-make"  
+
+### 7. Get the OpenSSL libraries
+
+  Go to C:\Qt\Tools\mingw730_32\opt\bin  
+  Copy the files libeay32.dll and ssleay32.dll  
+  Paste them in the 'bin\src' directory of PMP next to the EXEs  
+
+### 8. Running PMP
+
+  First start the server:  
+    open cmd.exe and cd into the PMP 'bin' directory  
+    run command: src\PMP-Server.exe  
+    this cmd window must remain open because closing it will kill the server  
+  Then start the client:  
+    run PMP-GUI-Remote.exe directly from Windows Explorer  
+    OR alternatively, start it in a cmd window like the server  
+
+
+## 6. Caveats / Limitations
+
+Since this project is in a very early stage of development, you can expect a few things to be missing or not working correctly ;)
+
+ * Only MP3 and FLAC files supported for now  
+   → because file tracking is currently only implemented for those formats
+ * Database requires MySQL (maybe MariaDB), SQLite is not an option
+ * No automatic detection yet of new/modified/deleted files while the server is running, a full indexation must be started manually
+ * Queue manipulation in the clients is still limited: only move/delete/insert of one entry at a time.
+ * No custom filters for dynamic mode yet
+ * Etc.
+
+
+## 7. Planned Features / To-Do's
+
+Only a list of ideas.  **No promises!**
+
+Effort is a rough estimate. Priorities can still change.
+
+| Feature                                                   | Priority | Effort       |
+| --------------------------------------------------------- | -------- | ------------ |
+| Save/restore dynamic mode settings for each user          | High     | Medium       |
+| Artist-based track repetition avoidance                   | High     | Medium       |
+| Scrobbling to Last.fm                                     | High     | Large        |
+| Server to server database synchronization                 | High     | Large        |
+| Group song duplicates together and treat them as one      | High     | Large        |
+| Identify song duplicates which have different hash values | High     | Large        |
+| Keyboard shortcuts for adjusting volume                   | Medium   | Small        |
+| Fuzzy matching when searching the music collection        | Medium   | Medium       |
+| Server to server remote music access                      | Medium   | Medium       |
+| Identify artist by something better than text             | Medium   | Large        |
+| Android app for controlling the server (only a remote)    | Medium   | Large        |
+| Naming a server instance (e.g. "living room")             | Low      | Small        |
+| Time-based auto-stop function                             | Low      | Medium       |
+| Support for other database providers than MySQL           | Low      | Medium       |
+| Support for other music formats than MP3 and FLAC         | Low      | Medium/Large |
+| Manual playback to a second audio device (for headphones) | Low      | Medium/Large |
+| Silence detection at the start and end of each track      | Low      | Large        |
+| Crossfading                                               | Low      | Large        |
+| ReplayGain support                                        | Low      | Large(?)     |
+
+
+## 8. More information
+
+Rudimentary project website:  http://hyperquantum.be/pmp/
+
+GitHub repository:  https://github.com/hyperquantum/PMP
+
+You can contact the developer here:   hyperquantum@gmail.com
+
+[LICENSE]: ./LICENSE
+[license-badge]: https://img.shields.io/badge/License-GPLv3-blue.svg