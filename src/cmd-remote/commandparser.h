--- conflicted
+++ resolved
@@ -127,17 +127,14 @@
         void parseDelayedStartAt(CommandArguments& arguments);
         void parseDelayedStartWait(CommandArguments& arguments);
         void parseTrackStatsCommand(CommandArguments arguments);
-<<<<<<< HEAD
         void parseScrobblingCommand(CommandArguments arguments);
         void parseScrobblingEnableOrDisableCommand(CommandArguments& arguments,
                                                    bool enable);
         void parseScrobblingStatusCommand(CommandArguments& arguments);
         Nullable<ScrobblingProvider> parseScrobblingProviderName(
                                                              CommandArguments& arguments);
-=======
         void parseDynamicModeCommand(CommandArguments arguments);
         void parseDynamicModeOnOrOff(CommandArguments& arguments, bool isOn);
->>>>>>> 064a1b2b
 
         template <class SomeCommand>
         void handleCommandNotRequiringArguments(QVector<QString> commandWithArgs);
