--- conflicted
+++ resolved
@@ -59,6 +59,7 @@
        _users(users), _collectionMonitor(collectionMonitor),
        _serverHealthMonitor(serverHealthMonitor), _scrobbling(scrobbling),
        _clientProtocolNo(-1),
+       _scrobblingSupportThis(222, "scrobbling"),
        _lastSentNowPlayingID(0), _userLoggedIn(0),
        _terminated(false), _binaryMode(false),
        _eventsEnabled(false), _healthEventsEnabled(false),
@@ -480,6 +481,15 @@
         _socket->flush();
     }
 
+    void ConnectedClient::appendScrobblingMessageStart(QByteArray& buffer,
+                                     NetworkProtocol::ScrobblingServerMessage messageType)
+    {
+        auto id = _scrobblingSupportThis.id;
+        auto type = static_cast<quint8>(messageType);
+
+        NetworkProtocol::appendExtensionMessageStart(buffer, id, type);
+    }
+
     void ConnectedClient::sendBinaryMessage(QByteArray const& message) {
         if (_terminated) {
             qDebug() << "cannot send binary message because connection is terminated";
@@ -509,21 +519,26 @@
     void ConnectedClient::sendProtocolExtensionsMessage() {
         if (_clientProtocolNo < 12) return; /* client will not understand this message */
 
-        quint8 extensionCount = 0;
+        QVector<const NetworkProtocol::ProtocolExtension*> extensions;
+        extensions << &_scrobblingSupportThis;
+
+        quint8 extensionCount = static_cast<quint8>(extensions.size());
 
         QByteArray message;
         message.reserve(4 + extensionCount * 16); /* estimate */
         NetworkUtil::append2Bytes(message, NetworkProtocol::ServerExtensionsMessage);
         NetworkUtil::appendByte(message, 0); /* filler */
-        NetworkUtil::appendByte(message, 0); /* extension count */
-
-        /* FOR EACH EXTENSION:
-            NetworkUtil::appendByte(message, extensionId);
-            NetworkUtil::appendByte(message, extensionVersion);
-            NetworkUtil::appendByte(message, extensionNameSize);
-            message += extensionName.toUtf8();
-
-        */
+        NetworkUtil::appendByte(message, extensionCount);
+
+        for(auto extension : extensions) {
+            QByteArray nameBytes = extension->name.toUtf8();
+            quint8 nameBytesCount = static_cast<quint8>(nameBytes.size());
+
+            NetworkUtil::appendByte(message, extension->id);
+            NetworkUtil::appendByte(message, extension->version);
+            NetworkUtil::appendByte(message, nameBytesCount);
+            message += nameBytes;
+        }
 
         sendBinaryMessage(message);
     }
@@ -1301,14 +1316,14 @@
                                                             bool enabled)
     {
         /* only send it if the client will understand it */
-        if (_clientProtocolNo < 12) return;
+        if (_scrobblingSupportOther.version < 1) return;
 
         qDebug() << "sending scrobbling provider info message";
 
         QByteArray message;
         message.reserve(2 + 2 + 4 + 4);
-        NetworkUtil::append2Bytes(message,
-                                  NetworkProtocol::ScrobblingProviderInfoMessage);
+        appendScrobblingMessageStart(message,
+                           NetworkProtocol::ScrobblingServerMessage::ProviderInfoMessage);
         NetworkUtil::append2Bytes(message, 0); /* filler */
         NetworkUtil::appendByte(message, NetworkProtocol::encode(provider));
         NetworkUtil::appendByte(message, NetworkProtocol::encode(status));
@@ -1324,11 +1339,12 @@
                                                             ScrobblerStatus newStatus)
     {
         /* only send it if the client will understand it */
-        if (_clientProtocolNo < 12) return;
+        if (_scrobblingSupportOther.version < 1) return;
 
         QByteArray message;
         message.reserve(2 + 1 + 1 + 4);
-        NetworkUtil::append2Bytes(message, NetworkProtocol::ScrobblerStatusChangeMessage);
+        appendScrobblingMessageStart(message,
+                           NetworkProtocol::ScrobblingServerMessage::StatusChangeMessage);
         NetworkUtil::appendByte(message, NetworkProtocol::encode(provider));
         NetworkUtil::appendByte(message, NetworkProtocol::encode(newStatus));
         NetworkUtil::append4Bytes(message, userId);
@@ -1341,12 +1357,12 @@
                                                               bool enabled)
     {
         /* only send it if the client will understand it */
-        if (_clientProtocolNo < 12) return;
+        if (_scrobblingSupportOther.version < 1) return;
 
         QByteArray message;
         message.reserve(2 + 1 + 1 + 4);
-        NetworkUtil::append2Bytes(message,
-                                 NetworkProtocol::ScrobblingProviderEnabledChangeMessage);
+        appendScrobblingMessageStart(message,
+                  NetworkProtocol::ScrobblingServerMessage::ProviderEnabledChangeMessage);
         NetworkUtil::appendByte(message, NetworkProtocol::encode(provider));
         NetworkUtil::appendByte(message, enabled ? 1 : 0);
         NetworkUtil::append4Bytes(message, userId);
@@ -2127,9 +2143,6 @@
         case NetworkProtocol::QueueEntryDuplicationRequestMessage:
             parseQueueEntryDuplicationRequest(message);
             break;
-        case NetworkProtocol::UserScrobblingEnableDisableRequestMessage:
-            parseUserScrobblingEnableDisableRequest(message);
-            break;
         default:
             qDebug() << "received unknown binary message type" << messageType
                      << " with length" << messageLength;
@@ -2149,6 +2162,16 @@
         //    case 3: parseExtensionMessage3(message); break;
         //    }
         //}
+        if (extensionId == _scrobblingSupportOther.id) {
+            switch (static_cast<NetworkProtocol::ScrobblingClientMessage>(messageType)) {
+            case NetworkProtocol::ScrobblingClientMessage::ProviderInfoRequestMessage:
+                parseCurrentUserScrobblingProviderInfoRequestMessage(message);
+                return;
+            case NetworkProtocol::ScrobblingClientMessage::EnableDisableRequestMessage:
+                parseUserScrobblingEnableDisableRequest(message);
+                return;
+            }
+        }
 
         qWarning() << "unhandled extension message" << messageType
                    << "for extension" << extensionId
@@ -2404,6 +2427,25 @@
         controller->requestScrobblingProviderInfo();
     }
 
+    void ConnectedClient::parseCurrentUserScrobblingProviderInfoRequestMessage(
+                                                                QByteArray const& message)
+    {
+        qDebug() << "received request for info about the user's scrobbling providers";
+
+        if (message.length() != 2 + 2) {
+            return; /* invalid message */
+        }
+
+        if (!isLoggedIn()) { return; /* client needs to be authenticated for this */ }
+
+        auto filler = NetworkUtil::get2Bytes(message, 2);
+        if (filler != 0) {
+            return; /* invalid message */
+        }
+
+        fetchScrobblingProviderInfoForCurrentUser();
+    }
+
     void ConnectedClient::parseUserScrobblingEnableDisableRequest(
                                                                 QByteArray const& message)
     {
@@ -2498,13 +2540,8 @@
             sendDatabaseIdentifier();
             break;
         case 18:
-<<<<<<< HEAD
-            qDebug() << "received request for info about scrobbling providers";
-            fetchScrobblingProviderInfoForCurrentUser();
-=======
             qDebug() << "received request for list of protocol extensions";
             sendProtocolExtensionsMessage();
->>>>>>> 76be3c6a
             break;
         case 20: /* enable dynamic mode */
             qDebug() << "received ENABLE DYNAMIC MODE command";
@@ -2588,6 +2625,9 @@
             //    _knownExtensionClientId = extension.id;
             //    _knownExtensionClientVersion = extension.version;
             //}
+            if (extension.name == "scrobbling") {
+                _scrobblingSupportOther = extension;
+            }
         }
     }
 
