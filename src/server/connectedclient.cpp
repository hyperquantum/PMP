--- conflicted
+++ resolved
@@ -214,7 +214,6 @@
         return _serverInterface->isLoggedIn();
     }
 
-<<<<<<< HEAD
     void ConnectedClient::connectSlotsAfterSuccessfulUserLogin(quint32 userLoggedIn) {
         auto userScrobblingController = _scrobbling->getControllerForUser(userLoggedIn);
 
@@ -235,11 +234,8 @@
         );
     }
 
-    void ConnectedClient::dataArrived() {
-=======
     void ConnectedClient::dataArrived()
     {
->>>>>>> 71d4ba85
         if (_terminated) {
             qDebug() << "dataArrived called on a terminated connection???";
             return;
@@ -491,7 +487,6 @@
         _socket->flush();
     }
 
-<<<<<<< HEAD
     void ConnectedClient::appendScrobblingMessageStart(QByteArray& buffer,
                                      NetworkProtocol::ScrobblingServerMessage messageType)
     {
@@ -501,11 +496,8 @@
         NetworkProtocol::appendExtensionMessageStart(buffer, id, type);
     }
 
-    void ConnectedClient::sendBinaryMessage(QByteArray const& message) {
-=======
     void ConnectedClient::sendBinaryMessage(QByteArray const& message)
     {
->>>>>>> 71d4ba85
         if (_terminated) {
             qDebug() << "cannot send binary message because connection is terminated";
             return;
@@ -1496,12 +1488,8 @@
                           clientReference, 0);
     }
 
-<<<<<<< HEAD
     void ConnectedClient::serverHealthChanged(bool databaseUnavailable,
                                               bool sslLibrariesMissing)
-=======
-    void ConnectedClient::serverHealthChanged(bool databaseUnavailable)
->>>>>>> 71d4ba85
     {
         (void)databaseUnavailable;
         (void)sslLibrariesMissing;
@@ -2515,8 +2503,8 @@
         sendQueueHistoryMessage(limit);
     }
 
-<<<<<<< HEAD
-    void ConnectedClient::fetchScrobblingProviderInfoForCurrentUser() {
+    void ConnectedClient::fetchScrobblingProviderInfoForCurrentUser()
+    {
         auto controller =
                 _scrobbling->getControllerForUser(_serverInterface->userLoggedIn());
 
@@ -2566,11 +2554,8 @@
         controller->setScrobblingProviderEnabled(provider, enabled);
     }
 
-    void ConnectedClient::handleSingleByteAction(quint8 action) {
-=======
     void ConnectedClient::handleSingleByteAction(quint8 action)
     {
->>>>>>> 71d4ba85
         /* actions 100-200 represent a SET VOLUME command */
         if (action >= 100 && action <= 200) {
             qDebug() << "received CHANGE VOLUME command, volume"
