/*
    Copyright (C) 2014-2021, Kevin Andre <hyperquantum@gmail.com>

    This file is part of PMP (Party Music Player).

    PMP is free software: you can redistribute it and/or modify it under the
    terms of the GNU General Public License as published by the Free Software
    Foundation, either version 3 of the License, or (at your option) any later
    version.

    PMP is distributed in the hope that it will be useful, but WITHOUT ANY
    WARRANTY; without even the implied warranty of MERCHANTABILITY or FITNESS
    FOR A PARTICULAR PURPOSE.  See the GNU General Public License for more
    details.

    You should have received a copy of the GNU General Public License along
    with PMP.  If not, see <http://www.gnu.org/licenses/>.
*/

#include "connectedclient.h"

#include "common/filehash.h"
#include "common/networkprotocol.h"
#include "common/networkutil.h"
#include "common/version.h"

#include "collectionmonitor.h"
#include "database.h"
#include "history.h"
#include "player.h"
#include "playerqueue.h"
#include "queueentry.h"
#include "resolver.h"
#include "scrobbling.h"
#include "server.h"
#include "serverhealthmonitor.h"
#include "serverinterface.h"
#include "users.h"

#include <QHostInfo>
#include <QMap>
#include <QThreadPool>
#include <QTimer>

namespace PMP
{
    /* ====================== ConnectedClient ====================== */

    const qint16 ConnectedClient::ServerProtocolNo = 16;

    ConnectedClient::ConnectedClient(QTcpSocket* socket, ServerInterface* serverInterface,
                                     Player* player,
                                     History* history,
                                     Users* users,
                                     CollectionMonitor* collectionMonitor,
                                     ServerHealthMonitor* serverHealthMonitor,
                                     Scrobbling* scrobbling)
     : _socket(socket), _serverInterface(serverInterface),
       _player(player), _history(history),
       _users(users), _collectionMonitor(collectionMonitor),
       _serverHealthMonitor(serverHealthMonitor), _scrobbling(scrobbling),
       _clientProtocolNo(-1),
       _scrobblingSupportThis(222, "scrobbling"),
       _lastSentNowPlayingID(0),
       _terminated(false), _binaryMode(false),
       _eventsEnabled(false), _healthEventsEnabled(false),
       _pendingPlayerStatus(false)
    {
        _serverInterface->setParent(this);

        connect(
            _serverInterface, &ServerInterface::serverShuttingDown,
            this, &ConnectedClient::terminateConnection
        );
        connect(
            _serverInterface, &ServerInterface::serverSettingsReloadResultEvent,
            this, &ConnectedClient::serverSettingsReloadResultEvent
        );

        connect(
            socket, &QTcpSocket::disconnected,
            this, &ConnectedClient::terminateConnection
        );
        connect(socket, &QTcpSocket::readyRead, this, &ConnectedClient::dataArrived);
        connect(socket, &QTcpSocket::errorOccurred, this, &ConnectedClient::socketError);

        /* Send greeting.
         * The space at the end allows the client to detect that this server supports the
         * new 'binary' text command with one argument. A server whose greeting ends with
         * "Welcome!" without space will likely only support the 'binary' command without
         * argument. Of course, the greeting could also be changed to something completely
         * different from "Welcome!", in which case the space at the end will no longer be
         * needed. */
        sendTextCommand("PMP " PMP_VERSION_DISPLAY " Welcome! ");
    }

    ConnectedClient::~ConnectedClient()
    {
        qDebug() << "ConnectedClient: destructor called";
        _socket->deleteLater();
    }

    void ConnectedClient::terminateConnection()
    {
        qDebug() << "terminateConnection() called";
        if (_terminated) return;
        qDebug() << " will terminate and cleanup connection now";
        _terminated = true;
        _socket->close();
        _textReadBuffer.clear();
        this->deleteLater();
    }

    void ConnectedClient::enableEvents()
    {
        if (_eventsEnabled) return;

        qDebug() << "enabling event notifications";
        _eventsEnabled = true;

        auto queue = &_player->queue();
        auto resolver = &_player->resolver();

        connect(_player, &Player::volumeChanged, this, &ConnectedClient::volumeChanged);
        connect(
            _player, &Player::stateChanged,
            this, &ConnectedClient::playerStateChanged
        );
        connect(
            _player, &Player::currentTrackChanged,
            this, &ConnectedClient::currentTrackChanged
        );
        connect(
            _player, &Player::newHistoryEntry,
            this, &ConnectedClient::newHistoryEntry
        );
        connect(
            _player, &Player::positionChanged,
            this, &ConnectedClient::trackPositionChanged
        );
        connect(
            _player, &Player::userPlayingForChanged,
            this, &ConnectedClient::onUserPlayingForChanged
        );

        connect(
            _serverInterface, &ServerInterface::dynamicModeStatusEvent,
            this, &ConnectedClient::onDynamicModeStatusEvent
        );
        connect(
            _serverInterface, &ServerInterface::dynamicModeWaveStatusEvent,
            this, &ConnectedClient::onDynamicModeWaveStatusEvent
        );

        connect(
            queue, &PlayerQueue::entryRemoved,
            this, &ConnectedClient::queueEntryRemoved
        );
        connect(
            queue, &PlayerQueue::entryAdded,
            this, &ConnectedClient::queueEntryAdded
        );
        connect(
            queue, &PlayerQueue::entryMoved,
            this, &ConnectedClient::queueEntryMoved
        );

        connect(
            resolver, &Resolver::fullIndexationRunStatusChanged,
            this, &ConnectedClient::onFullIndexationRunStatusChanged
        );

        connect(
            _collectionMonitor, &CollectionMonitor::hashAvailabilityChanged,
            this, &ConnectedClient::onHashAvailabilityChanged
        );
        connect(
            _collectionMonitor, &CollectionMonitor::hashInfoChanged,
            this, &ConnectedClient::onHashInfoChanged
        );

        connect(
            _history, &History::updatedHashUserStats,
            this, &ConnectedClient::onUserHashStatsUpdated
        );

        connect(
            _serverInterface, &ServerInterface::serverClockTimeSendingPulse,
            this, &ConnectedClient::sendServerClockMessage
        );
        sendServerClockMessage();

        if (!_healthEventsEnabled)
        {
            connect(
                _serverHealthMonitor, &ServerHealthMonitor::serverHealthChanged,
                this, &ConnectedClient::serverHealthChanged
            );

            sendServerHealthMessageIfNotEverythingOkay();
        }
    }

    void ConnectedClient::enableHealthEvents()
    {
        auto healthEventsWereAlreadyEnabled = _eventsEnabled | _healthEventsEnabled;
        _healthEventsEnabled = true;
        if (healthEventsWereAlreadyEnabled) return; /* nothing to do */

        connect(
            _serverHealthMonitor, &ServerHealthMonitor::serverHealthChanged,
            this, &ConnectedClient::serverHealthChanged
        );

        sendServerHealthMessageIfNotEverythingOkay();
    }

    bool ConnectedClient::isLoggedIn() const
    {
        return _serverInterface->isLoggedIn();
    }

    void ConnectedClient::connectSlotsAfterSuccessfulUserLogin(quint32 userLoggedIn) {
        auto userScrobblingController = _scrobbling->getControllerForUser(userLoggedIn);

        connect(
            userScrobblingController, &UserScrobblingController::scrobblingProviderInfo,
            this, &ConnectedClient::onScrobblingProviderInfo
        );

        connect(
            userScrobblingController, &UserScrobblingController::scrobblerStatusChanged,
            this, &ConnectedClient::onScrobblerStatusChanged
        );

        connect(
            userScrobblingController,
            &UserScrobblingController::scrobblingProviderEnabledChanged,
            this, &ConnectedClient::onScrobblingProviderEnabledChanged
        );
    }

    void ConnectedClient::dataArrived()
    {
        if (_terminated) {
            qDebug() << "dataArrived called on a terminated connection???";
            return;
        }

        if (_binaryMode && _clientProtocolNo >= 0) {
            readBinaryCommands();
            return;
        }

        if (!_binaryMode) {
            /* textual command mode */
            readTextCommands();
        }

        /* not changed to binary mode? */
        if (!_binaryMode) { return; }

        /* do we still need to read the binary header? */
        if (_clientProtocolNo < 0) {
            if (_socket->bytesAvailable() < 5) {
                /* not enough data */
                return;
            }

            char heading[5];
            _socket->read(heading, 5);

            if (heading[0] != 'P'
                || heading[1] != 'M'
                || heading[2] != 'P')
            {
                terminateConnection();
                return;
            }

            _clientProtocolNo = (heading[3] << 8) + heading[4];
            qDebug() << "client protocol version:" << _clientProtocolNo;

            /* Help out old clients that do not know that the client now has to explicitly
             * ask for event notifications. */
            if (_clientProtocolNo < 2)
                enableEvents();
        }

        readBinaryCommands();
    }

    void ConnectedClient::socketError(QAbstractSocket::SocketError error)
    {
        switch (error) {
            case QAbstractSocket::RemoteHostClosedError:
                this->terminateConnection();
                break;
            default:
                qDebug() << "ConnectedClient: unhandled socket error:" << error;
                break;
        }
    }

    void ConnectedClient::readTextCommands()
    {
        while (!_terminated && !_binaryMode) {
            bool hadSemicolon = false;
            char c;
            while (_socket->getChar(&c)) {
                if (c == ';') {
                    hadSemicolon = true;
                    /* skip an optional newline after the semicolon */
                    if (_socket->peek(&c, 1) > 0 && c == '\r') _socket->read(&c, 1);
                    if (_socket->peek(&c, 1) > 0 && c == '\n') _socket->read(&c, 1);
                    break;
                }

                _textReadBuffer.append(c); /* not for semicolons */
            }

            if (!hadSemicolon) {
                break; /* no complete text command in received data */
            }

            QString commandString = QString::fromUtf8(_textReadBuffer);

            _textReadBuffer.clear(); /* text was consumed completely */

            executeTextCommand(commandString);
        }
    }

    void ConnectedClient::executeTextCommandWithoutArgs(const QString& command)
    {
        if (command == "play") {
            _serverInterface->play();
        }
        else if (command == "pause") {
            _serverInterface->pause();
        }
        else if (command == "skip") {
            _serverInterface->skip();
        }
        else if (command == "volume") {
            /* 'volume' without arguments sends current volume */
            sendVolumeMessage();
        }
        else if (command == "state") {
            /* pretend state has changed, in order to send state info */
            playerStateChanged(_player->state());
        }
        else if (command == "nowplaying") {
            /* pretend current track has changed, in order to send current track info */
            currentTrackChanged(_player->nowPlaying());
        }
        else if (command == "queue") {
            sendTextualQueueInfo();
        }
        else if (command == "shutdown") {
            _serverInterface->shutDownServer();
        }
        else if (command == "binary") {
            /* 'binary' command without argument is obsolete, but we need to continue
             * supporting it for some time in order to be compatible with older clients */
            qDebug() << " 'binary' command has obsolete form (needs argument)";
            handleBinaryModeSwitchRequest();
        }
        else {
            /* unknown command ???? */
            qDebug() << " unknown text command: " << command;
        }
    }

    void ConnectedClient::executeTextCommandWithArgs(const QString& command,
                                                     const QString& arg1)
    {
        if (command == "binary") {
            /* Requiring an argument that is (nearly) impossible to remember will prevent
             * an accidental switch to binary mode when a person is typing commands. */
            if (arg1 == "NUxwyGR3ivTcB27VGYdy") {
                handleBinaryModeSwitchRequest();
            }
            else {
                qDebug() << " argument for 'binary' command not recognized";
            }
        }
        else if (command == "volume") {
            /* 'volume' with one argument is a request to changes the current volume */
            bool ok;
            int volume = arg1.toInt(&ok);
            if (ok && volume >= 0 && volume <= 100) {
                _serverInterface->setVolume(volume);
            }
        }
        else if (command == "shutdown") {
            _serverInterface->shutDownServer(arg1);
        }
        else {
            /* unknown command ???? */
            qDebug() << " unknown text command: " << command;
        }
    }

    void ConnectedClient::executeTextCommandWithArgs(const QString& command,
                                                     const QString& arg1,
                                                     const QString& arg2)
    {
        if (command == "qmove") {
            bool ok;
            uint queueID = arg1.toUInt(&ok);
            if (!ok || queueID == 0) return;

            if (!arg2.startsWith("+") && !arg2.startsWith("-")) return;
            int moveDiff = arg2.toInt(&ok);
            if (!ok || moveDiff == 0) return;

            _serverInterface->moveQueueEntry(queueID, moveDiff);
        }
        else {
            /* unknown command ???? */
            qDebug() << " unknown text command: " << command;
        }
    }

    void ConnectedClient::executeTextCommand(QString const& commandText)
    {
        qDebug() << "received text commandline:" << commandText;

        int spaceIndex = commandText.indexOf(' ');

        if (spaceIndex < 0) { /* command without arguments */
            executeTextCommandWithoutArgs(commandText);
            return;
        }

        /* split command at the space; don't include the space in the parts */
        QString command = commandText.left(spaceIndex);
        QString rest = commandText.mid(spaceIndex + 1);
        spaceIndex = rest.indexOf(' ');

        if (spaceIndex < 0) { /* one argument only */
            executeTextCommandWithArgs(command, rest);
            return;
        }

        /* two arguments or more */

        QString arg1 = rest.left(spaceIndex);
        rest = rest.mid(spaceIndex + 1);
        spaceIndex = rest.indexOf(' ');

        if (spaceIndex < 0) { /* two arguments only */
            executeTextCommandWithArgs(command, arg1, rest);
            return;
        }

        /* unknown command ???? */
        qDebug() << " unknown text command, or wrong number of arguments";
    }

    void ConnectedClient::sendTextCommand(QString const& command)
    {
        if (_terminated) {
            qDebug() << "cannot send text command because connection is terminated";
            return;
        }

        _socket->write((command + ";").toUtf8());
        _socket->flush();
    }

    void ConnectedClient::handleBinaryModeSwitchRequest()
    {
        if (_binaryMode) {
            qDebug() << "cannot switch to binary mode, already in it";
            return;
        }

        /* switch to binary mode */
        _binaryMode = true;
        /* tell the client that all further communication will be in binary mode */
        sendTextCommand("binary");

        char binaryHeader[5];
        binaryHeader[0] = 'P';
        binaryHeader[1] = 'M';
        binaryHeader[2] = 'P';
        /* the next two bytes are the protocol version */
        binaryHeader[3] = char(((unsigned)ServerProtocolNo >> 8) & 255);
        binaryHeader[4] = char((unsigned)ServerProtocolNo & 255);
        _socket->write(binaryHeader, sizeof(binaryHeader));
        _socket->flush();
    }

    void ConnectedClient::appendScrobblingMessageStart(QByteArray& buffer,
                                     NetworkProtocol::ScrobblingServerMessage messageType)
    {
        auto id = _scrobblingSupportThis.id;
        auto type = static_cast<quint8>(messageType);

        NetworkProtocol::appendExtensionMessageStart(buffer, id, type);
    }

    void ConnectedClient::sendBinaryMessage(QByteArray const& message)
    {
        if (_terminated) {
            qDebug() << "cannot send binary message because connection is terminated";
            return;
        }

        if (!_binaryMode) {
            qDebug() << "cannot send binary message when not in binary mode";
            return; /* only supported in binary mode */
        }

        auto messageLength = message.length();
        if (messageLength > std::numeric_limits<qint32>::max() - 1)
        {
            qWarning() << "Message too long for sending; length:" << messageLength;
            return;
        }

        QByteArray lengthBytes;
        NetworkUtil::append4BytesSigned(lengthBytes, messageLength);

        _socket->write(lengthBytes);
        _socket->write(message);
        _socket->flush();
    }

    void ConnectedClient::sendProtocolExtensionsMessage()
    {
        if (_clientProtocolNo < 12) return; /* client will not understand this message */

        QVector<const NetworkProtocol::ProtocolExtension*> extensions;
        //extensions << &_knownExtensionThis;
        extensions << &_scrobblingSupportThis;

        quint8 extensionCount = static_cast<quint8>(extensions.size());

        QByteArray message;
        message.reserve(4 + extensionCount * 16); /* estimate */
        NetworkProtocol::append2Bytes(message,
                                      ServerMessageType::ServerExtensionsMessage);
        NetworkUtil::appendByte(message, 0); /* filler */
        NetworkUtil::appendByte(message, extensionCount);

        for(auto extension : extensions) {
            QByteArray nameBytes = extension->name.toUtf8();
            quint8 nameBytesCount = static_cast<quint8>(nameBytes.size());

            NetworkUtil::appendByte(message, extension->id);
            NetworkUtil::appendByte(message, extension->version);
            NetworkUtil::appendByte(message, nameBytesCount);
            message += nameBytes;
        }

        sendBinaryMessage(message);
    }

    void ConnectedClient::sendStateInfoAfterTimeout()
    {
        _pendingPlayerStatus = false;
        sendStateInfo();
    }

    void ConnectedClient::sendStateInfo()
    {
        //qDebug() << "sending state info";

        ServerPlayerState state = _player->state();
        quint8 stateNum = 0;
        switch (state) {
        case ServerPlayerState::Stopped:
            stateNum = 1;
            break;
        case ServerPlayerState::Playing:
            stateNum = 2;
            break;
        case ServerPlayerState::Paused:
            stateNum = 3;
            break;
        }

        quint64 position = _player->playPosition();
        quint8 volume = _player->volume();

        quint32 queueLength = _player->queue().length();

        QueueEntry const* nowPlaying = _player->nowPlaying();
        quint32 queueID = nowPlaying ? nowPlaying->queueID() : 0;

        QByteArray message;
        message.reserve(20);
        NetworkProtocol::append2Bytes(message, ServerMessageType::PlayerStateMessage);
        NetworkUtil::appendByte(message, stateNum);
        NetworkUtil::appendByte(message, volume);
        NetworkUtil::append4Bytes(message, queueLength);
        NetworkUtil::append4Bytes(message, queueID);
        NetworkUtil::append8Bytes(message, position);

        sendBinaryMessage(message);

        _lastSentNowPlayingID = queueID;
    }

    void ConnectedClient::sendVolumeMessage()
    {
        quint8 volume = _player->volume();

        if (!_binaryMode) {
            sendTextCommand("volume " + QString::number(volume));
            return;
        }

        QByteArray message;
        message.reserve(3);
        NetworkProtocol::append2Bytes(message, ServerMessageType::VolumeChangedMessage);
        NetworkUtil::appendByte(message, volume);

        sendBinaryMessage(message);
    }

    void ConnectedClient::sendDynamicModeStatusMessage(StartStopEventStatus enabledStatus,
                                                       int noRepetitionSpanSeconds)
    {
        quint8 enabled = Common::isActive(enabledStatus) ? 1 : 0;
        qint32 noRepetitionSpan = noRepetitionSpanSeconds;

        QByteArray message;
        message.reserve(7);
        NetworkProtocol::append2Bytes(message,
                                      ServerMessageType::DynamicModeStatusMessage);
        NetworkUtil::appendByte(message, enabled);
        NetworkUtil::append4BytesSigned(message, noRepetitionSpan);

        sendBinaryMessage(message);
    }

    void ConnectedClient::sendUserPlayingForModeMessage()
    {
        quint32 user = _player->userPlayingFor();
        QString login = _users->getUserLogin(user);
        QByteArray loginBytes = login.toUtf8();

        QByteArray message;
        message.reserve(4 + 4 + loginBytes.length());
        NetworkProtocol::append2Bytes(message,
                                      ServerMessageType::UserPlayingForModeMessage);
        NetworkUtil::appendByte(message, quint8(loginBytes.size()));
        NetworkUtil::appendByte(message, 0); /* unused */
        NetworkUtil::append4Bytes(message, user);
        message += loginBytes;

        sendBinaryMessage(message);
    }

    void ConnectedClient::sendGeneratorWaveStatusMessage(StartStopEventStatus status,
                                                         quint32 user,
                                                         int waveDeliveredCount,
                                                         int waveTotalCount)
    {
        if (_clientProtocolNo < 8) return; /* client will not understand this message */

        QByteArray message;
        message.reserve(8 + 4);
        NetworkProtocol::append2Bytes(message,
                                      ServerMessageType::DynamicModeWaveStatusMessage);
        NetworkUtil::appendByte(message, 0); /* unused */
        NetworkUtil::appendByte(message, quint8(status));
        NetworkUtil::append4Bytes(message, user);
        if (_clientProtocolNo >= 14)
        {
            bool error = false;
            qint16 progress =
                NetworkUtil::to2BytesSigned(waveDeliveredCount, error, "wave progress");
            qint16 progressTotal =
                NetworkUtil::to2BytesSigned(waveTotalCount, error, "wave progress total");

            NetworkUtil::append2BytesSigned(message, progress);
            NetworkUtil::append2BytesSigned(message, progressTotal);
        }

        sendBinaryMessage(message);
    }

    void ConnectedClient::sendEventNotificationMessage(ServerEventCode eventCode)
    {
        qDebug() << "sending server event number" << static_cast<int>(eventCode);

        quint8 numericEventCode = static_cast<quint8>(eventCode);

        QByteArray message;
        message.reserve(2 + 2);
        NetworkProtocol::append2Bytes(message,
                                      ServerMessageType::ServerEventNotificationMessage);
        NetworkUtil::appendByte(message, numericEventCode);
        NetworkUtil::appendByte(message, 0); /* unused */

        sendBinaryMessage(message);
    }

    void ConnectedClient::sendServerInstanceIdentifier()
    {
        QUuid uuid = _serverInterface->getServerUuid();

        QByteArray message;
        message.reserve(2 + 16);
        NetworkProtocol::append2Bytes(message,
                                      ServerMessageType::ServerInstanceIdentifierMessage);
        message.append(uuid.toRfc4122());

        sendBinaryMessage(message);
    }

    void ConnectedClient::sendDatabaseIdentifier()
    {
        auto db = Database::getDatabaseForCurrentThread();
        if (!db) {
            return; /* database unusable */
        }

        QUuid uuid = db->getDatabaseIdentifier();

        QByteArray message;
        message.reserve(2 + 16);
        NetworkProtocol::append2Bytes(message,
                                      ServerMessageType::DatabaseIdentifierMessage);
        message.append(uuid.toRfc4122());

        sendBinaryMessage(message);
    }

    void ConnectedClient::sendUsersList()
    {
        auto const users = _users->getUsers();
        auto usersCount = users.size();
        if (usersCount > std::numeric_limits<quint16>::max())
        {
            qWarning() << "users count exceeds limit, cannot send list";
            return;
        }

        QByteArray message;
        message.reserve(2 + 2 + users.size() * (4 + 1 + 20)); /* only an approximation */
        NetworkProtocol::append2Bytes(message, ServerMessageType::UsersListMessage);
        NetworkUtil::append2Bytes(message, static_cast<quint16>(usersCount));

        for (auto& user : users)
        {
            NetworkUtil::append4Bytes(message, user.first); /* ID */

            QByteArray loginNameBytes = user.second.toUtf8();
            loginNameBytes.truncate(255);

            NetworkUtil::appendByte(message, static_cast<quint8>(loginNameBytes.size()));
            message += loginNameBytes;
        }

        sendBinaryMessage(message);
    }

    void ConnectedClient::sendQueueContentMessage(quint32 startOffset, quint8 length)
    {
        PlayerQueue& queue = _player->queue();
        uint queueLength = queue.length();

        if (startOffset >= queueLength) {
            length = 0;
        }
        else if (startOffset > queueLength - length) {
            length = queueLength - startOffset;
        }

        QList<QueueEntry*> entries =
            queue.entries(startOffset, (length == 0) ? -1 : length);

        QByteArray message;
        message.reserve(10 + entries.length() * 4);
        NetworkProtocol::append2Bytes(message, ServerMessageType::QueueContentsMessage);
        NetworkUtil::append4Bytes(message, queueLength);
        NetworkUtil::append4Bytes(message, startOffset);

        Q_FOREACH(QueueEntry* entry, entries) {
            NetworkUtil::append4Bytes(message, entry->queueID());
        }

        sendBinaryMessage(message);
    }

    void ConnectedClient::sendQueueHistoryMessage(int limit)
    {
        PlayerQueue& queue = _player->queue();

        /* keep a reasonable limit */
        if (limit <= 0 || limit > 255) { limit = 255; }

        auto entries = queue.recentHistory(limit);
        auto entryCount = static_cast<quint8>(entries.length());

        QByteArray message;
        message.reserve(2 + 1 + 1 + entryCount * 28);
        NetworkProtocol::append2Bytes(message, ServerMessageType::PlayerHistoryMessage);
        NetworkUtil::appendByte(message, 0); /* filler */
        NetworkUtil::appendByte(message, entryCount);

        Q_FOREACH(auto entry, entries) {
            quint16 status =
                (entry->hadError() ? 1 : 0) | (entry->hadSeek() ? 2 : 0);

            qint16 permillage = static_cast<qint16>(entry->permillage());

            NetworkUtil::append4Bytes(message, entry->queueID());
            NetworkUtil::append4Bytes(message, entry->user());
            NetworkUtil::append8ByteQDateTimeMsSinceEpoch(message, entry->started());
            NetworkUtil::append8ByteQDateTimeMsSinceEpoch(message, entry->ended());
            NetworkUtil::append2BytesSigned(message, permillage);
            NetworkUtil::append2Bytes(message, status);
        }

        sendBinaryMessage(message);
    }

    void ConnectedClient::sendQueueEntryRemovedMessage(quint32 offset, quint32 queueID)
    {
        QByteArray message;
        message.reserve(10);
        NetworkProtocol::append2Bytes(message,
                                      ServerMessageType::QueueEntryRemovedMessage);
        NetworkUtil::append4Bytes(message, offset);
        NetworkUtil::append4Bytes(message, queueID);

        sendBinaryMessage(message);
    }

    void ConnectedClient::sendQueueEntryAddedMessage(quint32 offset, quint32 queueID)
    {
        QByteArray message;
        message.reserve(10);
        NetworkProtocol::append2Bytes(message, ServerMessageType::QueueEntryAddedMessage);
        NetworkUtil::append4Bytes(message, offset);
        NetworkUtil::append4Bytes(message, queueID);

        sendBinaryMessage(message);
    }

    void ConnectedClient::sendQueueEntryAdditionConfirmationMessage(
            quint32 clientReference, quint32 index, quint32 queueID)
    {
        QByteArray message;
        message.reserve(16);
        NetworkProtocol::append2Bytes(message,
                                ServerMessageType::QueueEntryAdditionConfirmationMessage);
        NetworkUtil::append2Bytes(message, 0); /* filler */
        NetworkUtil::append4Bytes(message, clientReference);
        NetworkUtil::append4Bytes(message, index);
        NetworkUtil::append4Bytes(message, queueID);

        sendBinaryMessage(message);
    }

    void ConnectedClient::sendQueueEntryMovedMessage(quint32 fromOffset, quint32 toOffset,
                                                     quint32 queueID)
    {
        QByteArray message;
        message.reserve(14);
        NetworkProtocol::append2Bytes(message, ServerMessageType::QueueEntryMovedMessage);
        NetworkUtil::append4Bytes(message, fromOffset);
        NetworkUtil::append4Bytes(message, toOffset);
        NetworkUtil::append4Bytes(message, queueID);

        sendBinaryMessage(message);
    }

    quint16 ConnectedClient::createTrackStatusFor(QueueEntry* entry)
    {
        if (entry->isTrack()) {
            return NetworkProtocol::createTrackStatusForTrack();
        }
        else {
            /* TODO: there will be more pseudos; differentiate between them... */
            return NetworkProtocol::createTrackStatusForBreakPoint();
        }
    }

    void ConnectedClient::sendQueueEntryInfoMessage(quint32 queueID)
    {
        QueueEntry* track = _player->queue().lookup(queueID);
        if (track == nullptr) { return; /* sorry, cannot send */ }

        track->checkTrackData(_player->resolver());

        bool preciseLength = _clientProtocolNo >= 13;

        auto trackStatus = createTrackStatusFor(track);
        QString title = track->title();
        QString artist = track->artist();
        qint64 lengthMilliseconds = track->lengthInMilliseconds();

        const int maxSize = (1 << 16) - 1;

        /* worst case: 4 bytes in UTF-8 for each char */
        title.truncate(maxSize / 4);
        artist.truncate(maxSize / 4);

        QByteArray titleData = title.toUtf8();
        QByteArray artistData = artist.toUtf8();

        QByteArray message;
        message.reserve(2 + 2 + 4 + 8 + 2 + 2 + titleData.size() + artistData.size());
        NetworkProtocol::append2Bytes(message, ServerMessageType::TrackInfoMessage);
        NetworkUtil::append2Bytes(message, trackStatus);
        NetworkUtil::append4Bytes(message, queueID);

        if (preciseLength)
            NetworkUtil::append8BytesSigned(message, lengthMilliseconds);
        else
            NetworkUtil::append4BytesSigned(
                        message,
                        lengthMilliseconds < 0
                            ? -1
                            : lengthMilliseconds / 1000);

        NetworkUtil::append2Bytes(message, titleData.size());
        NetworkUtil::append2Bytes(message, artistData.size());
        message += titleData;
        message += artistData;

        sendBinaryMessage(message);
    }

    void ConnectedClient::sendQueueEntryInfoMessage(QList<quint32> const& queueIDs)
    {
        if (queueIDs.empty()) {
            return;
        }

        const int maxSize = (1 << 16) - 1;

        /* not too big? */
        if (queueIDs.size() > maxSize) {
            /* TODO: maybe delay the second part? */
            sendQueueEntryInfoMessage(queueIDs.mid(0, maxSize));
            sendQueueEntryInfoMessage(queueIDs.mid(maxSize));
            return;
        }

        bool preciseLength = _clientProtocolNo >= 13;

        QByteArray message;
        /* reserve some memory, take a guess at how much space we will probably need */
        message.reserve(
            4 + queueIDs.size() * (2 + 8 + 8 + /*title*/20 + /*artist*/15)
        );

        NetworkProtocol::append2Bytes(message, ServerMessageType::BulkTrackInfoMessage);
        NetworkUtil::append2Bytes(message, (uint)queueIDs.size());

        PlayerQueue& queue = _player->queue();

        /* TODO: bug: concurrency issue here when a QueueEntry has just been deleted */

        for(quint32 queueID : queueIDs)
        {
            QueueEntry* track = queue.lookup(queueID);
            auto trackStatus =
                track ? createTrackStatusFor(track)
                      : NetworkProtocol::createTrackStatusUnknownId();
            NetworkUtil::append2Bytes(message, trackStatus);
        }
        if (queueIDs.size() % 2 != 0) {
            NetworkUtil::append2Bytes(message, 0); /* filler */
        }

        for(quint32 queueID : queueIDs)
        {
            QueueEntry* track = queue.lookup(queueID);
            if (track == 0) { continue; /* ID not found */ }

            track->checkTrackData(_player->resolver());

            QString title = track->title();
            QString artist = track->artist();
            qint64 lengthMilliseconds = track->lengthInMilliseconds();

            /* worst case: 4 bytes in UTF-8 for each char */
            title.truncate(maxSize / 4);
            artist.truncate(maxSize / 4);

            QByteArray titleData = title.toUtf8();
            QByteArray artistData = artist.toUtf8();

            NetworkUtil::append4Bytes(message, queueID);

            if (preciseLength)
                NetworkUtil::append8BytesSigned(message, lengthMilliseconds);
            else
                NetworkUtil::append4BytesSigned(
                            message,
                            lengthMilliseconds < 0
                                ? -1
                                : lengthMilliseconds / 1000);

            NetworkUtil::append2Bytes(message, (uint)titleData.size());
            NetworkUtil::append2Bytes(message, (uint)artistData.size());
            message += titleData;
            message += artistData;
        }

        sendBinaryMessage(message);
    }

    void ConnectedClient::sendQueueEntryHashMessage(const QList<quint32> &queueIDs)
    {
        if (queueIDs.empty()) {
            return;
        }

        const int maxSize = (1 << 16) - 1;

        /* not too big? */
        if (queueIDs.size() > maxSize) {
            /* TODO: maybe delay the second part? */
            sendQueueEntryInfoMessage(queueIDs.mid(0, maxSize));
            sendQueueEntryInfoMessage(queueIDs.mid(maxSize));
            return;
        }

        QByteArray message;
        message.reserve(4 + queueIDs.size() * (8 + NetworkProtocol::FILEHASH_BYTECOUNT));

        NetworkProtocol::append2Bytes(message,
                                      ServerMessageType::BulkQueueEntryHashMessage);
        NetworkUtil::append2Bytes(message, (uint)queueIDs.size());

        PlayerQueue& queue = _player->queue();

        /* TODO: bug: concurrency issue here when a QueueEntry has just been deleted */

        FileHash emptyHash;

        Q_FOREACH(quint32 queueID, queueIDs) {
            QueueEntry* track = queue.lookup(queueID);
            auto trackStatus =
                track ? createTrackStatusFor(track)
                      : NetworkProtocol::createTrackStatusUnknownId();

            const FileHash* hash = track ? track->hash() : &emptyHash;
            hash = hash ? hash : &emptyHash;

            NetworkUtil::append4Bytes(message, queueID);
            NetworkUtil::append2Bytes(message, trackStatus);
            NetworkUtil::append2Bytes(message, 0); /* filler */
            NetworkProtocol::appendHash(message, *hash);
        }

        sendBinaryMessage(message);
    }

    void ConnectedClient::sendPossibleTrackFilenames(quint32 queueID,
                                                     QList<QString> const& names)
    {
        QByteArray message;
        message.reserve(2 + 4 + names.size() * (4 + 30)); /* only an approximation */
        NetworkProtocol::append2Bytes(message,
                                ServerMessageType::PossibleFilenamesForQueueEntryMessage);
        NetworkUtil::append4Bytes(message, queueID);

        Q_FOREACH(QString name, names) {
            QByteArray nameBytes = name.toUtf8();
            NetworkUtil::append4BytesSigned(message, nameBytes.size());
            message += nameBytes;
        }

        sendBinaryMessage(message);
    }

    void ConnectedClient::sendNewUserAccountSaltMessage(QString login,
                                                        QByteArray const& salt)
    {
        QByteArray loginBytes = login.toUtf8();

        QByteArray message;
        message.reserve(4 + loginBytes.size() + salt.size());
        NetworkProtocol::append2Bytes(message,
                                      ServerMessageType::NewUserAccountSaltMessage);
        NetworkUtil::appendByte(message, (quint8)loginBytes.size());
        NetworkUtil::appendByte(message, (quint8)salt.size());

        message += loginBytes;
        message += salt;

        sendBinaryMessage(message);
    }

    void ConnectedClient::sendUserLoginSaltMessage(QString login,
                                                   const QByteArray &userSalt,
                                                   const QByteArray &sessionSalt)
    {
        QByteArray loginBytes = login.toUtf8();

        QByteArray message;
        message.reserve(4 + 4 + loginBytes.size() + userSalt.size() + sessionSalt.size());
        NetworkProtocol::append2Bytes(message, ServerMessageType::UserLoginSaltMessage);
        NetworkUtil::append2Bytes(message, 0); /* unused */
        NetworkUtil::appendByte(message, (quint8)loginBytes.size());
        NetworkUtil::appendByte(message, (quint8)userSalt.size());
        NetworkUtil::appendByte(message, (quint8)sessionSalt.size());
        NetworkUtil::appendByte(message, 0); /* unused */

        message += loginBytes;
        message += userSalt;
        message += sessionSalt;

        sendBinaryMessage(message);
    }

    void ConnectedClient::onCollectionTrackInfoBatchToSend(uint clientReference,
                                                      QVector<CollectionTrackInfo> tracks)
    {
        sendTrackInfoBatchMessage(clientReference, false, tracks);
    }

    void ConnectedClient::sendTrackAvailabilityBatchMessage(QVector<FileHash> available,
                                                            QVector<FileHash> unavailable)
    {
        if (_clientProtocolNo < 11) /* only send this if the client will understand */
            return;

        const int maxSize = (1 << 16) - 1;

        /* not too big? */
        if (available.size() > maxSize) {
            /* TODO: maybe delay the second part? */
            sendTrackAvailabilityBatchMessage(available.mid(0, maxSize), unavailable);
            sendTrackAvailabilityBatchMessage(available.mid(maxSize), unavailable);
            return;
        }
        if (unavailable.size() > maxSize) {
            /* TODO: maybe delay the second part? */
            sendTrackAvailabilityBatchMessage(available, unavailable.mid(0, maxSize));
            sendTrackAvailabilityBatchMessage(available, unavailable.mid(maxSize));
            return;
        }

        qDebug() << "sending track availability notification batch message;"
                 << "available count:" << available.size()
                 << "unavailable count:" << unavailable.size();

        QByteArray message;
        message.reserve(2 + 2 + 4
                        + NetworkProtocol::FILEHASH_BYTECOUNT * available.size()
                        + NetworkProtocol::FILEHASH_BYTECOUNT * unavailable.size());

        NetworkProtocol::append2Bytes(message,
                      ServerMessageType::CollectionAvailabilityChangeNotificationMessage);
        NetworkUtil::append2Bytes(message, 0) /* filler */;
        NetworkUtil::append2Bytes(message, available.size());
        NetworkUtil::append2Bytes(message, unavailable.size());

        for (int i = 0; i < available.size(); ++i) {
            NetworkProtocol::appendHash(message, available[i]);
        }

        for (int i = 0; i < unavailable.size(); ++i) {
            NetworkProtocol::appendHash(message, unavailable[i]);
        }

        sendBinaryMessage(message);
    }

    void ConnectedClient::sendTrackInfoBatchMessage(uint clientReference,
                                                    bool isNotification,
                                                    QVector<CollectionTrackInfo> tracks)
    {
        const int maxSize = (1 << 16) - 1;

        /* not too big? */
        if (tracks.size() > maxSize) {
            /* TODO: maybe delay the second part? */
            sendTrackInfoBatchMessage(clientReference, isNotification,
                                      tracks.mid(0, maxSize));
            sendTrackInfoBatchMessage(clientReference, isNotification,
                                      tracks.mid(maxSize));
            return;
        }

        bool withAlbumAndTrackLength = _clientProtocolNo >= 7;

        /* estimate how much bytes we will need and reserve that memory in the buffer */
        const int bytesEstimatedPerTrack =
            NetworkProtocol::FILEHASH_BYTECOUNT + 1 + 2 + 2 + 20 + 15
                + (withAlbumAndTrackLength ? 2 + 15 + 4 : 0);
        QByteArray message;
        message.reserve(2 + 2 + 4 + tracks.size() * bytesEstimatedPerTrack);

        NetworkProtocol::append2Bytes(
            message,
            isNotification ? ServerMessageType::CollectionChangeNotificationMessage
                           : ServerMessageType::CollectionFetchResponseMessage
        );
        NetworkUtil::append2Bytes(message, tracks.size());
        if (!isNotification) {
            NetworkUtil::append4Bytes(message, clientReference);
        }

        for (int i = 0; i < tracks.size(); ++i) {
            const CollectionTrackInfo& track = tracks[i];

            QString title = track.title();
            QString artist = track.artist();
            QString album = track.album();

            /* worst case: 4 bytes in UTF-8 for each char */
            title.truncate(maxSize / 4);
            artist.truncate(maxSize / 4);
            album.truncate(maxSize / 4);

            QByteArray titleData = title.toUtf8();
            QByteArray artistData = artist.toUtf8();
            QByteArray albumData = album.toUtf8();

            NetworkProtocol::appendHash(message, track.hash());
            NetworkUtil::appendByte(message, track.isAvailable() ? 1 : 0);
            NetworkUtil::append2Bytes(message, (uint)titleData.size());
            NetworkUtil::append2Bytes(message, (uint)artistData.size());
            if (withAlbumAndTrackLength) {
                NetworkUtil::append2Bytes(message, (uint)albumData.size());
                NetworkUtil::append4BytesSigned(message, track.lengthInMilliseconds());
            }

            message += titleData;
            message += artistData;
            if (withAlbumAndTrackLength)
                message += albumData;
        }

        sendBinaryMessage(message);
    }

    void ConnectedClient::sendNewHistoryEntryMessage(
                                                 QSharedPointer<PlayerHistoryEntry> entry)
    {
        QByteArray message;
        message.reserve(2 + 2 + 4 + 4 + 8 + 8 + 2 + 2);

        quint16 status = (entry->hadError() ? 1 : 0) | (entry->hadSeek() ? 2 : 0);

        NetworkProtocol::append2Bytes(message, ServerMessageType::NewHistoryEntryMessage);
        NetworkUtil::append2Bytes(message, 0); /* filler */
        NetworkUtil::append4Bytes(message, entry->queueID());
        NetworkUtil::append4Bytes(message, entry->user());
        NetworkUtil::append8ByteQDateTimeMsSinceEpoch(message, entry->started());
        NetworkUtil::append8ByteQDateTimeMsSinceEpoch(message, entry->ended());
        NetworkUtil::append2BytesSigned(message, entry->permillage());
        NetworkUtil::append2Bytes(message, status);

        sendBinaryMessage(message);
    }

    void ConnectedClient::userDataForHashesFetchCompleted(quint32 userId,
                                                         QVector<UserDataForHash> results,
                                                          bool havePreviouslyHeard,
                                                          bool haveScore)
    {
        const int maxSize = (1 << 16) - 1;

        /* not too big? */
        if (results.size() > maxSize) {
            /* TODO: maybe delay the second part? */
            userDataForHashesFetchCompleted(
                userId, results.mid(0, maxSize), havePreviouslyHeard, haveScore
            );
            userDataForHashesFetchCompleted(
                userId, results.mid(maxSize), havePreviouslyHeard, haveScore
            );
            return;
        }

        qint16 fields = (havePreviouslyHeard ? 1 : 0) | (haveScore ? 2 : 0);
        fields &=
            NetworkProtocol::getHashUserDataFieldsMaskForProtocolVersion(
                                                                       _clientProtocolNo);
        uint fieldsSize = (havePreviouslyHeard ? 8 : 0) + (haveScore ? 2 : 0);

        qDebug() << "sending user data for" << results.size()
                 << "hashes; fields:" << fields;

        QByteArray message;
        message.reserve(
            2 + 2 + 4 + 4
                + results.size() * (NetworkProtocol::FILEHASH_BYTECOUNT + fieldsSize)
        );

        NetworkProtocol::append2Bytes(message, ServerMessageType::HashUserDataMessage);
        NetworkUtil::append2Bytes(message, results.size());
        NetworkUtil::append2Bytes(message, 0); /* filler */
        NetworkUtil::append2Bytes(message, fields);
        NetworkUtil::append4Bytes(message, userId);

        Q_FOREACH(auto const& result, results) {
            NetworkProtocol::appendHash(message, result.hash);

            if (havePreviouslyHeard) {
                NetworkUtil::append8ByteMaybeEmptyQDateTimeMsSinceEpoch(
                    message, result.previouslyHeard
                );
            }

            if (haveScore) {
                NetworkUtil::append2Bytes(message, (quint16)result.score);
            }
        }

        sendBinaryMessage(message);
    }

    void ConnectedClient::onScrobblingProviderInfo(ScrobblingProvider provider,
                                                   ScrobblerStatus status, bool enabled)
    {
        auto userId = _serverInterface->userLoggedIn();
        sendScrobblingProviderInfoMessage(userId, provider, status, enabled);
    }

    void ConnectedClient::onScrobblerStatusChanged(ScrobblingProvider provider,
                                                   ScrobblerStatus status)
    {
        auto userId = _serverInterface->userLoggedIn();
        sendScrobblerStatusChangedMessage(userId, provider, status);
    }

    void ConnectedClient::onScrobblingProviderEnabledChanged(ScrobblingProvider provider,
                                                             bool enabled)
    {
        auto userId = _serverInterface->userLoggedIn();
        sendScrobblingProviderEnabledChangeMessage(userId, provider, enabled);
    }

    void ConnectedClient::onHashAvailabilityChanged(QVector<FileHash> available,
                                                    QVector<FileHash> unavailable)
    {
        sendTrackAvailabilityBatchMessage(available, unavailable);
    }

    void ConnectedClient::onHashInfoChanged(QVector<CollectionTrackInfo> changes)
    {
        sendTrackInfoBatchMessage(0, true, changes);
    }

    void ConnectedClient::onCollectionTrackInfoCompleted(uint clientReference)
    {
        sendSuccessMessage(clientReference, 0);
    }

    void ConnectedClient::sendServerNameMessage(quint8 type, QString name)
    {
        name.truncate(63);
        QByteArray nameBytes = name.toUtf8();

        QByteArray message;
        message.reserve(2 + 2 + nameBytes.size());
        NetworkProtocol::append2Bytes(message, ServerMessageType::ServerNameMessage);
        NetworkUtil::appendByte(message, 0); /* unused */
        NetworkUtil::appendByte(message, type);
        message += nameBytes;

        sendBinaryMessage(message);
    }

    void ConnectedClient::sendServerHealthMessageIfNotEverythingOkay()
    {
        if (!_serverHealthMonitor->anyProblem()) return;

        sendServerHealthMessage();
    }

    void ConnectedClient::sendServerHealthMessage()
    {
        /* only send it if the client will understand it */
        if (_clientProtocolNo < 10) return;

        quint16 problems = 0;
        problems |= _serverHealthMonitor->databaseUnavailable() ? 1u : 0u;
        problems |= _serverHealthMonitor->sslLibrariesMissing() ? 2u : 0u;

        qDebug() << "sending server health message with payload"
                 << QString::number(problems, 16) << "(hex)";

        QByteArray message;
        message.reserve(2 + 2);
        NetworkProtocol::append2Bytes(message, ServerMessageType::ServerHealthMessage);
        NetworkUtil::append2Bytes(message, problems);

        sendBinaryMessage(message);
    }

<<<<<<< HEAD
    void ConnectedClient::sendScrobblingProviderInfoMessage(quint32 userId,
                                                            ScrobblingProvider provider,
                                                            ScrobblerStatus status,
                                                            bool enabled)
    {
        /* only send it if the client will understand it */
        if (_scrobblingSupportOther.version < 1) return;

        qDebug() << "sending scrobbling provider info message";

        QByteArray message;
        message.reserve(2 + 2 + 4 + 4);
        appendScrobblingMessageStart(message,
                           NetworkProtocol::ScrobblingServerMessage::ProviderInfoMessage);
        NetworkUtil::append2Bytes(message, 0); /* filler */
        NetworkUtil::appendByte(message, NetworkProtocol::encode(provider));
        NetworkUtil::appendByte(message, NetworkProtocol::encode(status));
        NetworkUtil::appendByte(message, enabled ? 1 : 0);
        NetworkUtil::appendByte(message, 0); /* filler */
        NetworkUtil::append4Bytes(message, userId);

        sendBinaryMessage(message);
    }

    void ConnectedClient::sendScrobblerStatusChangedMessage(quint32 userId,
                                                            ScrobblingProvider provider,
                                                            ScrobblerStatus newStatus)
    {
        /* only send it if the client will understand it */
        if (_scrobblingSupportOther.version < 1) return;

        QByteArray message;
        message.reserve(2 + 1 + 1 + 4);
        appendScrobblingMessageStart(message,
                           NetworkProtocol::ScrobblingServerMessage::StatusChangeMessage);
        NetworkUtil::appendByte(message, NetworkProtocol::encode(provider));
        NetworkUtil::appendByte(message, NetworkProtocol::encode(newStatus));
        NetworkUtil::append4Bytes(message, userId);

        sendBinaryMessage(message);
    }

    void ConnectedClient::sendScrobblingProviderEnabledChangeMessage(quint32 userId,
                                                              ScrobblingProvider provider,
                                                              bool enabled)
    {
        /* only send it if the client will understand it */
        if (_scrobblingSupportOther.version < 1) return;

        QByteArray message;
        message.reserve(2 + 1 + 1 + 4);
        appendScrobblingMessageStart(message,
                  NetworkProtocol::ScrobblingServerMessage::ProviderEnabledChangeMessage);
        NetworkUtil::appendByte(message, NetworkProtocol::encode(provider));
        NetworkUtil::appendByte(message, enabled ? 1 : 0);
        NetworkUtil::append4Bytes(message, userId);
=======
    void ConnectedClient::sendServerClockMessage()
    {
        /* only send it if the client will understand it */
        if (_clientProtocolNo < 16)
            return;

        qint64 msSinceEpoch = QDateTime::currentDateTimeUtc().toMSecsSinceEpoch();

        QByteArray message;
        message.reserve(2 + 2 + 8);
        NetworkProtocol::append2Bytes(message, ServerMessageType::ServerClockMessage);
        NetworkUtil::append2Bytes(message, 0); /* filler */
        NetworkUtil::append8BytesSigned(message, msSinceEpoch);
>>>>>>> 3035fa3c

        sendBinaryMessage(message);
    }

    void ConnectedClient::sendSuccessMessage(quint32 clientReference, quint32 intData)
    {
        sendResultMessage(ResultMessageErrorCode::NoError, clientReference, intData);
    }

    void ConnectedClient::sendSuccessMessage(quint32 clientReference, quint32 intData,
                                             QByteArray const& blobData)
    {
        sendResultMessage(ResultMessageErrorCode::NoError, clientReference, intData,
                          blobData);
    }

    void ConnectedClient::sendResultMessage(ResultMessageErrorCode errorType,
                                            quint32 clientReference, quint32 intData)
    {
        QByteArray data; /* empty data */
        sendResultMessage(errorType, clientReference, intData, data);
    }

    void ConnectedClient::sendResultMessage(ResultMessageErrorCode errorType,
                                            quint32 clientReference, quint32 intData,
                                            QByteArray const& blobData)
    {
        QByteArray message;
        message.reserve(2 + 2 + 4 + 4 + blobData.size());
        NetworkProtocol::append2Bytes(message, ServerMessageType::SimpleResultMessage);
        NetworkProtocol::append2Bytes(message, errorType);
        NetworkUtil::append4Bytes(message, clientReference);
        NetworkUtil::append4Bytes(message, intData);

        message += blobData;

        sendBinaryMessage(message);
    }

    void ConnectedClient::sendNonFatalInternalErrorResultMessage(quint32 clientReference)
    {
        sendResultMessage(ResultMessageErrorCode::NonFatalInternalServerError,
                          clientReference, 0);
    }

    void ConnectedClient::serverHealthChanged(bool databaseUnavailable,
                                              bool sslLibrariesMissing)
    {
        (void)databaseUnavailable;
        (void)sslLibrariesMissing;

        sendServerHealthMessage();
    }

    void ConnectedClient::serverSettingsReloadResultEvent(uint clientReference,
                                                         ResultMessageErrorCode errorCode)
    {
        sendResultMessage(errorCode, clientReference, 0);
    }

    void ConnectedClient::volumeChanged(int volume)
    {
        (void)volume;

        sendVolumeMessage();
    }

    void ConnectedClient::onDynamicModeStatusEvent(StartStopEventStatus dynamicModeStatus,
                                                   int noRepetitionSpanSeconds)
    {
        sendDynamicModeStatusMessage(dynamicModeStatus, noRepetitionSpanSeconds);
    }

    void ConnectedClient::onDynamicModeWaveStatusEvent(StartStopEventStatus waveStatus,
                                                       quint32 user,
                                                       int waveDeliveredCount,
                                                       int waveTotalCount)
    {
        sendGeneratorWaveStatusMessage(waveStatus, user,
                                       waveDeliveredCount, waveTotalCount);
    }

    void ConnectedClient::onUserPlayingForChanged(quint32 user)
    {
        (void)user;

        sendUserPlayingForModeMessage();
    }

    void ConnectedClient::onUserHashStatsUpdated(uint hashID, quint32 user,
                                                 QDateTime previouslyHeard, qint16 score)
    {
        qDebug() << "ConnectedClient::onUserHashStatsUpdated; user:" << user
                 << " hash:" << hashID
                 << " prevHeard:" << previouslyHeard << " score:" << score;

        UserDataForHash data;
        data.hash = _player->resolver().getHashByID(hashID);
        if (data.hash.isNull()) return; /* invalid ID */

        data.previouslyHeard = previouslyHeard;
        data.score = score;

        QVector<UserDataForHash> dataList;
        dataList << data;
        userDataForHashesFetchCompleted(user, dataList, true, true);
    }

    void ConnectedClient::onFullIndexationRunStatusChanged(bool running)
    {
        auto event =
            running
                ? ServerEventCode::FullIndexationRunning
                : ServerEventCode::FullIndexationNotRunning;

        sendEventNotificationMessage(event);
    }

    void ConnectedClient::playerStateChanged(ServerPlayerState state)
    {
        if (_binaryMode) {
            sendStateInfo();
            return;
        }

        switch (state) {
        case ServerPlayerState::Playing:
            sendTextCommand("playing");
            break;
        case ServerPlayerState::Paused:
            sendTextCommand("paused");
            break;
        case ServerPlayerState::Stopped:
            sendTextCommand("stopped");
            break;
        }
    }

    void ConnectedClient::currentTrackChanged(QueueEntry const* entry)
    {
        if (_binaryMode) {
            sendStateInfo();
            return;
        }

        if (entry == nullptr) {
            sendTextCommand("nowplaying nothing");
            return;
        }

        int seconds = static_cast<int>(entry->lengthInMilliseconds() / 1000);
        FileHash const* hash = entry->hash();

        sendTextCommand(
            "nowplaying track\n QID: " + QString::number(entry->queueID())
             + "\n position: " + QString::number(_player->playPosition())
             + "\n title: " + entry->title()
             + "\n artist: " + entry->artist()
             + "\n length: " + (seconds < 0 ? "?" : QString::number(seconds)) + " sec"
             + "\n hash length: " + (!hash ? "?" : QString::number(hash->length()))
             + "\n hash SHA-1: " + (!hash ? "?" : hash->SHA1().toHex())
             + "\n hash MD5: " + (!hash ? "?" : hash->MD5().toHex())
        );
    }

    void ConnectedClient::newHistoryEntry(QSharedPointer<PlayerHistoryEntry> entry)
    {
        if (_binaryMode)
            sendNewHistoryEntryMessage(entry);
    }

    void ConnectedClient::trackPositionChanged(qint64 position)
    {
        (void)position;

        if (_binaryMode) {
            sendStateInfo();
            return;
        }

        //sendTextCommand("position " + QString::number(position));
    }

    void ConnectedClient::sendTextualQueueInfo()
    {
        PlayerQueue& queue = _player->queue();
        QList<QueueEntry*> queueContent = queue.entries(0, 10);

        QString command =
            "queue length " + QString::number(queue.length())
            + "\nIndex|  QID  | Length | Title                          | Artist";

        command.reserve(command.size() + 100 * queueContent.size());

        Resolver& resolver = _player->resolver();
        QueueEntry* entry;
        uint index = 0;
        foreach(entry, queueContent) {
            ++index;
            entry->checkTrackData(resolver);

            int lengthInSeconds =
                static_cast<int>(entry->lengthInMilliseconds() / 1000);

            command += "\n";
            command += QString::number(index).rightJustified(5);
            command += "|";
            command += QString::number(entry->queueID()).rightJustified(7);
            command += "|";

            if (lengthInSeconds < 0) {
                command += "        |";
            }
            else {
                int sec = lengthInSeconds % 60;
                int min = (lengthInSeconds / 60) % 60;
                int hrs = lengthInSeconds / 3600;

                command += QString::number(hrs).rightJustified(2, '0');
                command += ":";
                command += QString::number(min).rightJustified(2, '0');
                command += ":";
                command += QString::number(sec).rightJustified(2, '0');
                command += "|";
            }

            command += entry->title().leftJustified(32);
            command += "|";
            command += entry->artist();
        }

        sendTextCommand(command);
    }

    void ConnectedClient::schedulePlayerStateNotification()
    {
        if (_pendingPlayerStatus) return;

        _pendingPlayerStatus = true;
        QTimer::singleShot(25, this, &ConnectedClient::sendStateInfoAfterTimeout);
    }

    void ConnectedClient::queueEntryRemoved(quint32 offset, quint32 queueID)
    {
        sendQueueEntryRemovedMessage(offset, queueID);
        schedulePlayerStateNotification(); /* queue length changed, notify after delay */
    }

    void ConnectedClient::queueEntryAdded(quint32 offset, quint32 queueID)
    {
        auto it = _trackAdditionConfirmationsPending.find(queueID);
        if (it != _trackAdditionConfirmationsPending.end()) {
            auto clientReference = it.value();
            _trackAdditionConfirmationsPending.erase(it);

            if (_clientProtocolNo >= 9) {
                sendQueueEntryAdditionConfirmationMessage(
                                                        clientReference, offset, queueID);
            }
            else {
                sendSuccessMessage(clientReference, queueID);
            }
        }
        else {
            sendQueueEntryAddedMessage(offset, queueID);
        }

        schedulePlayerStateNotification(); /* queue length changed, notify after delay */
    }

    void ConnectedClient::queueEntryMoved(quint32 fromOffset, quint32 toOffset,
                                          quint32 queueID)
    {
        sendQueueEntryMovedMessage(fromOffset, toOffset, queueID);
    }

    void ConnectedClient::readBinaryCommands()
    {
        char lengthBytes[4];

        while
            (_socket->isOpen()
            && _socket->peek(lengthBytes, sizeof(lengthBytes)) == sizeof(lengthBytes))
        {
            quint32 messageLength = NetworkUtil::get4Bytes(lengthBytes);

            if (_socket->bytesAvailable() - sizeof(lengthBytes) < messageLength) {
                qDebug() << "waiting for incoming message with length" << messageLength
                         << " --- only partially received";
                break; /* message not complete yet */
            }

            //qDebug() << "received complete binary message with length" << messageLength;

            _socket->read(lengthBytes, sizeof(lengthBytes)); /* consume the length */
            QByteArray message = _socket->read(messageLength);

            handleBinaryMessage(message);
        }
    }

    void ConnectedClient::handleBinaryMessage(QByteArray const& message)
    {
        if (message.length() < 2) {
            qDebug() << "received invalid binary message (less than 2 bytes)";
            return; /* invalid message */
        }

        quint16 messageType = NetworkUtil::get2Bytes(message, 0);
        if (messageType & (1u << 15)) {
            quint8 extensionMessageType = messageType & 0x7Fu;
            quint8 extensionId = (messageType >> 7) & 0xFFu;

            handleExtensionMessage(extensionId, extensionMessageType, message);
        }
        else {
            auto clientMessageType = static_cast<ClientMessageType>(messageType);

            handleStandardBinaryMessage(clientMessageType, message);
        }
    }

    void ConnectedClient::handleStandardBinaryMessage(ClientMessageType messageType,
                                                      QByteArray const& message)
    {
        qint32 messageLength = message.length();

        switch (messageType)
        {
        case ClientMessageType::ClientExtensionsMessage:
            parseClientProtocolExtensionsMessage(message);
            break;
        case ClientMessageType::SingleByteActionMessage:
            parseSingleByteActionMessage(message);
            break;
        case ClientMessageType::ParameterlessActionMessage:
            parseParameterlessActionMessage(message);
            break;
        case ClientMessageType::TrackInfoRequestMessage:
        {
            if (messageLength != 6) {
                return; /* invalid message */
            }

            quint32 queueID = NetworkUtil::get4Bytes(message, 2);

            if (queueID <= 0) {
                return; /* invalid queue ID */
            }

            qDebug() << "received track info request for Q-ID" << queueID;

            sendQueueEntryInfoMessage(queueID);
        }
            break;
        case ClientMessageType::BulkTrackInfoRequestMessage:
        {
            if (messageLength < 6 || (messageLength - 2) % 4 != 0) {
                return; /* invalid message */
            }

            QList<quint32> QIDs;
            QIDs.reserve((messageLength - 2) / 4);

            int offset = 2;
            while (offset <= messageLength - 4) {
                quint32 queueID = NetworkUtil::get4Bytes(message, offset);

                if (queueID > 0) {
                    QIDs.append(queueID);
                }

                offset += 4;
            }

            qDebug() << "received bulk track info request for" << QIDs.size() << "QIDs";

            sendQueueEntryInfoMessage(QIDs);
        }
            break;
        case ClientMessageType::BulkQueueEntryHashRequestMessage:
        {
            if (messageLength < 8 || (messageLength - 4) % 4 != 0) {
                return; /* invalid message */
            }

            QList<quint32> QIDs;
            QIDs.reserve((messageLength - 4) / 4);

            int offset = 4;
            while (offset <= messageLength - 4) {
                quint32 queueID = NetworkUtil::get4Bytes(message, offset);

                if (queueID > 0) {
                    QIDs.append(queueID);
                }

                offset += 4;
            }

            qDebug() << "received bulk hash info request for" << QIDs.size() << "QIDs";

            sendQueueEntryHashMessage(QIDs);
        }
            break;
        case ClientMessageType::QueueFetchRequestMessage:
        {
            if (messageLength != 7) {
                return; /* invalid message */
            }

            if (!isLoggedIn()) return; /* client needs to be authenticated for this */

            quint32 startOffset = NetworkUtil::get4Bytes(message, 2);
            quint8 length = NetworkUtil::getByte(message, 6);

            qDebug() << "received queue fetch request; offset:" << startOffset
                     << "  length:" << length;

            sendQueueContentMessage(startOffset, length);
        }
            break;
        case ClientMessageType::QueueEntryRemovalRequestMessage:
            parseQueueEntryRemovalRequest(message);
            break;
        case ClientMessageType::GeneratorNonRepetitionChangeMessage:
        {
            if (messageLength != 6) {
                return; /* invalid message */
            }

            if (!isLoggedIn()) return; /* client needs to be authenticated for this */

            qint32 intervalSeconds = NetworkUtil::get4BytesSigned(message, 2);
            qDebug() << "received change request for generator non-repetition interval;"
                     << "seconds:" << intervalSeconds;

            if (intervalSeconds < 0) {
                return; /* invalid message */
            }

            _serverInterface->setTrackRepetitionAvoidanceSeconds(intervalSeconds);
        }
            break;
        case ClientMessageType::PossibleFilenamesForQueueEntryRequestMessage:
        {
            if (messageLength != 6) {
                return; /* invalid message */
            }

            quint32 queueID = NetworkUtil::get4Bytes(message, 2);
            qDebug() << "received request for possible filenames of QID" << queueID;

            if (queueID <= 0) {
                return; /* invalid queue ID */
            }

            QueueEntry* entry = _player->queue().lookup(queueID);
            if (entry == nullptr) {
                return; /* not found :-/ */
            }

            const FileHash* hash = entry->hash();
            if (hash == nullptr) {
                /* hash not found */
                /* TODO: register callback to resume this once the hash becomes known */
                return;
            }

            uint hashID = _player->resolver().getID(*hash);

            /* FIXME: do this in another thread, it will slow down the main thread */

            auto db = Database::getDatabaseForCurrentThread();
            if (!db) {
                return; /* database unusable */
            }

            QList<QString> filenames = db->getFilenames(hashID);

            sendPossibleTrackFilenames(queueID, filenames);
        }
            break;
        case ClientMessageType::PlayerSeekRequestMessage:
        {
            if (messageLength != 14) {
                return; /* invalid message */
            }

            if (!isLoggedIn()) return; /* client needs to be authenticated for this */

            quint32 queueID = NetworkUtil::get4Bytes(message, 2);
            qint64 position = NetworkUtil::get8BytesSigned(message, 6);

            qDebug() << "received seek command; QID:" << queueID
                     << "  position:" << position;

            if (queueID != _player->nowPlayingQID()) {
                return; /* invalid queue ID */
            }

            if (position < 0) return; /* invalid position */

            _serverInterface->seekTo(position);
        }
            break;
        case ClientMessageType::QueueEntryMoveRequestMessage:
        {
            if (messageLength != 8) {
                return; /* invalid message */
            }

            if (!isLoggedIn()) return; /* client needs to be authenticated for this */

            qint16 move = NetworkUtil::get2BytesSigned(message, 2);
            quint32 queueID = NetworkUtil::get4Bytes(message, 4);

            qDebug() << "received track move command; QID:" << queueID
                     << " move:" << move;

            _serverInterface->moveQueueEntry(queueID, move);
        }
            break;
        case ClientMessageType::InitiateNewUserAccountMessage:
        {
            if (messageLength <= 8) {
                return; /* invalid message */
            }

            int loginLength = NetworkUtil::getByteUnsignedToInt(message, 2);
            quint32 clientReference = NetworkUtil::get4Bytes(message, 4);

            if (messageLength - 8 != loginLength) {
                return; /* invalid message */
            }

            qDebug() << "received initiate-new-user-account request; clientRef:"
                     << clientReference;

            QByteArray loginBytes = message.mid(8);
            QString login = QString::fromUtf8(loginBytes);

            QByteArray salt;
            Users::ErrorCode result = Users::generateSaltForNewAccount(login, salt);

            if (result == Users::Successfull) {
                _userAccountRegistering = login;
                _saltForUserAccountRegistering = salt;
                sendNewUserAccountSaltMessage(login, salt);
            }
            else {
                sendResultMessage(
                    Users::toNetworkProtocolError(result), clientReference, 0, loginBytes
                );
            }
        }
            break;
        case ClientMessageType::FinishNewUserAccountMessage:
        {
            if (messageLength <= 8) {
                return; /* invalid message */
            }

            int loginLength = NetworkUtil::getByteUnsignedToInt(message, 2);
            int saltLength = NetworkUtil::getByteUnsignedToInt(message, 3);
            quint32 clientReference = NetworkUtil::get4Bytes(message, 4);

            qDebug() << "received finish-new-user-account request; clientRef:"
                     << clientReference;

            if (messageLength - 8 <= loginLength + saltLength) {
                sendResultMessage(
                    ResultMessageErrorCode::InvalidMessageStructure, clientReference, 0
                );
                return; /* invalid message */
            }

            QByteArray loginBytes = message.mid(8, loginLength);
            QString login = QString::fromUtf8(loginBytes);
            QByteArray saltFromClient = message.mid(8 + loginLength, saltLength);

            if (login != _userAccountRegistering
                || saltFromClient != _saltForUserAccountRegistering)
            {
                sendResultMessage(
                    ResultMessageErrorCode::UserAccountRegistrationMismatch,
                    clientReference, 0, loginBytes
                );
                return;
            }

            /* clean up state */
            _userAccountRegistering = "";
            _saltForUserAccountRegistering.clear();

            QByteArray hashedPasswordFromClient =
                message.mid(8 + loginLength + saltLength);

            /* simple way to get the expected length of the hashed password */
            QByteArray hashTest =
                NetworkProtocol::hashPassword(saltFromClient, "test");

            if (hashedPasswordFromClient.size() != hashTest.size()) {
                sendResultMessage(
                    ResultMessageErrorCode::InvalidMessageStructure, clientReference, 0
                );
                return;
            }

            QPair<Users::ErrorCode, quint32> result =
                _users->registerNewAccount(
                    login, saltFromClient, hashedPasswordFromClient
                );

            /* send error or success message */
            sendResultMessage(
                Users::toNetworkProtocolError(result.first),
                clientReference, result.second
            );
        }
            break;
        case ClientMessageType::InitiateLoginMessage:
        {
            if (messageLength <= 8) {
                return; /* invalid message */
            }

            int loginLength = NetworkUtil::getByteUnsignedToInt(message, 2);
            quint32 clientReference = NetworkUtil::get4Bytes(message, 4);

            if (messageLength - 8 != loginLength) {
                return; /* invalid message */
            }

            qDebug() << "received initiate-login request; clientRef:"
                     << clientReference;

            if (isLoggedIn()) { /* already logged in */
                sendResultMessage(ResultMessageErrorCode::AlreadyLoggedIn,
                                  clientReference, 0);
                return;
            }

            QByteArray loginBytes = message.mid(8);
            QString login = QString::fromUtf8(loginBytes);

            User user;
            bool userLookup = _users->getUserByLogin(login, user);

            if (!userLookup) /* user does not exist */
            {
                sendResultMessage(
                    ResultMessageErrorCode::UserLoginAuthenticationFailed,
                    clientReference, 0, loginBytes
                );
                return;
            }

            QByteArray userSalt = user.salt;
            QByteArray sessionSalt = Users::generateSalt();

            _userAccountLoggingIn = user.login;
            _sessionSaltForUserLoggingIn = sessionSalt;

            sendUserLoginSaltMessage(login, userSalt, sessionSalt);
        }
            break;
        case ClientMessageType::FinishLoginMessage:
        {
            if (messageLength <= 12) {
                return; /* invalid message */
            }

            int loginLength = NetworkUtil::getByteUnsignedToInt(message, 4);
            int userSaltLength = NetworkUtil::getByteUnsignedToInt(message, 5);
            int sessionSaltLength = NetworkUtil::getByteUnsignedToInt(message, 6);
            int hashedPasswordLength = NetworkUtil::getByteUnsignedToInt(message, 7);
            quint32 clientReference = NetworkUtil::get4Bytes(message, 8);

            qDebug() << "received finish-login request; clientRef:"
                     << clientReference;

            if (messageLength - 12 !=
                    loginLength + userSaltLength + sessionSaltLength
                    + hashedPasswordLength)
            {
                sendResultMessage(
                    ResultMessageErrorCode::InvalidMessageStructure, clientReference, 0
                );
                return; /* invalid message */
            }

            QByteArray loginBytes = message.mid(12, loginLength);
            QString login = QString::fromUtf8(loginBytes);

            User user;
            bool userLookup = _users->getUserByLogin(login, user);

            if (!userLookup) /* user does not exist */
            {
                sendResultMessage(
                    ResultMessageErrorCode::UserLoginAuthenticationFailed,
                    clientReference, 0, loginBytes
                );
                return;
            }

            qDebug() << " user lookup successfull: user id =" << user.id
                     << "; login =" << user.login;

            QByteArray userSaltFromClient = message.mid(12 + loginLength, userSaltLength);
            QByteArray sessionSaltFromClient =
                message.mid(12 + loginLength + userSaltLength, sessionSaltLength);

            if (login != _userAccountLoggingIn
                || userSaltFromClient != user.salt
                || sessionSaltFromClient != _sessionSaltForUserLoggingIn)
            {
                sendResultMessage(
                    ResultMessageErrorCode::UserAccountLoginMismatch,
                    clientReference, 0, loginBytes
                );
                return;
            }

            /* clean up state */
            _userAccountLoggingIn = "";
            _sessionSaltForUserLoggingIn.clear();

            QByteArray hashedPasswordFromClient =
                message.mid(12 + loginLength + userSaltLength + sessionSaltLength);

            bool loginSucceeded =
                Users::checkUserLoginPassword(
                    user, sessionSaltFromClient, hashedPasswordFromClient
                );

            if (loginSucceeded) {
                _serverInterface->setLoggedIn(user.id, user.login);
                connectSlotsAfterSuccessfulUserLogin(user.id);
                sendSuccessMessage(clientReference, user.id);
            }
            else {
                sendResultMessage(ResultMessageErrorCode::UserLoginAuthenticationFailed,
                                  clientReference, 0);
            }
        }
            break;
        case ClientMessageType::CollectionFetchRequestMessage:
        {
            if (messageLength != 8) {
                return; /* invalid message */
            }

            quint32 clientReference = NetworkUtil::get4Bytes(message, 4);

            if (!isLoggedIn()) {
                /* client needs to be authenticated for this */
                sendResultMessage(ResultMessageErrorCode::NotLoggedIn, clientReference,
                                  0);
                return;
            }

            handleCollectionFetchRequest(clientReference);
        }
            break;
        case ClientMessageType::AddHashToEndOfQueueRequestMessage:
        case ClientMessageType::AddHashToFrontOfQueueRequestMessage:
            parseAddHashToQueueRequest(message, messageType);
            break;
        case ClientMessageType::HashUserDataRequestMessage:
            parseHashUserDataRequest(message);
            break;
        case ClientMessageType::InsertHashIntoQueueRequestMessage:
            parseInsertHashIntoQueueRequest(message);
            break;
        case ClientMessageType::PlayerHistoryRequestMessage:
            parsePlayerHistoryRequest(message);
            break;
        case ClientMessageType::QueueEntryDuplicationRequestMessage:
            parseQueueEntryDuplicationRequest(message);
            break;
        default:
            qDebug() << "received unknown binary message type"
                     << static_cast<int>(messageType)
                     << "with length" << messageLength;
            break; /* unknown message type */
        }
    }

    void ConnectedClient::handleExtensionMessage(quint8 extensionId, quint8 messageType,
                                                 QByteArray const& message)
    {
        /* parse extensions here */

        //if (extensionId == _knownExtensionOther.id) {
        //    switch (messageType) {
        //    case 1: parseExtensionMessage1(message); break;
        //    case 2: parseExtensionMessage2(message); break;
        //    case 3: parseExtensionMessage3(message); break;
        //    }
        //}
        if (extensionId == _scrobblingSupportOther.id) {
            switch (static_cast<NetworkProtocol::ScrobblingClientMessage>(messageType)) {
            case NetworkProtocol::ScrobblingClientMessage::ProviderInfoRequestMessage:
                parseCurrentUserScrobblingProviderInfoRequestMessage(message);
                return;
            case NetworkProtocol::ScrobblingClientMessage::EnableDisableRequestMessage:
                parseUserScrobblingEnableDisableRequest(message);
                return;
            }
        }

        qWarning() << "unhandled extension message" << messageType
                   << "for extension" << extensionId
                   << "with length" << message.length()
                   << "; extension name: "
                   << _clientExtensionNames.value(extensionId, "?");
    }

    void ConnectedClient::parseClientProtocolExtensionsMessage(QByteArray const& message)
    {
        if (message.length() < 4) {
            return; /* invalid message */
        }

        /* be strict about reserved space */
        int filler = NetworkUtil::getByteUnsignedToInt(message, 2);
        if (filler != 0) {
            return; /* invalid message */
        }

        int extensionCount = NetworkUtil::getByteUnsignedToInt(message, 3);
        if (message.length() < 4 + extensionCount * 4) {
            return; /* invalid message */
        }

        QVector<NetworkProtocol::ProtocolExtension> extensions;
        QSet<quint8> ids;
        QSet<QString> names;
        extensions.reserve(extensionCount);
        ids.reserve(extensionCount);
        names.reserve(extensionCount);

        int offset = 4;
        for (int i = 0; i < extensionCount; ++i) {
            if (offset > message.length() - 3) {
                return; /* invalid message */
            }

            quint8 id = NetworkUtil::getByte(message, offset);
            quint8 version = NetworkUtil::getByte(message, offset + 1);
            quint8 byteCount = NetworkUtil::getByte(message, offset + 2);
            offset += 3;

            if (id == 0 || version == 0 || byteCount == 0
                    || offset > message.length() - byteCount)
            {
                return; /* invalid message */
            }

            QString name = NetworkUtil::getUtf8String(message, offset, byteCount);
            offset += byteCount;

            if (ids.contains(id) || names.contains(name)) {
                return; /* invalid message */
            }

            ids << id;
            names << name;
            extensions << NetworkProtocol::ProtocolExtension(id, name, version);
        }

        if (offset != message.length()) {
            return; /* invalid message */
        }

        registerClientProtocolExtensions(extensions);
    }

    void ConnectedClient::parseSingleByteActionMessage(const QByteArray& message)
    {
        if (message.length() != 3)
            return; /* invalid message */

        quint8 actionType = NetworkUtil::getByte(message, 2);
        handleSingleByteAction(actionType);
    }

    void ConnectedClient::parseParameterlessActionMessage(const QByteArray& message)
    {
        if (message.length() != 8)
            return; /* invalid message */

        int numericActionCode = NetworkUtil::get2BytesUnsignedToInt(message, 2);
        quint32 clientReference = NetworkUtil::get4Bytes(message, 4);

        qDebug() << "received parameterless action" << numericActionCode
                 << "with client-ref" << clientReference;

        auto action = static_cast<ParameterlessActionCode>(numericActionCode);

        handleParameterlessAction(action, clientReference);
    }

    void ConnectedClient::parseAddHashToQueueRequest(const QByteArray& message,
                                                     ClientMessageType messageType)
    {
        qDebug() << "received 'add filehash to queue' request";

        if (message.length() != 2 + 2 + NetworkProtocol::FILEHASH_BYTECOUNT) {
            /* invalid message */
            return;
        }

        if (!isLoggedIn()) { return; /* client needs to be authenticated for this */ }

        bool ok;
        FileHash hash = NetworkProtocol::getHash(message, 4, &ok);
        if (!ok || hash.isNull()) {
            return; /* invalid message */
        }

        qDebug() << " request contains hash:" << hash.dumpToString();

        if (messageType == ClientMessageType::AddHashToEndOfQueueRequestMessage)
        {
            _serverInterface->enqueue(hash);
        }
        else if (messageType == ClientMessageType::AddHashToFrontOfQueueRequestMessage)
        {
            _serverInterface->insertAtFront(hash);
        }
        else {
            return; /* invalid message */
        }
    }

    void ConnectedClient::parseInsertHashIntoQueueRequest(const QByteArray &message)
    {
        qDebug() << "received 'insert filehash into queue at index' request";

        if (message.length() != 2 + 2 + 4 + 4 + NetworkProtocol::FILEHASH_BYTECOUNT) {
            return; /* invalid message */
        }

        if (!isLoggedIn()) { return; /* client needs to be authenticated for this */ }

        quint32 clientReference = NetworkUtil::get4Bytes(message, 4);
        quint32 index = NetworkUtil::get4Bytes(message, 8);

        qDebug() << " client ref:" << clientReference << "; " << "index:" << index;

        bool ok;
        FileHash hash = NetworkProtocol::getHash(message, 12, &ok);
        if (!ok || hash.isNull()) {
            return; /* invalid message */
        }

        qDebug() << " request contains hash:" << hash.dumpToString();

        PlayerQueue& queue = _player->queue();
        auto entry = new QueueEntry(&queue, hash);

        _trackAdditionConfirmationsPending[entry->queueID()] = clientReference;
        _serverInterface->insertAtIndex(index, entry);
    }

    void ConnectedClient::parseQueueEntryRemovalRequest(QByteArray const& message)
    {
        if (message.length() != 6) {
            return; /* invalid message */
        }

        if (!isLoggedIn()) return; /* client needs to be authenticated for this */

        quint32 queueID = NetworkUtil::get4Bytes(message, 2);
        qDebug() << "received removal request for QID" << queueID;

        if (queueID <= 0) {
            return; /* invalid queue ID */
        }

        _serverInterface->removeQueueEntry(queueID);
    }

    void ConnectedClient::parseQueueEntryDuplicationRequest(QByteArray const& message)
    {
        qDebug() << "received 'duplicate queue entry' request";

        if (message.length() != 2 + 2 + 4 + 4) {
            return; /* invalid message */
        }

        if (!isLoggedIn()) return; /* client needs to be authenticated for this */

        quint32 clientReference = NetworkUtil::get4Bytes(message, 4);
        quint32 queueID = NetworkUtil::get4Bytes(message, 8);

        qDebug() << " client ref:" << clientReference << "; " << "QID:" << queueID;

        if (queueID <= 0) {
            sendResultMessage(ResultMessageErrorCode::QueueIdNotFound, clientReference,
                              queueID);
            return; /* invalid queue ID */
        }

        auto& queue = _player->queue();

        auto index = queue.findIndex(queueID);
        if (index < 0)
        {
            sendResultMessage(ResultMessageErrorCode::QueueIdNotFound, clientReference,
                              queueID);
            return; /* not found; */
        }

        auto existing = queue.entryAtIndex(index);
        if (!existing || existing->queueID() != queueID)
        {
            qWarning() << "queue inconsistency for QID" << queueID;
            sendNonFatalInternalErrorResultMessage(clientReference);
            return; /* not found; */
        }

        auto entry = new QueueEntry(&queue, existing);

        _trackAdditionConfirmationsPending[entry->queueID()] = clientReference;
        _serverInterface->insertAtIndex(index + 1, entry);
    }

    void ConnectedClient::parseHashUserDataRequest(const QByteArray& message)
    {
        if (message.length() <= 2 + 2 + 4) {
            return; /* invalid message */
        }

        if (!isLoggedIn()) { return; /* client needs to be authenticated for this */ }

        quint16 fields = NetworkUtil::get2Bytes(message, 2);
        quint32 userId = NetworkUtil::get4Bytes(message, 4);

        int offset = 2 + 2 + 4;
        int hashCount = (message.length() - offset) / NetworkProtocol::FILEHASH_BYTECOUNT;
        if ((message.length() - offset) % NetworkProtocol::FILEHASH_BYTECOUNT != 0) {
            return; /* invalid message */
        }

        qDebug() << "received request for user track data; user:" << userId
                 << " track count:" << hashCount << " fields:" << fields;

        fields = fields & 3; /* filter non-supported fields */

        if (fields == 0) return; /* no data that we can return */

        QVector<FileHash> hashes;
        hashes.reserve(hashCount);

        for (int i = 0; i < hashCount; ++i) {
            bool ok;
            auto hash = NetworkProtocol::getHash(message, offset, &ok);
            if (!ok || hash.isNull()) continue;

            hashes.append(hash);
            offset += NetworkProtocol::FILEHASH_BYTECOUNT;
        }

        auto fetcher =
            new UserDataForHashesFetcher(
                userId, hashes,
                (fields & 1) == 1, (fields & 2) == 2,
                _player->resolver()
            );
        connect(
            fetcher, &UserDataForHashesFetcher::finishedWithResult,
            this, &ConnectedClient::userDataForHashesFetchCompleted
        );
        QThreadPool::globalInstance()->start(fetcher);
    }

    void ConnectedClient::parsePlayerHistoryRequest(const QByteArray& message)
    {
        qDebug() << "received player history list request";

        if (message.length() != 2 + 2) {
            return; /* invalid message */
        }

        if (!isLoggedIn()) { return; /* client needs to be authenticated for this */ }

        int limit = NetworkUtil::getByteUnsignedToInt(message, 3);

        sendQueueHistoryMessage(limit);
    }

    void ConnectedClient::fetchScrobblingProviderInfoForCurrentUser()
    {
        auto controller =
                _scrobbling->getControllerForUser(_serverInterface->userLoggedIn());

        controller->requestScrobblingProviderInfo();
    }

    void ConnectedClient::parseCurrentUserScrobblingProviderInfoRequestMessage(
                                                                QByteArray const& message)
    {
        qDebug() << "received request for info about the user's scrobbling providers";

        if (message.length() != 2 + 2) {
            return; /* invalid message */
        }

        if (!isLoggedIn()) { return; /* client needs to be authenticated for this */ }

        auto filler = NetworkUtil::get2Bytes(message, 2);
        if (filler != 0) {
            return; /* invalid message */
        }

        fetchScrobblingProviderInfoForCurrentUser();
    }

    void ConnectedClient::parseUserScrobblingEnableDisableRequest(
                                                                QByteArray const& message)
    {
        qDebug() << "received user scrobbling enable/disable request";

        if (message.length() != 2 + 2) {
            return; /* invalid message */
        }

        if (!isLoggedIn()) { return; /* client needs to be authenticated for this */ }

        auto provider =
            NetworkProtocol::decodeScrobblingProvider(NetworkUtil::getByte(message, 2));
        if (provider == ScrobblingProvider::Unknown)
            return; /* provider invalid or not recognized */

        auto enabled = NetworkUtil::getByte(message, 3) != 0;

        auto controller =
                _scrobbling->getControllerForUser(_serverInterface->userLoggedIn());

        controller->setScrobblingProviderEnabled(provider, enabled);
    }

    void ConnectedClient::handleSingleByteAction(quint8 action)
    {
        /* actions 100-200 represent a SET VOLUME command */
        if (action >= 100 && action <= 200)
        {
            qDebug() << "received CHANGE VOLUME command, volume"
                     << (uint(action - 100));

            _serverInterface->setVolume(action - 100);
            return;
        }

        /* Other actions */

        switch (action)
        {
        case 1:
            qDebug() << "received PLAY command";
            _serverInterface->play();
            break;
        case 2:
            qDebug() << "received PAUSE command";
            _serverInterface->pause();
            break;
        case 3:
            qDebug() << "received SKIP command";
            _serverInterface->skip();
            break;
        case 4:
            qDebug() << "received INSERT BREAK AT FRONT command";
            _serverInterface->insertBreakAtFront();
            break;
        case 10: /* request for state info */
            qDebug() << "received request for player status";
            sendStateInfo();
            break;
        case 11: /* request for status of dynamic mode */
            qDebug() << "received request for dynamic mode status";
            _serverInterface->requestDynamicModeStatus();
            break;
        case 12:
            qDebug() << "received request for server instance UUID";
            sendServerInstanceIdentifier();
            break;
        case 13:
            qDebug() << "received request for list of user accounts";
            sendUsersList();
            break;
        case 14:
            qDebug() << "received request for PUBLIC/PERSONAL mode status";
            sendUserPlayingForModeMessage();
            break;
        case 15:
            qDebug() << "received request for (full) indexation running status";
            onFullIndexationRunStatusChanged(
                _player->resolver().fullIndexationRunning()
            );
            break;
        case 16:
            qDebug() << "received request for server name";
            sendServerNameMessage(0, QHostInfo::localHostName());
            break;
        case 17:
            qDebug() << "received request for database UUID";
            sendDatabaseIdentifier();
            break;
        case 18:
            qDebug() << "received request for list of protocol extensions";
            sendProtocolExtensionsMessage();
            break;
        case 20: /* enable dynamic mode */
            qDebug() << "received ENABLE DYNAMIC MODE command";
            _serverInterface->enableDynamicMode();
            break;
        case 21: /* disable dynamic mode */
            qDebug() << "received DISABLE DYNAMIC MODE command";
            _serverInterface->disableDynamicMode();
            break;
        case 22: /* request queue expansion */
            qDebug() << "received QUEUE EXPANSION command";
            _serverInterface->requestQueueExpansion();
            break;
        case 23:
            qDebug() << "received TRIM QUEUE command";
            _serverInterface->trimQueue();
            break;
        case 24:
            qDebug() << "received START WAVE command";
            _serverInterface->startDynamicModeWave();
            break;
        case 25:
            qDebug() << "received TERMINATE WAVE command";
            _serverInterface->terminateDynamicModeWave();
            break;
        case 30: /* switch to public mode */
            qDebug() << "received SWITCH TO PUBLIC MODE command";
            _serverInterface->switchToPublicMode();
            break;
        case 31: /* switch to personal mode */
            qDebug() << "received SWITCH TO PERSONAL MODE command";
            _serverInterface->switchToPersonalMode();
            break;
        case 40:
            qDebug() << "received START FULL INDEXATION command";
            _serverInterface->startFullIndexation();
            break;
        case 50:
            qDebug() << "received SUBSCRIBE TO ALL EVENTS command";
            enableEvents();
            break;
        case 51:
            qDebug() << "received SUBSCRIBE TO SERVER HEALTH UPDATES command";
            enableHealthEvents();
            break;
        case 99:
            qDebug() << "received SHUTDOWN command";
            _serverInterface->shutDownServer();
            break;
        default:
            qDebug() << "received unrecognized single-byte action type:"
                     << int(action);
            break; /* unknown action type */
        }
    }

    void ConnectedClient::handleParameterlessAction(ParameterlessActionCode code,
                                                    quint32 clientReference)
    {
        switch (code)
        {
        case PMP::ParameterlessActionCode::Reserved:
            break; /* not to be used, treat as invalid */

        case PMP::ParameterlessActionCode::ReloadServerSettings:
            _serverInterface->reloadServerSettings(clientReference);
            return;
        }

        qDebug() << "code of parameterless action not recognized: code="
                 << static_cast<int>(code) << " client-ref=" << clientReference;

        sendResultMessage(ResultMessageErrorCode::UnknownAction, clientReference, 0);
    }

    void ConnectedClient::handleCollectionFetchRequest(uint clientReference)
    {
        auto sender =
            new CollectionSender(this, clientReference, &_player->resolver());

        connect(sender, &CollectionSender::sendCollectionList,
                this, &ConnectedClient::onCollectionTrackInfoBatchToSend);

        connect(sender, &CollectionSender::allSent,
                this, &ConnectedClient::onCollectionTrackInfoCompleted);
    }

    void ConnectedClient::registerClientProtocolExtensions(
                            const QVector<NetworkProtocol::ProtocolExtension>& extensions)
    {
        /* handle extensions here */
        for (auto const& extension : extensions)
        {
            qDebug() << "client will use ID" << extension.id
                     << "and version" << extension.version
                     << "for protocol extension" << extension.name;

            _clientExtensionNames[extension.id] = extension.name;

            //if (extension.name == "known_extension_name") {
            //    _knownExtensionOther = extension;
            //}
            if (extension.name == "scrobbling") {
                _scrobblingSupportOther = extension;
            }
        }
    }

    /* =============================== CollectionSender =============================== */

    CollectionSender::CollectionSender(ConnectedClient* connection, uint clientReference,
                                       Resolver *resolver)
     : QObject(connection), _clientRef(clientReference), _resolver(resolver),
       _currentIndex(0)
    {
        _hashes = _resolver->getAllHashes();
        qDebug() << "CollectionSender: starting.  Hash count:" << _hashes.size();

        QTimer::singleShot(0, this, &CollectionSender::sendNextBatch);
    }

    void CollectionSender::sendNextBatch()
    {
        if (_currentIndex >= _hashes.size()) {
            qDebug() << "CollectionSender: all completed.  ref=" << _clientRef;
            Q_EMIT allSent(_clientRef);
            return;
        }

        int batchSize = qMin(30, _hashes.size());
        batchSize = qMin(batchSize, _hashes.size() - _currentIndex);

        auto batch = _hashes.mid(_currentIndex, batchSize);
        _currentIndex += batchSize;

        auto infoToSend = _resolver->getHashesTrackInfo(batch);
        qDebug() << "CollectionSender: have batch of" << infoToSend.size()
                 << "to send.  ref=" << _clientRef;

        /* schedule next batch already */
        QTimer::singleShot(100, this, &CollectionSender::sendNextBatch);

        /* send this batch if it is not empty */
        if (!infoToSend.isEmpty()) {
            Q_EMIT sendCollectionList(_clientRef, infoToSend);
        }
    }

}<|MERGE_RESOLUTION|>--- conflicted
+++ resolved
@@ -1395,7 +1395,23 @@
         sendBinaryMessage(message);
     }
 
-<<<<<<< HEAD
+    void ConnectedClient::sendServerClockMessage()
+    {
+        /* only send it if the client will understand it */
+        if (_clientProtocolNo < 16)
+            return;
+
+        qint64 msSinceEpoch = QDateTime::currentDateTimeUtc().toMSecsSinceEpoch();
+
+        QByteArray message;
+        message.reserve(2 + 2 + 8);
+        NetworkProtocol::append2Bytes(message, ServerMessageType::ServerClockMessage);
+        NetworkUtil::append2Bytes(message, 0); /* filler */
+        NetworkUtil::append8BytesSigned(message, msSinceEpoch);
+
+        sendBinaryMessage(message);
+    }
+
     void ConnectedClient::sendScrobblingProviderInfoMessage(quint32 userId,
                                                             ScrobblingProvider provider,
                                                             ScrobblerStatus status,
@@ -1452,21 +1468,6 @@
         NetworkUtil::appendByte(message, NetworkProtocol::encode(provider));
         NetworkUtil::appendByte(message, enabled ? 1 : 0);
         NetworkUtil::append4Bytes(message, userId);
-=======
-    void ConnectedClient::sendServerClockMessage()
-    {
-        /* only send it if the client will understand it */
-        if (_clientProtocolNo < 16)
-            return;
-
-        qint64 msSinceEpoch = QDateTime::currentDateTimeUtc().toMSecsSinceEpoch();
-
-        QByteArray message;
-        message.reserve(2 + 2 + 8);
-        NetworkProtocol::append2Bytes(message, ServerMessageType::ServerClockMessage);
-        NetworkUtil::append2Bytes(message, 0); /* filler */
-        NetworkUtil::append8BytesSigned(message, msSinceEpoch);
->>>>>>> 3035fa3c
 
         sendBinaryMessage(message);
     }
