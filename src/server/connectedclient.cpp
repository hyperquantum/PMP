/*
    Copyright (C) 2014-2023, Kevin Andre <hyperquantum@gmail.com>

    This file is part of PMP (Party Music Player).

    PMP is free software: you can redistribute it and/or modify it under the
    terms of the GNU General Public License as published by the Free Software
    Foundation, either version 3 of the License, or (at your option) any later
    version.

    PMP is distributed in the hope that it will be useful, but WITHOUT ANY
    WARRANTY; without even the implied warranty of MERCHANTABILITY or FITNESS
    FOR A PARTICULAR PURPOSE.  See the GNU General Public License for more
    details.

    You should have received a copy of the GNU General Public License along
    with PMP.  If not, see <http://www.gnu.org/licenses/>.
*/

#include "connectedclient.h"

#include "common/filehash.h"
#include "common/networkprotocol.h"
#include "common/networkutil.h"
#include "common/version.h"

#include "collectionmonitor.h"
<<<<<<< HEAD
#include "compatibilityuicontroller.h"
#include "compatibilityuicontrollercollection.h"
#include "database.h"
#include "history.h"
=======
>>>>>>> bfe0155b
#include "player.h"
#include "playerqueue.h"
#include "queueentry.h"
#include "resolver.h"
#include "serverhealthmonitor.h"
#include "serverinterface.h"
#include "users.h"

#include <QMap>
#include <QThreadPool>
#include <QTimer>

namespace PMP::Server
{
    /* ====================== ConnectedClient ====================== */

<<<<<<< HEAD
    const qint16 ConnectedClient::ServerProtocolNo = 21;
=======
    const qint16 ConnectedClient::ServerProtocolNo = 22;
>>>>>>> bfe0155b

    ConnectedClient::ConnectedClient(QTcpSocket* socket, ServerInterface* serverInterface,
                                     Player* player,
                                     Users* users,
                                     CollectionMonitor* collectionMonitor,
                                     ServerHealthMonitor* serverHealthMonitor)
     : _socket(socket), _serverInterface(serverInterface),
       _player(player),
       _users(users), _collectionMonitor(collectionMonitor),
       _serverHealthMonitor(serverHealthMonitor),
       _compatibilityUis(new CompatibilityUiControllerCollection(this, serverInterface)),
       _compatibilityUiLanguage(UserInterfaceLanguage::Invalid),
       _clientProtocolNo(-1),
       _lastSentNowPlayingID(0),
<<<<<<< HEAD
       _terminated(false), _binaryMode(false),
       _eventsEnabled(false),
       _healthEventsEnabled(false),
       _compatibilityUiEventsEnabled(false),
=======
       _terminated(false),
       _binaryMode(false),
       _eventsEnabled(false),
       _healthEventsEnabled(false),
>>>>>>> bfe0155b
       _pendingPlayerStatus(false)
    {
        _serverInterface->setParent(this);

        connect(
            _serverInterface, &ServerInterface::serverShuttingDown,
            this,
            [this]()
            {
                qDebug() << "server shutting down; terminating this connection";
                terminateConnection();
            }
        );

        connect(
            _compatibilityUis, &CompatibilityUiControllerCollection::actionSuccessful,
            this, &ConnectedClient::compatibilityInterfaceActionSucceeded
        );
        connect(
            _compatibilityUis, &CompatibilityUiControllerCollection::actionFailed,
            this, &ConnectedClient::compatibilityInterfaceActionFailed
        );

        connect(
            socket, &QTcpSocket::disconnected,
            this,
            [this]()
            {
                if (_terminated) return;

                qDebug() << "TCP socket disconnected; terminating this connection";
                terminateConnection();
            }
        );
        connect(socket, &QTcpSocket::readyRead, this, &ConnectedClient::dataArrived);
        connect(socket, &QTcpSocket::errorOccurred, this, &ConnectedClient::socketError);

        /* Send greeting.
         * The space at the end allows the client to detect that this server supports the
         * new 'binary' text command with one argument. A server whose greeting ends with
         * "Welcome!" without space will likely only support the 'binary' command without
         * argument. Of course, the greeting could also be changed to something completely
         * different from "Welcome!", in which case the space at the end will no longer be
         * needed. */
        sendTextCommand("PMP " PMP_VERSION_DISPLAY " Welcome! ");
    }

    ConnectedClient::~ConnectedClient()
    {
        qDebug() << "ConnectedClient: destructor called";
        _socket->deleteLater();
    }

    void ConnectedClient::terminateConnection()
    {
        qDebug() << "terminateConnection() called";
        if (_terminated) return;
        qDebug() << " will terminate and clean up connection now";
        _terminated = true;
        _socket->close();
        _textReadBuffer.clear();
        this->deleteLater();
    }

    void ConnectedClient::enableEvents()
    {
        if (_eventsEnabled)
            return;
<<<<<<< HEAD

        qDebug() << "ConnectedClient: enabling event notifications";

        enableHealthEvents(GeneralOrSpecific::General);
        enableCompatibilityInterfaceEvents(GeneralOrSpecific::General);

=======

        qDebug() << "enabling event notifications";

        enableHealthEvents(GeneralOrSpecific::General);

>>>>>>> bfe0155b
        _eventsEnabled = true;

        auto queue = &_player->queue();

        connect(_player, &Player::volumeChanged, this, &ConnectedClient::volumeChanged);
        connect(
            _player, &Player::stateChanged,
            this, &ConnectedClient::playerStateChanged
        );
        connect(
            _player, &Player::currentTrackChanged,
            this, &ConnectedClient::currentTrackChanged
        );
        connect(
            _player, &Player::newHistoryEntry,
            this, &ConnectedClient::newHistoryEntry
        );
        connect(
            _player, &Player::positionChanged,
            this, &ConnectedClient::trackPositionChanged
        );
        connect(
            _player, &Player::userPlayingForChanged,
            this, &ConnectedClient::onUserPlayingForChanged
        );

        connect(
            _serverInterface, &ServerInterface::delayedStartActiveChanged,
            this, &ConnectedClient::onDelayedStartActiveChanged
        );

        connect(
            _serverInterface, &ServerInterface::dynamicModeStatusEvent,
            this, &ConnectedClient::onDynamicModeStatusEvent
        );
        connect(
            _serverInterface, &ServerInterface::dynamicModeWaveStatusEvent,
            this, &ConnectedClient::onDynamicModeWaveStatusEvent
        );

        connect(
            queue, &PlayerQueue::entryRemoved,
            this, &ConnectedClient::queueEntryRemoved
        );
        connect(
            _serverInterface, &ServerInterface::queueEntryAddedWithoutReference,
            this, &ConnectedClient::queueEntryAddedWithoutReference
        );
        connect(
            _serverInterface, &ServerInterface::queueEntryAddedWithReference,
            this, &ConnectedClient::queueEntryAddedWithReference
        );
        connect(
            queue, &PlayerQueue::entryMoved,
            this, &ConnectedClient::queueEntryMoved
        );

        connect(
            _serverInterface, &ServerInterface::fullIndexationRunStatusChanged,
            this, &ConnectedClient::onFullIndexationRunStatusChanged
        );

        connect(
            _collectionMonitor, &CollectionMonitor::hashAvailabilityChanged,
            this, &ConnectedClient::onHashAvailabilityChanged
        );
        connect(
            _collectionMonitor, &CollectionMonitor::hashInfoChanged,
            this, &ConnectedClient::onHashInfoChanged
        );

        connect(
            _serverInterface, &ServerInterface::hashUserDataChangedOrAvailable,
            this,
            [this](quint32 userId, QVector<HashStats> stats)
            {
                sendHashUserDataMessage(userId, stats);
            }
        );

        connect(
            _serverInterface, &ServerInterface::serverCaptionChanged,
            this, [this]() { sendServerNameMessage(); }
        );

        connect(
            _serverInterface, &ServerInterface::serverClockTimeSendingPulse,
            this, &ConnectedClient::sendServerClockMessage
        );
        sendServerClockMessage();
    }

    void ConnectedClient::enableHealthEvents(GeneralOrSpecific howEnabled)
    {
        auto healthEventsWereEnabledAlready = _eventsEnabled | _healthEventsEnabled;

        if (howEnabled == GeneralOrSpecific::Specific)
            _healthEventsEnabled = true;

        if (healthEventsWereEnabledAlready)
            return; /* nothing to do */

        connect(
            _serverHealthMonitor, &ServerHealthMonitor::serverHealthChanged,
            this, &ConnectedClient::serverHealthChanged
        );

        sendServerHealthMessageIfNotEverythingOkay();
    }

    void ConnectedClient::enableCompatibilityInterfaceEvents(GeneralOrSpecific howEnabled)
    {
        auto theseEventsWereEnabledAlready =
                _eventsEnabled | _compatibilityUiEventsEnabled;

        if (howEnabled == GeneralOrSpecific::Specific)
            _compatibilityUiEventsEnabled = true;

        if (theseEventsWereEnabledAlready)
            return; /* nothing to do */

        connect(
            _compatibilityUis,
            &CompatibilityUiControllerCollection::textChanged,
            this,
            [this](int interfaceId)
            {
                sendCompatibilityInterfaceTextUpdate(interfaceId);
            }
        );
        connect(
            _compatibilityUis, &CompatibilityUiControllerCollection::stateChanged,
            this,
            [this](int interfaceId)
            {
                sendCompatibilityInterfaceStateUpdate(interfaceId);
            }
        );
        connect(
            _compatibilityUis, &CompatibilityUiControllerCollection::actionCaptionChanged,
            this,
            [this](int interfaceId, int actionId)
            {
                sendCompatibilityInterfaceActionTextUpdate(interfaceId, actionId);
            }
        );
        connect(
            _compatibilityUis, &CompatibilityUiControllerCollection::actionStateChanged,
            this,
            [this](int interfaceId, int actionId)
            {
                sendCompatibilityInterfaceActionStateUpdate(interfaceId, actionId);
            }
        );

        activateCompatibilityInterfaces();
        sendCompatibilityInterfacesAnnouncement();
    }

    void ConnectedClient::activateCompatibilityInterfaces()
    {
        if (_clientProtocolNo < 21)
            return; /* client does not know about compatibility user interfaces */

        /* for test purposes, activate this unconditionally */
        _compatibilityUis->activateIndexationController();

        /* for debugging */
        _compatibilityUis->activateTestController();
    }

    bool ConnectedClient::isLoggedIn() const
    {
        return _serverInterface->isLoggedIn();
    }

    void ConnectedClient::dataArrived()
    {
        if (_terminated)
        {
            qDebug() << "dataArrived called on a terminated connection???";
            return;
        }

        if (_binaryMode && _clientProtocolNo >= 0)
        {
            readBinaryCommands();
            return;
        }

        if (!_binaryMode)
        {
            /* textual command mode */
            readTextCommands();
        }

        /* not changed to binary mode? */
        if (!_binaryMode) { return; }

        /* do we still need to read the binary header? */
        if (_clientProtocolNo < 0)
        {
            if (_socket->bytesAvailable() < 5)
                return; /* not enough data */

            char heading[5];
            _socket->read(heading, 5);

            if (heading[0] != 'P'
                || heading[1] != 'M'
                || heading[2] != 'P')
            {
                qDebug() << "incoming connection without PMP signature; terminating it";
                terminateConnection();
                return;
            }

            _clientProtocolNo = (heading[3] << 8) + heading[4];
            qDebug() << "client protocol version:" << _clientProtocolNo;

            /* Help out old clients that do not know that the client now has to explicitly
             * ask for event notifications. */
            if (_clientProtocolNo < 2)
                enableEvents();
        }

        readBinaryCommands();
    }

    void ConnectedClient::socketError(QAbstractSocket::SocketError error)
    {
        switch (error)
        {
        case QAbstractSocket::RemoteHostClosedError:
            qDebug() << "got socket error RemoteHostClosedError; terminating connection";
            terminateConnection();
            break;
        default:
            qDebug() << "ConnectedClient: unhandled socket error:" << error;
            break;
        }
    }

    void ConnectedClient::readTextCommands()
    {
        while (!_terminated && !_binaryMode)
        {
            bool hadSemicolon = false;
            char c;
            while (_socket->getChar(&c))
            {
                if (c == ';')
                {
                    hadSemicolon = true;
                    /* skip an optional newline after the semicolon */
                    if (_socket->peek(&c, 1) > 0 && c == '\r') _socket->read(&c, 1);
                    if (_socket->peek(&c, 1) > 0 && c == '\n') _socket->read(&c, 1);
                    break;
                }

                _textReadBuffer.append(c); /* not for semicolons */
            }

            if (!hadSemicolon)
                break; /* no complete text command in received data */

            QString commandString = QString::fromUtf8(_textReadBuffer);

            _textReadBuffer.clear(); /* text was consumed completely */

            executeTextCommand(commandString);
        }
    }

    void ConnectedClient::executeTextCommandWithoutArgs(const QString& command)
    {
        if (command == "play")
        {
            _serverInterface->play();
        }
        else if (command == "pause")
        {
            _serverInterface->pause();
        }
        else if (command == "skip")
        {
            _serverInterface->skip();
        }
        else if (command == "volume")
        {
            /* 'volume' without arguments sends current volume */
            sendVolumeMessage();
        }
        else if (command == "state")
        {
            /* pretend state has changed, in order to send state info */
            playerStateChanged(_player->state());
        }
        else if (command == "nowplaying")
        {
            /* pretend current track has changed, in order to send current track info */
            currentTrackChanged(_player->nowPlaying());
        }
        else if (command == "queue")
        {
            sendTextualQueueInfo();
        }
        else if (command == "shutdown")
        {
            _serverInterface->shutDownServer();
        }
        else if (command == "binary")
        {
            /* 'binary' command without argument is obsolete, but we need to continue
             * supporting it for some time in order to be compatible with older clients */
            qDebug() << " 'binary' command has obsolete form (needs argument)";
            handleBinaryModeSwitchRequest();
        }
        else
        {
            /* unknown command ???? */
            qDebug() << " unknown text command: " << command;
        }
    }

    void ConnectedClient::executeTextCommandWithArgs(const QString& command,
                                                     const QString& arg1)
    {
        if (command == "binary")
        {
            /* Requiring an argument that is (nearly) impossible to remember will prevent
             * an accidental switch to binary mode when a person is typing commands. */
            if (arg1 == "NUxwyGR3ivTcB27VGYdy")
            {
                handleBinaryModeSwitchRequest();
            }
            else
            {
                qDebug() << " argument for 'binary' command not recognized";
            }
        }
        else if (command == "volume")
        {
            /* 'volume' with one argument is a request to changes the current volume */
            bool ok;
            int volume = arg1.toInt(&ok);
            if (ok && volume >= 0 && volume <= 100)
            {
                _serverInterface->setVolume(volume);
            }
        }
        else if (command == "shutdown")
        {
            _serverInterface->shutDownServer(arg1);
        }
        else
        {
            /* unknown command ???? */
            qDebug() << " unknown text command: " << command;
        }
    }

    void ConnectedClient::executeTextCommandWithArgs(const QString& command,
                                                     const QString& arg1,
                                                     const QString& arg2)
    {
        if (command == "qmove")
        {
            bool ok;
            uint queueID = arg1.toUInt(&ok);
            if (!ok || queueID == 0) return;

            if (!arg2.startsWith("+") && !arg2.startsWith("-")) return;
            int moveDiff = arg2.toInt(&ok);
            if (!ok || moveDiff == 0) return;

            _serverInterface->moveQueueEntry(queueID, moveDiff);
        }
        else
        {
            /* unknown command ???? */
            qDebug() << " unknown text command: " << command;
        }
    }

    void ConnectedClient::executeTextCommand(QString const& commandText)
    {
        qDebug() << "received text commandline:" << commandText;

        int spaceIndex = commandText.indexOf(' ');

        if (spaceIndex < 0) /* command without arguments */
        {
            executeTextCommandWithoutArgs(commandText);
            return;
        }

        /* split command at the space; don't include the space in the parts */
        QString command = commandText.left(spaceIndex);
        QString rest = commandText.mid(spaceIndex + 1);
        spaceIndex = rest.indexOf(' ');

        if (spaceIndex < 0) /* one argument only */
        {
            executeTextCommandWithArgs(command, rest);
            return;
        }

        /* two arguments or more */

        QString arg1 = rest.left(spaceIndex);
        rest = rest.mid(spaceIndex + 1);
        spaceIndex = rest.indexOf(' ');

        if (spaceIndex < 0) /* two arguments only */
        {
            executeTextCommandWithArgs(command, arg1, rest);
            return;
        }

        /* unknown command ???? */
        qDebug() << " unknown text command, or wrong number of arguments";
    }

    void ConnectedClient::sendTextCommand(QString const& command)
    {
        if (!_socket->isValid())
        {
            qWarning() << "cannot send text command when socket not in valid state";
            return;
        }

        if (_terminated)
        {
            qWarning() << "cannot send text command because connection is terminated";
            return;
        }

        _socket->write((command + ";").toUtf8());
        _socket->flush();
    }

    void ConnectedClient::handleBinaryModeSwitchRequest()
    {
        if (_binaryMode)
        {
            qDebug() << "cannot switch to binary mode, already in it";
            return;
        }

        /* switch to binary mode */
        _binaryMode = true;
        /* tell the client that all further communication will be in binary mode */
        sendTextCommand("binary");

        /* send binary hello */
        QByteArray binaryHeader;
        binaryHeader.reserve(5);
        binaryHeader.append("PMP", 3);
        NetworkUtil::append2Bytes(binaryHeader, ServerProtocolNo);
        _socket->write(binaryHeader);
        _socket->flush();
    }

    void ConnectedClient::sendBinaryMessage(QByteArray const& message)
    {
        if (!_socket->isValid())
        {
            qWarning() << "cannot send binary message when socket not in valid state";
            return;
        }

        if (_terminated)
        {
            qWarning() << "cannot send binary message because connection is terminated";
            return;
        }

        if (!_binaryMode)
        {
            qWarning() << "cannot send binary message when not in binary mode";
            return; /* only supported in binary mode */
        }

        auto messageLength = message.length();
        if (messageLength > std::numeric_limits<qint32>::max() - 1)
        {
            qWarning() << "Message too long for sending; length:" << messageLength;
            return;
        }

        QByteArray lengthBytes;
        NetworkUtil::append4BytesSigned(lengthBytes, messageLength);

        _socket->write(lengthBytes);
        _socket->write(message);
        _socket->flush();
    }

    void ConnectedClient::sendKeepAliveReply(quint8 blob)
    {
        QByteArray message;
        message.reserve(4);
        NetworkProtocol::append2Bytes(message, ServerMessageType::KeepAliveMessage);
        NetworkUtil::append2Bytes(message, blob);

        sendBinaryMessage(message);
    }

    void ConnectedClient::sendProtocolExtensionsMessage()
    {
        if (_clientProtocolNo < 12) return; /* client will not understand this message */

        QVector<const NetworkProtocol::ProtocolExtension*> extensions;
        //extensions << &_knownExtensionThis;

        quint8 extensionCount = static_cast<quint8>(extensions.size());

        QByteArray message;
        message.reserve(4 + extensionCount * 16); /* estimate */
        NetworkProtocol::append2Bytes(message,
                                      ServerMessageType::ServerExtensionsMessage);
        NetworkUtil::appendByte(message, 0); /* filler */
        NetworkUtil::appendByte(message, extensionCount);

        for(auto extension : extensions)
        {
            QByteArray nameBytes = extension->name.toUtf8();
            quint8 nameBytesCount = static_cast<quint8>(nameBytes.size());

            NetworkUtil::appendByte(message, extension->id);
            NetworkUtil::appendByte(message, extension->version);
            NetworkUtil::appendByte(message, nameBytesCount);
            message += nameBytes;
        }

        sendBinaryMessage(message);
    }

    void ConnectedClient::sendStateInfoAfterTimeout()
    {
        _pendingPlayerStatus = false;
        sendPlayerStateMessage();
    }

    void ConnectedClient::sendPlayerStateMessage()
    {
        //qDebug() << "sending state info";

        auto playerStateOverview = _serverInterface->getPlayerStateOverview();

        quint8 stateNum = 0;
        switch (playerStateOverview.playerState)
        {
        case ServerPlayerState::Stopped:
            stateNum = 1;
            break;
        case ServerPlayerState::Playing:
            stateNum = 2;
            break;
        case ServerPlayerState::Paused:
            stateNum = 3;
            break;
        }

        if (_clientProtocolNo >= 20 && playerStateOverview.delayedStartActive)
            stateNum |= 128;

        QByteArray message;
        message.reserve(20);
        NetworkProtocol::append2Bytes(message, ServerMessageType::PlayerStateMessage);
        NetworkUtil::appendByte(message, stateNum);
        NetworkUtil::appendByte(message, playerStateOverview.volume);
        NetworkUtil::append4Bytes(message, playerStateOverview.queueLength);
        NetworkUtil::append4Bytes(message, playerStateOverview.nowPlayingQueueId);
        NetworkUtil::append8Bytes(message, playerStateOverview.trackPosition);

        sendBinaryMessage(message);

        _lastSentNowPlayingID = playerStateOverview.nowPlayingQueueId;
    }

    void ConnectedClient::sendVolumeMessage()
    {
        quint8 volume = _player->volume();

        if (!_binaryMode)
        {
            sendTextCommand("volume " + QString::number(volume));
            return;
        }

        QByteArray message;
        message.reserve(3);
        NetworkProtocol::append2Bytes(message, ServerMessageType::VolumeChangedMessage);
        NetworkUtil::appendByte(message, volume);

        sendBinaryMessage(message);
    }

    void ConnectedClient::sendDynamicModeStatusMessage(StartStopEventStatus enabledStatus,
                                                       int noRepetitionSpanSeconds)
    {
        quint8 enabled = Common::isActive(enabledStatus) ? 1 : 0;
        qint32 noRepetitionSpan = noRepetitionSpanSeconds;

        QByteArray message;
        message.reserve(7);
        NetworkProtocol::append2Bytes(message,
                                      ServerMessageType::DynamicModeStatusMessage);
        NetworkUtil::appendByte(message, enabled);
        NetworkUtil::append4BytesSigned(message, noRepetitionSpan);

        sendBinaryMessage(message);
    }

    void ConnectedClient::sendUserPlayingForModeMessage()
    {
        quint32 user = _player->userPlayingFor();
        QString login = _users->getUserLogin(user);
        QByteArray loginBytes = login.toUtf8();

        QByteArray message;
        message.reserve(4 + 4 + loginBytes.length());
        NetworkProtocol::append2Bytes(message,
                                      ServerMessageType::UserPlayingForModeMessage);
        NetworkUtil::appendByte(message, quint8(loginBytes.size()));
        NetworkUtil::appendByte(message, 0); /* unused */
        NetworkUtil::append4Bytes(message, user);
        message += loginBytes;

        sendBinaryMessage(message);
    }

    void ConnectedClient::sendGeneratorWaveStatusMessage(StartStopEventStatus status,
                                                         quint32 user,
                                                         int waveDeliveredCount,
                                                         int waveTotalCount)
    {
        if (_clientProtocolNo < 8) return; /* client will not understand this message */

        QByteArray message;
        message.reserve(8 + 4);
        NetworkProtocol::append2Bytes(message,
                                      ServerMessageType::DynamicModeWaveStatusMessage);
        NetworkUtil::appendByte(message, 0); /* unused */
        NetworkUtil::appendByte(message, quint8(status));
        NetworkUtil::append4Bytes(message, user);
        if (_clientProtocolNo >= 14)
        {
            bool error = false;
            qint16 progress =
                NetworkUtil::to2BytesSigned(waveDeliveredCount, error, "wave progress");
            qint16 progressTotal =
                NetworkUtil::to2BytesSigned(waveTotalCount, error, "wave progress total");

            NetworkUtil::append2BytesSigned(message, progress);
            NetworkUtil::append2BytesSigned(message, progressTotal);
        }

        sendBinaryMessage(message);
    }

    void ConnectedClient::sendEventNotificationMessage(ServerEventCode eventCode)
    {
        qDebug() << "sending server event number" << static_cast<int>(eventCode);

        quint8 numericEventCode = static_cast<quint8>(eventCode);

        QByteArray message;
        message.reserve(2 + 2);
        NetworkProtocol::append2Bytes(message,
                                      ServerMessageType::ServerEventNotificationMessage);
        NetworkUtil::appendByte(message, numericEventCode);
        NetworkUtil::appendByte(message, 0); /* unused */

        sendBinaryMessage(message);
    }

    void ConnectedClient::sendServerVersionInfoMessage()
    {
        auto versionInfo = _serverInterface->getServerVersionInfo();

        auto programNameBytes = versionInfo.programName.left(63).toUtf8();
        auto versionDisplayBytes = versionInfo.versionForDisplay.left(63).toUtf8();
        auto vcsBuildBytes = versionInfo.vcsBuild.left(63).toUtf8();
        auto vcsBranchBytes = versionInfo.vcsBranch.left(63).toUtf8();

        QByteArray message;
        message.reserve(2 + 2 + 4
                        + programNameBytes.size() + versionDisplayBytes.size()
                        + vcsBuildBytes.size() + vcsBranchBytes.size());
        NetworkProtocol::append2Bytes(message,
                                      ServerMessageType::ServerVersionInfoMessage);
        NetworkUtil::append2Bytes(message, 0); // filler
        NetworkUtil::appendByteUnsigned(message, programNameBytes.size());
        NetworkUtil::appendByteUnsigned(message, versionDisplayBytes.size());
        NetworkUtil::appendByteUnsigned(message, vcsBuildBytes.size());
        NetworkUtil::appendByteUnsigned(message, vcsBranchBytes.size());
        message += programNameBytes;
        message += versionDisplayBytes;
        message += vcsBuildBytes;
        message += vcsBranchBytes;

        sendBinaryMessage(message);
    }

    void ConnectedClient::sendServerInstanceIdentifier()
    {
        QUuid uuid = _serverInterface->getServerUuid();

        QByteArray message;
        message.reserve(2 + 16);
        NetworkProtocol::append2Bytes(message,
                                      ServerMessageType::ServerInstanceIdentifierMessage);
        message.append(uuid.toRfc4122());

        sendBinaryMessage(message);
    }

    void ConnectedClient::sendDatabaseIdentifier()
    {
        auto maybeUuid = _serverInterface->getDatabaseUuid();

        if (maybeUuid.failed())
            return;

        auto uuid = maybeUuid.result();

        QByteArray message;
        message.reserve(2 + 16);
        NetworkProtocol::append2Bytes(message,
                                      ServerMessageType::DatabaseIdentifierMessage);
        message.append(uuid.toRfc4122());

        sendBinaryMessage(message);
    }

    void ConnectedClient::sendUsersList()
    {
        auto const users = _users->getUsers();
        auto usersCount = users.size();
        if (usersCount > std::numeric_limits<quint16>::max())
        {
            qWarning() << "users count exceeds limit, cannot send list";
            return;
        }

        QByteArray message;
        message.reserve(2 + 2 + users.size() * (4 + 1 + 20)); /* only an approximation */
        NetworkProtocol::append2Bytes(message, ServerMessageType::UsersListMessage);
        NetworkUtil::append2Bytes(message, static_cast<quint16>(usersCount));

        for (auto& user : users)
        {
            NetworkUtil::append4Bytes(message, user.first); /* ID */

            QByteArray loginNameBytes = user.second.toUtf8();
            loginNameBytes.truncate(255);

            NetworkUtil::appendByte(message, static_cast<quint8>(loginNameBytes.size()));
            message += loginNameBytes;
        }

        sendBinaryMessage(message);
    }

    void ConnectedClient::sendQueueContentMessage(qint32 startOffset, quint8 length)
    {
        PlayerQueue& queue = _player->queue();
        int queueLength = queue.length();

        if (startOffset >= queueLength)
        {
            length = 0;
        }
        else if (startOffset > queueLength - length)
        {
            length = queueLength - startOffset;
        }

        auto entries = queue.entries(startOffset, (length == 0) ? -1 : length);

        QByteArray message;
        message.reserve(10 + entries.length() * 4);
        NetworkProtocol::append2Bytes(message, ServerMessageType::QueueContentsMessage);
        NetworkUtil::append4Bytes(message, queueLength);
        NetworkUtil::append4Bytes(message, startOffset);

        for (auto& entry : entries)
        {
            NetworkUtil::append4Bytes(message, entry->queueID());
        }

        sendBinaryMessage(message);
    }

    void ConnectedClient::sendQueueHistoryMessage(int limit)
    {
        PlayerQueue& queue = _player->queue();

        /* keep a reasonable limit */
        if (limit <= 0 || limit > 255) { limit = 255; }

        const auto entries = queue.recentHistory(limit);
        auto entryCount = static_cast<quint8>(entries.length());

        QByteArray message;
        message.reserve(2 + 1 + 1 + entryCount * 28);
        NetworkProtocol::append2Bytes(message, ServerMessageType::PlayerHistoryMessage);
        NetworkUtil::appendByte(message, 0); /* filler */
        NetworkUtil::appendByte(message, entryCount);

        for (auto& entry : entries)
        {
            quint16 status =
                (entry->hadError() ? 1 : 0) | (entry->hadSeek() ? 2 : 0);

            qint16 permillage = static_cast<qint16>(entry->permillage());

            NetworkUtil::append4Bytes(message, entry->queueID());
            NetworkUtil::append4Bytes(message, entry->user());
            NetworkUtil::append8ByteQDateTimeMsSinceEpoch(message, entry->started());
            NetworkUtil::append8ByteQDateTimeMsSinceEpoch(message, entry->ended());
            NetworkUtil::append2BytesSigned(message, permillage);
            NetworkUtil::append2Bytes(message, status);
        }

        sendBinaryMessage(message);
    }

    void ConnectedClient::sendHashUserDataMessage(quint32 userId,
                                                  QVector<HashStats> stats)
    {
        const int maxSize = (1 << 16) - 1;

        /* not too big? */
        if (stats.size() > maxSize)
        {
            /* TODO: maybe delay the second part? */
            sendHashUserDataMessage(userId, stats.mid(0, maxSize));
            sendHashUserDataMessage(userId, stats.mid(maxSize));
            return;
        }

        qint16 fields = 1 /* previously heard */ | 2 /* score */;
        fields &=
            NetworkProtocol::getHashUserDataFieldsMaskForProtocolVersion(
                                                                       _clientProtocolNo);
        bool sendPreviouslyHeard = fields & 1;
        bool sendScore = fields & 2;
        uint fieldsSize = (sendPreviouslyHeard ? 8 : 0) + (sendScore ? 2 : 0);

        qDebug() << "sending user track data for" << stats.size()
                 << "hashes; fields:" << fields;

        QByteArray message;
        message.reserve(
            2 + 2 + 4 + 4
                + stats.size() * (NetworkProtocol::FILEHASH_BYTECOUNT + fieldsSize)
        );

        NetworkProtocol::append2Bytes(message, ServerMessageType::HashUserDataMessage);
        NetworkUtil::append2Bytes(message, stats.size());
        NetworkUtil::append2Bytes(message, 0); /* filler */
        NetworkUtil::append2Bytes(message, fields);
        NetworkUtil::append4Bytes(message, userId);

        for (auto& stat : qAsConst(stats))
        {
            NetworkProtocol::appendHash(message, stat.hash());

            if (sendPreviouslyHeard)
            {
                NetworkUtil::append8ByteMaybeEmptyQDateTimeMsSinceEpoch(
                    message, stat.stats().lastHeard()
                );
            }

            if (sendScore)
            {
                NetworkUtil::append2Bytes(message, (quint16)stat.stats().score());
            }
        }

        sendBinaryMessage(message);
    }

    void ConnectedClient::sendQueueEntryRemovedMessage(qint32 offset, quint32 queueID)
    {
        QByteArray message;
        message.reserve(10);
        NetworkProtocol::append2Bytes(message,
                                      ServerMessageType::QueueEntryRemovedMessage);
        NetworkUtil::append4Bytes(message, offset);
        NetworkUtil::append4Bytes(message, queueID);

        sendBinaryMessage(message);
    }

    void ConnectedClient::sendQueueEntryAddedMessage(qint32 offset, quint32 queueID)
    {
        QByteArray message;
        message.reserve(10);
        NetworkProtocol::append2Bytes(message, ServerMessageType::QueueEntryAddedMessage);
        NetworkUtil::append4Bytes(message, offset);
        NetworkUtil::append4Bytes(message, queueID);

        sendBinaryMessage(message);
    }

    void ConnectedClient::sendQueueEntryAdditionConfirmationMessage(
            quint32 clientReference, qint32 index, quint32 queueID)
    {
        QByteArray message;
        message.reserve(16);
        NetworkProtocol::append2Bytes(message,
                                ServerMessageType::QueueEntryAdditionConfirmationMessage);
        NetworkUtil::append2Bytes(message, 0); /* filler */
        NetworkUtil::append4Bytes(message, clientReference);
        NetworkUtil::append4Bytes(message, index);
        NetworkUtil::append4Bytes(message, queueID);

        sendBinaryMessage(message);
    }

    void ConnectedClient::sendQueueEntryMovedMessage(qint32 fromOffset, qint32 toOffset,
                                                     quint32 queueID)
    {
        QByteArray message;
        message.reserve(14);
        NetworkProtocol::append2Bytes(message, ServerMessageType::QueueEntryMovedMessage);
        NetworkUtil::append4Bytes(message, fromOffset);
        NetworkUtil::append4Bytes(message, toOffset);
        NetworkUtil::append4Bytes(message, queueID);

        sendBinaryMessage(message);
    }

    quint16 ConnectedClient::createTrackStatusFor(QSharedPointer<QueueEntry> entry)
    {
        switch (entry->kind())
        {
        case QueueEntryKind::Track:
            break; /* handled below */

        case QueueEntryKind::Break:
            return NetworkProtocol::createTrackStatusFor(SpecialQueueItemType::Break);

        case QueueEntryKind::Barrier:
            return NetworkProtocol::createTrackStatusFor(SpecialQueueItemType::Barrier);
        }

        if (!entry->isTrack()) /* unhandled non-track thing */
        {
            qWarning() << "Unhandled QueueEntryKind" << int(entry->kind());
            return NetworkProtocol::createTrackStatusForUnknownThing();
        }

        return NetworkProtocol::createTrackStatusForTrack();
    }

    void ConnectedClient::sendQueueEntryInfoMessage(quint32 queueID)
    {
        auto track = _player->queue().lookup(queueID);
        if (track == nullptr) { return; /* sorry, cannot send */ }

        track->checkTrackData(_player->resolver());

        bool preciseLength = _clientProtocolNo >= 13;

        auto trackStatus = createTrackStatusFor(track);
        QString title = track->title();
        QString artist = track->artist();
        qint64 lengthMilliseconds = track->lengthInMilliseconds();

        const int maxSize = (1 << 16) - 1;

        /* worst case: 4 bytes in UTF-8 for each char */
        title.truncate(maxSize / 4);
        artist.truncate(maxSize / 4);

        QByteArray titleData = title.toUtf8();
        QByteArray artistData = artist.toUtf8();

        QByteArray message;
        message.reserve(2 + 2 + 4 + 8 + 2 + 2 + titleData.size() + artistData.size());
        NetworkProtocol::append2Bytes(message, ServerMessageType::TrackInfoMessage);
        NetworkUtil::append2Bytes(message, trackStatus);
        NetworkUtil::append4Bytes(message, queueID);

        if (preciseLength)
            NetworkUtil::append8BytesSigned(message, lengthMilliseconds);
        else
            NetworkUtil::append4BytesSigned(
                        message,
                        lengthMilliseconds < 0
                            ? -1
                            : lengthMilliseconds / 1000);

        NetworkUtil::append2Bytes(message, titleData.size());
        NetworkUtil::append2Bytes(message, artistData.size());
        message += titleData;
        message += artistData;

        sendBinaryMessage(message);
    }

    void ConnectedClient::sendQueueEntryInfoMessage(QList<quint32> const& queueIDs)
    {
        if (queueIDs.empty())
            return;

        const int maxSize = (1 << 16) - 1;

        /* not too big? */
        if (queueIDs.size() > maxSize)
        {
            /* TODO: maybe delay the second part? */
            sendQueueEntryInfoMessage(queueIDs.mid(0, maxSize));
            sendQueueEntryInfoMessage(queueIDs.mid(maxSize));
            return;
        }

        bool preciseLength = _clientProtocolNo >= 13;

        QByteArray message;
        /* reserve some memory, take a guess at how much space we will probably need */
        message.reserve(
            4 + queueIDs.size() * (2 + 8 + 8 + /*title*/20 + /*artist*/15)
        );

        NetworkProtocol::append2Bytes(message, ServerMessageType::BulkTrackInfoMessage);
        NetworkUtil::append2Bytes(message, (uint)queueIDs.size());

        PlayerQueue& queue = _player->queue();

        /* TODO: bug: concurrency issue here when a QueueEntry has just been deleted */

        for(quint32 queueID : queueIDs)
        {
            auto track = queue.lookup(queueID);
            auto trackStatus =
                track ? createTrackStatusFor(track)
                      : NetworkProtocol::createTrackStatusUnknownId();
            NetworkUtil::append2Bytes(message, trackStatus);
        }
        if (queueIDs.size() % 2 != 0)
        {
            NetworkUtil::append2Bytes(message, 0); /* filler */
        }

        for(quint32 queueID : queueIDs)
        {
            auto track = queue.lookup(queueID);
            if (track == 0) { continue; /* ID not found */ }

            track->checkTrackData(_player->resolver());

            QString title = track->title();
            QString artist = track->artist();
            qint64 lengthMilliseconds = track->lengthInMilliseconds();

            /* worst case: 4 bytes in UTF-8 for each char */
            title.truncate(maxSize / 4);
            artist.truncate(maxSize / 4);

            QByteArray titleData = title.toUtf8();
            QByteArray artistData = artist.toUtf8();

            NetworkUtil::append4Bytes(message, queueID);

            if (preciseLength)
                NetworkUtil::append8BytesSigned(message, lengthMilliseconds);
            else
                NetworkUtil::append4BytesSigned(
                            message,
                            lengthMilliseconds < 0
                                ? -1
                                : lengthMilliseconds / 1000);

            NetworkUtil::append2Bytes(message, (uint)titleData.size());
            NetworkUtil::append2Bytes(message, (uint)artistData.size());
            message += titleData;
            message += artistData;
        }

        sendBinaryMessage(message);
    }

    void ConnectedClient::sendQueueEntryHashMessage(const QList<quint32>& queueIDs)
    {
        if (queueIDs.empty())
            return;

        const int maxSize = (1 << 16) - 1;

        /* not too big? */
        if (queueIDs.size() > maxSize)
        {
            /* TODO: maybe delay the second part? */
            sendQueueEntryInfoMessage(queueIDs.mid(0, maxSize));
            sendQueueEntryInfoMessage(queueIDs.mid(maxSize));
            return;
        }

        QByteArray message;
        message.reserve(4 + queueIDs.size() * (8 + NetworkProtocol::FILEHASH_BYTECOUNT));

        NetworkProtocol::append2Bytes(message,
                                      ServerMessageType::BulkQueueEntryHashMessage);
        NetworkUtil::append2Bytes(message, (uint)queueIDs.size());

        PlayerQueue& queue = _player->queue();

        /* TODO: bug: concurrency issue here when a QueueEntry has just been deleted */

        for (auto queueID : queueIDs)
        {
            auto track = queue.lookup(queueID);
            auto trackStatus =
                track ? createTrackStatusFor(track)
                      : NetworkProtocol::createTrackStatusUnknownId();

            auto hash = track ? track->hash() : null;

            NetworkUtil::append4Bytes(message, queueID);
            NetworkUtil::append2Bytes(message, trackStatus);
            NetworkUtil::append2Bytes(message, 0); /* filler */
            NetworkProtocol::appendHash(message, hash);
        }

        sendBinaryMessage(message);
    }

    void ConnectedClient::sendPossibleTrackFilenames(quint32 queueID,
                                                     QVector<QString> const& names)
    {
        QByteArray message;
        message.reserve(2 + 4 + names.size() * (4 + 30)); /* only an approximation */
        NetworkProtocol::append2Bytes(message,
                                ServerMessageType::PossibleFilenamesForQueueEntryMessage);
        NetworkUtil::append4Bytes(message, queueID);

        for (auto& name : names)
        {
            QByteArray nameBytes = name.toUtf8();
            NetworkUtil::append4BytesSigned(message, nameBytes.size());
            message += nameBytes;
        }

        sendBinaryMessage(message);
    }

    void ConnectedClient::sendNewUserAccountSaltMessage(QString login,
                                                        QByteArray const& salt)
    {
        QByteArray loginBytes = login.toUtf8();

        QByteArray message;
        message.reserve(4 + loginBytes.size() + salt.size());
        NetworkProtocol::append2Bytes(message,
                                      ServerMessageType::NewUserAccountSaltMessage);
        NetworkUtil::appendByte(message, (quint8)loginBytes.size());
        NetworkUtil::appendByte(message, (quint8)salt.size());

        message += loginBytes;
        message += salt;

        sendBinaryMessage(message);
    }

    void ConnectedClient::sendUserLoginSaltMessage(QString login,
                                                   const QByteArray &userSalt,
                                                   const QByteArray &sessionSalt)
    {
        QByteArray loginBytes = login.toUtf8();

        QByteArray message;
        message.reserve(4 + 4 + loginBytes.size() + userSalt.size() + sessionSalt.size());
        NetworkProtocol::append2Bytes(message, ServerMessageType::UserLoginSaltMessage);
        NetworkUtil::append2Bytes(message, 0); /* unused */
        NetworkUtil::appendByte(message, (quint8)loginBytes.size());
        NetworkUtil::appendByte(message, (quint8)userSalt.size());
        NetworkUtil::appendByte(message, (quint8)sessionSalt.size());
        NetworkUtil::appendByte(message, 0); /* unused */

        message += loginBytes;
        message += userSalt;
        message += sessionSalt;

        sendBinaryMessage(message);
    }

    void ConnectedClient::onCollectionTrackInfoBatchToSend(uint clientReference,
                                                      QVector<CollectionTrackInfo> tracks)
    {
        sendTrackInfoBatchMessage(clientReference, false, tracks);
    }

    void ConnectedClient::sendTrackAvailabilityBatchMessage(QVector<FileHash> available,
                                                            QVector<FileHash> unavailable)
    {
        if (_clientProtocolNo < 11) /* only send this if the client will understand */
            return;

        const int maxSize = (1 << 16) - 1;

        /* not too big? */
        if (available.size() > maxSize)
        {
            /* TODO: maybe delay the second part? */
            sendTrackAvailabilityBatchMessage(available.mid(0, maxSize), unavailable);
            sendTrackAvailabilityBatchMessage(available.mid(maxSize), unavailable);
            return;
        }
        if (unavailable.size() > maxSize)
        {
            /* TODO: maybe delay the second part? */
            sendTrackAvailabilityBatchMessage(available, unavailable.mid(0, maxSize));
            sendTrackAvailabilityBatchMessage(available, unavailable.mid(maxSize));
            return;
        }

        qDebug() << "sending track availability notification batch message;"
                 << "available count:" << available.size()
                 << "unavailable count:" << unavailable.size();

        QByteArray message;
        message.reserve(2 + 2 + 4
                        + NetworkProtocol::FILEHASH_BYTECOUNT * available.size()
                        + NetworkProtocol::FILEHASH_BYTECOUNT * unavailable.size());

        NetworkProtocol::append2Bytes(message,
                      ServerMessageType::CollectionAvailabilityChangeNotificationMessage);
        NetworkUtil::append2Bytes(message, 0) /* filler */;
        NetworkUtil::append2Bytes(message, available.size());
        NetworkUtil::append2Bytes(message, unavailable.size());

        for (int i = 0; i < available.size(); ++i)
        {
            NetworkProtocol::appendHash(message, available[i]);
        }

        for (int i = 0; i < unavailable.size(); ++i)
        {
            NetworkProtocol::appendHash(message, unavailable[i]);
        }

        sendBinaryMessage(message);
    }

    void ConnectedClient::sendTrackInfoBatchMessage(uint clientReference,
                                                    bool isNotification,
                                                    QVector<CollectionTrackInfo> tracks)
    {
        const int maxSize = (1 << 16) - 1;

        /* not too big? */
        if (tracks.size() > maxSize)
        {
            /* TODO: maybe delay the second part? */
            sendTrackInfoBatchMessage(clientReference, isNotification,
                                      tracks.mid(0, maxSize));
            sendTrackInfoBatchMessage(clientReference, isNotification,
                                      tracks.mid(maxSize));
            return;
        }

        bool withAlbumAndTrackLength = _clientProtocolNo >= 7;

        /* estimate how much bytes we will need and reserve that memory in the buffer */
        const int bytesEstimatedPerTrack =
            NetworkProtocol::FILEHASH_BYTECOUNT + 1 + 2 + 2 + 20 + 15
                + (withAlbumAndTrackLength ? 2 + 15 + 4 : 0);
        QByteArray message;
        message.reserve(2 + 2 + 4 + tracks.size() * bytesEstimatedPerTrack);

        NetworkProtocol::append2Bytes(
            message,
            isNotification ? ServerMessageType::CollectionChangeNotificationMessage
                           : ServerMessageType::CollectionFetchResponseMessage
        );
        NetworkUtil::append2Bytes(message, tracks.size());
        if (!isNotification)
        {
            NetworkUtil::append4Bytes(message, clientReference);
        }

        for (int i = 0; i < tracks.size(); ++i)
        {
            const CollectionTrackInfo& track = tracks[i];

            QString title = track.title();
            QString artist = track.artist();
            QString album = track.album();

            /* worst case: 4 bytes in UTF-8 for each char */
            title.truncate(maxSize / 4);
            artist.truncate(maxSize / 4);
            album.truncate(maxSize / 4);

            QByteArray titleData = title.toUtf8();
            QByteArray artistData = artist.toUtf8();
            QByteArray albumData = album.toUtf8();

            NetworkProtocol::appendHash(message, track.hash());
            NetworkUtil::appendByte(message, track.isAvailable() ? 1 : 0);
            NetworkUtil::append2Bytes(message, (uint)titleData.size());
            NetworkUtil::append2Bytes(message, (uint)artistData.size());
            if (withAlbumAndTrackLength)
            {
                NetworkUtil::append2Bytes(message, (uint)albumData.size());
                NetworkUtil::append4BytesSigned(message, track.lengthInMilliseconds());
            }

            message += titleData;
            message += artistData;
            if (withAlbumAndTrackLength)
                message += albumData;
        }

        sendBinaryMessage(message);
    }

    void ConnectedClient::sendNewHistoryEntryMessage(
                                                 QSharedPointer<PlayerHistoryEntry> entry)
    {
        QByteArray message;
        message.reserve(2 + 2 + 4 + 4 + 8 + 8 + 2 + 2);

        quint16 status = (entry->hadError() ? 1 : 0) | (entry->hadSeek() ? 2 : 0);

        NetworkProtocol::append2Bytes(message, ServerMessageType::NewHistoryEntryMessage);
        NetworkUtil::append2Bytes(message, 0); /* filler */
        NetworkUtil::append4Bytes(message, entry->queueID());
        NetworkUtil::append4Bytes(message, entry->user());
        NetworkUtil::append8ByteQDateTimeMsSinceEpoch(message, entry->started());
        NetworkUtil::append8ByteQDateTimeMsSinceEpoch(message, entry->ended());
        NetworkUtil::append2BytesSigned(message, entry->permillage());
        NetworkUtil::append2Bytes(message, status);

        sendBinaryMessage(message);
    }

    void ConnectedClient::onHashAvailabilityChanged(QVector<FileHash> available,
                                                    QVector<FileHash> unavailable)
    {
        sendTrackAvailabilityBatchMessage(available, unavailable);
    }

    void ConnectedClient::onHashInfoChanged(QVector<CollectionTrackInfo> changes)
    {
        sendTrackInfoBatchMessage(0, true, changes);
    }

    void ConnectedClient::onCollectionTrackInfoCompleted(uint clientReference)
    {
        sendSuccessMessage(clientReference, 0);
    }

    void ConnectedClient::sendServerNameMessage()
    {
        quint8 type = 0; // TODO : type
        auto name = _serverInterface->getServerCaption();

        name.truncate(63);
        QByteArray nameBytes = name.toUtf8();

        QByteArray message;
        message.reserve(2 + 2 + nameBytes.size());
        NetworkProtocol::append2Bytes(message, ServerMessageType::ServerNameMessage);
        NetworkUtil::appendByte(message, 0); /* unused */
        NetworkUtil::appendByte(message, type);
        message += nameBytes;

        sendBinaryMessage(message);
    }

    void ConnectedClient::sendServerHealthMessageIfNotEverythingOkay()
    {
        if (!_serverHealthMonitor->anyProblem()) return;

        sendServerHealthMessage();
    }

    void ConnectedClient::sendServerHealthMessage()
    {
        /* only send it if the client will understand it */
        if (_clientProtocolNo < 10) return;

        quint16 problems = 0;
        problems |= _serverHealthMonitor->databaseUnavailable() ? 1u : 0u;

        QByteArray message;
        message.reserve(2 + 2);
        NetworkProtocol::append2Bytes(message, ServerMessageType::ServerHealthMessage);
        NetworkUtil::append2Bytes(message, problems);

        sendBinaryMessage(message);
    }

    void ConnectedClient::sendServerClockMessage()
    {
        /* only send it if the client will understand it */
        if (_clientProtocolNo < 16)
            return;

        qint64 msSinceEpoch = QDateTime::currentDateTimeUtc().toMSecsSinceEpoch();

        QByteArray message;
        message.reserve(2 + 2 + 8);
        NetworkProtocol::append2Bytes(message, ServerMessageType::ServerClockMessage);
        NetworkUtil::append2Bytes(message, 0); /* filler */
        NetworkUtil::append8BytesSigned(message, msSinceEpoch);

        sendBinaryMessage(message);
    }

<<<<<<< HEAD
    void ConnectedClient::sendCompatibilityInterfacesAnnouncement()
    {
        /* only send it if the client will understand it */
        if (_clientProtocolNo < 21) return;

        auto const ids = _compatibilityUis->getControllerIds();
        if (ids.isEmpty())
            return; /* nothing to announce */

        qDebug() << "sending compatibility interfaces announcement";

        QByteArray message;
        message.reserve(2 + 2 + 2 * ids.size() + 2);
        NetworkProtocol::append2Bytes(message,
                                   ServerMessageType::CompatibilityInterfaceAnnouncement);
        NetworkUtil::append2BytesUnsigned(message, ids.size());

        for (auto id : ids)
        {
            NetworkUtil::append2BytesUnsigned(message, id);
        }

        if (ids.size() % 2 != 0) // padding
        {
            NetworkUtil::append2Bytes(message, 0);
        }

        sendBinaryMessage(message);
    }

    void ConnectedClient::sendCompatibilityInterfaceLanguageSelectionConfirmation(
                                                           quint32 clientReference,
                                                           UserInterfaceLanguage language)
    {
        /* only send it if the client will understand it */
        if (_clientProtocolNo < 21) return;

        qDebug() << "sending compatibility interface language selection confirmation:"
                 << "client-ref:" << clientReference << " language:" << language;

        auto languageCode = NetworkProtocol::encodeLanguage(language);

        QByteArray message;
        message.reserve(2 + 2 + 4 + 4);
        NetworkProtocol::append2Bytes(message,
                  ServerMessageType::CompatibilityInterfaceLanguageSelectionConfirmation);
        NetworkUtil::append2Bytes(message, 0); /* unused */
        NetworkUtil::append4Bytes(message, clientReference);
        NetworkUtil::appendByte(message, 0); /* unused */
        NetworkUtil::appendByte(message, languageCode[0]);
        NetworkUtil::appendByte(message, languageCode[1]);
        NetworkUtil::appendByte(message, languageCode[2]);

        sendBinaryMessage(message);
    }

    void ConnectedClient::sendCompatibilityInterfaceDefinition(int interfaceId)
    {
        /* only send it if the client will understand it */
        if (_clientProtocolNo < 21) return;

        if (_compatibilityUiLanguage == UserInterfaceLanguage::Invalid)
            return; /* don't send text updates if language hasn't been selected yet */

        auto* controller = _compatibilityUis->getControllerById(interfaceId);
        if (!controller)
            return;

        qDebug() << "sending compatibility interface definition for ID" << interfaceId;

        quint16 encodedState =
                NetworkProtocol::encodeCompatibilityUiState(controller->getState());

        auto const actionIds = controller->getActionIds();

        auto language = _compatibilityUiLanguage;
        auto interfaceTitle = controller->getTitle(language);
        auto interfaceText = controller->getText(language);
        auto languageCode = NetworkProtocol::encodeLanguage(language);

        auto interfaceTitleBytes = NetworkUtil::getUtf8Bytes(interfaceTitle, 255);
        auto interfaceCaptionBytes =
                NetworkUtil::getUtf8Bytes(interfaceText.caption, 1023);
        auto interfaceDescriptionBytes =
                NetworkUtil::getUtf8Bytes(interfaceText.description, 0xFFFF);

        QByteArray message;
        message.reserve(2 + 2 + 2 + 2 + 2 + 2 + 4
                        + interfaceTitleBytes.size()
                        + interfaceCaptionBytes.size()
                        + interfaceDescriptionBytes.size()
                        + actionIds.size() * (6 + 26 /*estimate*/));
        NetworkProtocol::append2Bytes(message,
                                     ServerMessageType::CompatibilityInterfaceDefinition);
        NetworkUtil::append2BytesUnsigned(message, interfaceId);
        NetworkUtil::append2BytesUnsigned(message, encodedState);
        NetworkUtil::append2BytesUnsigned(message, actionIds.size());
        NetworkUtil::append2BytesUnsigned(message, interfaceCaptionBytes.size());
        NetworkUtil::append2BytesUnsigned(message, interfaceDescriptionBytes.size());
        NetworkUtil::appendByteUnsigned(message, interfaceTitleBytes.size());
        NetworkUtil::appendByte(message, languageCode[0]);
        NetworkUtil::appendByte(message, languageCode[1]);
        NetworkUtil::appendByte(message, languageCode[2]);

        message.append(interfaceTitleBytes);
        message.append(interfaceCaptionBytes);
        message.append(interfaceDescriptionBytes);

        for (auto actionId : actionIds)
        {
            auto actionState = controller->getActionState(actionId);
            auto actionCaption = controller->getActionCaption(actionId, language);

            quint8 encodedActionState =
                    NetworkProtocol::encodeCompatibilityUiActionState(actionState);

            auto actionCaptionBytes = NetworkUtil::getUtf8Bytes(actionCaption, 255);

            NetworkUtil::append2BytesUnsigned(message, actionId);
            NetworkUtil::appendByte(message, 0); // filler
            NetworkUtil::appendByte(message, encodedActionState);
            NetworkUtil::append2BytesUnsigned(message, actionCaptionBytes.size());

            message.append(actionCaptionBytes);
        }

        sendBinaryMessage(message);
    }

    void ConnectedClient::sendCompatibilityInterfaceStateUpdate(int interfaceId)
    {
        /* only send it if the client will understand it */
        if (_clientProtocolNo < 21) return;

        auto* controller = _compatibilityUis->getControllerById(interfaceId);
        if (!controller)
            return;

        qDebug() << "sending compatibility interface state update for ID" << interfaceId;

        quint16 encodedState =
                NetworkProtocol::encodeCompatibilityUiState(controller->getState());

        QByteArray message;
        message.reserve(2 + 2 + 2 + 2);
        NetworkProtocol::append2Bytes(message,
                                    ServerMessageType::CompatibilityInterfaceStateUpdate);
        NetworkUtil::append2Bytes(message, 0); // padding
        NetworkUtil::append2BytesUnsigned(message, interfaceId);
        NetworkUtil::append2Bytes(message, encodedState);

        sendBinaryMessage(message);
    }

    void ConnectedClient::sendCompatibilityInterfaceActionStateUpdate(int interfaceId,
                                                                      int actionId)
    {
        /* only send it if the client will understand it */
        if (_clientProtocolNo < 21) return;

        auto* controller = _compatibilityUis->getControllerById(interfaceId);
        if (!controller)
            return;

        qDebug() << "sending compatibility interface action state update for interface"
                 << interfaceId << "and action" << actionId;

        auto actionState = controller->getActionState(actionId);
        quint8 encodedActionState =
                NetworkProtocol::encodeCompatibilityUiActionState(actionState);

        QByteArray message;
        message.reserve(2 + 2 + 2 + 1 + 1);
        NetworkProtocol::append2Bytes(message,
                              ServerMessageType::CompatibilityInterfaceActionStateUpdate);
        NetworkUtil::append2BytesUnsigned(message, interfaceId);
        NetworkUtil::append2BytesUnsigned(message, actionId);
        NetworkUtil::appendByte(message, 0); // filler
        NetworkUtil::appendByte(message, encodedActionState);

        sendBinaryMessage(message);
    }

    void ConnectedClient::sendCompatibilityInterfaceTextUpdate(int interfaceId)
    {
        /* only send it if the client will understand it */
        if (_clientProtocolNo < 21) return;

        if (_compatibilityUiLanguage == UserInterfaceLanguage::Invalid)
            return; /* don't send text updates if language hasn't been selected yet */

        auto* controller = _compatibilityUis->getControllerById(interfaceId);
        if (!controller)
            return;

        qDebug() << "sending compatibility interface text update for ID" << interfaceId;

        auto interfaceText = controller->getText(_compatibilityUiLanguage);
        auto languageCode = NetworkProtocol::encodeLanguage(_compatibilityUiLanguage);

        auto interfaceCaptionBytes =
                NetworkUtil::getUtf8Bytes(interfaceText.caption, 1023);
        auto interfaceDescriptionBytes =
                NetworkUtil::getUtf8Bytes(interfaceText.description, 0xFFFF);

        QByteArray message;
        message.reserve(2 + 2 + 2 + 2 + 4 + interfaceCaptionBytes.size()
                                          + interfaceDescriptionBytes.size());
        NetworkProtocol::append2Bytes(message,
                                     ServerMessageType::CompatibilityInterfaceTextUpdate);
        NetworkUtil::append2BytesUnsigned(message, interfaceId);
        NetworkUtil::append2BytesUnsigned(message, interfaceCaptionBytes.size());
        NetworkUtil::append2BytesUnsigned(message, interfaceDescriptionBytes.size());
        NetworkUtil::appendByte(message, 0); // filler
        NetworkUtil::appendByte(message, languageCode[0]);
        NetworkUtil::appendByte(message, languageCode[1]);
        NetworkUtil::appendByte(message, languageCode[2]);

        message.append(interfaceCaptionBytes);
        message.append(interfaceDescriptionBytes);

        sendBinaryMessage(message);
    }

    void ConnectedClient::sendCompatibilityInterfaceActionTextUpdate(int interfaceId,
                                                                     int actionId)
    {
        /* only send it if the client will understand it */
        if (_clientProtocolNo < 21) return;

        if (_compatibilityUiLanguage == UserInterfaceLanguage::Invalid)
            return; /* don't send text updates if language hasn't been selected yet */

        auto* controller = _compatibilityUis->getControllerById(interfaceId);
        if (!controller)
            return;

        qDebug() << "sending compatibility interface action text update for interface"
                 << interfaceId << "and action" << actionId;

        auto actionCaption =
                controller->getActionCaption(actionId, _compatibilityUiLanguage);
        auto languageCode = NetworkProtocol::encodeLanguage(_compatibilityUiLanguage);

        auto actionCaptionBytes = NetworkUtil::getUtf8Bytes(actionCaption, 255);

        QByteArray message;
        message.reserve(2 + 2 + 2 + 2 + 4 + actionCaptionBytes.size());
        NetworkProtocol::append2Bytes(message,
                               ServerMessageType::CompatibilityInterfaceActionTextUpdate);
        NetworkUtil::append2BytesUnsigned(message, interfaceId);
        NetworkUtil::append2BytesUnsigned(message, actionId);
        NetworkUtil::append2BytesUnsigned(message, actionCaptionBytes.size());
        NetworkUtil::appendByte(message, 0); // filler
        NetworkUtil::appendByte(message, languageCode[0]);
        NetworkUtil::appendByte(message, languageCode[1]);
        NetworkUtil::appendByte(message, languageCode[2]);

        message.append(actionCaptionBytes);
=======
    void ConnectedClient::sendDelayedStartInfoMessage()
    {
        /* only send it if the client will understand it */
        if (_clientProtocolNo < 21)
            return;

        qint64 msTimeRemaining =
                _serverInterface->getDelayedStartTimeRemainingMilliseconds();

        if (msTimeRemaining < 0)
        {
            qWarning() << "delayed start time remaining is negative, cannot send info";
            return;
        }

        qint64 msSinceEpoch = QDateTime::currentDateTimeUtc().toMSecsSinceEpoch();

        QByteArray message;
        message.reserve(2 + 2 + 8 + 8);
        NetworkProtocol::append2Bytes(message,
                                      ServerMessageType::DelayedStartInfoMessage);
        NetworkUtil::append2Bytes(message, 0); /* filler */
        NetworkUtil::append8BytesSigned(message, msSinceEpoch);
        NetworkUtil::append8BytesSigned(message, msTimeRemaining);
>>>>>>> bfe0155b

        sendBinaryMessage(message);
    }

    void ConnectedClient::sendSuccessMessage(quint32 clientReference, quint32 intData)
    {
        sendResultMessage(ResultMessageErrorCode::NoError, clientReference, intData);
    }

    void ConnectedClient::sendSuccessMessage(quint32 clientReference, quint32 intData,
                                             QByteArray const& blobData)
    {
        sendResultMessage(ResultMessageErrorCode::NoError, clientReference, intData,
                          blobData);
    }

    void ConnectedClient::sendResultMessage(const Result& result, quint32 clientReference)
    {
        switch (result.code())
        {
        case ResultCode::Success:
            sendResultMessage(ResultMessageErrorCode::NoError, clientReference);
            return;
        case ResultCode::NoOp:
            sendResultMessage(ResultMessageErrorCode::AlreadyDone, clientReference);
            return;
        case ResultCode::NotLoggedIn:
            sendResultMessage(ResultMessageErrorCode::NotLoggedIn, clientReference);
            return;
        case ResultCode::OperationAlreadyRunning:
            sendResultMessage(ResultMessageErrorCode::OperationAlreadyRunning,
                              clientReference);
            return;
        case ResultCode::HashIsNull:
        case ResultCode::HashIsUnknown:
            sendResultMessage(ResultMessageErrorCode::InvalidHash, clientReference);
            return;
        case ResultCode::QueueEntryIdNotFound:
            sendResultMessage(ResultMessageErrorCode::QueueIdNotFound, clientReference,
                              static_cast<quint32>(result.intArg()));
            return;
        case ResultCode::QueueIndexOutOfRange:
            sendResultMessage(ResultMessageErrorCode::InvalidQueueIndex, clientReference);
            return;
        case ResultCode::QueueMaxSizeExceeded:
            sendResultMessage(ResultMessageErrorCode::MaximumQueueSizeExceeded,
                              clientReference);
            return;
        case ResultCode::QueueItemTypeInvalid:
            sendResultMessage(ResultMessageErrorCode::InvalidQueueItemType,
                              clientReference);
            return;
        case ResultCode::DelayOutOfRange:
            sendResultMessage(ResultMessageErrorCode::InvalidTimeSpan, clientReference);
            return;
        case ResultCode::InternalError:
            sendResultMessage(ResultMessageErrorCode::NonFatalInternalServerError,
                              clientReference);
            return;
        }

        qWarning() << "Unhandled ResultCode" << int(result.code())
                   << "for client-ref" << clientReference;
        sendResultMessage(ResultMessageErrorCode::UnknownError, clientReference);
    }

    void ConnectedClient::sendResultMessage(ResultMessageErrorCode errorType,
                                            quint32 clientReference)
    {
        return sendResultMessage(errorType, clientReference, 0);
    }

    void ConnectedClient::sendResultMessage(ResultMessageErrorCode errorType,
                                            quint32 clientReference, quint32 intData)
    {
        QByteArray data; /* empty data */
        sendResultMessage(errorType, clientReference, intData, data);
    }

    void ConnectedClient::sendResultMessage(ResultMessageErrorCode errorType,
                                            quint32 clientReference, quint32 intData,
                                            QByteArray const& blobData)
    {
        QByteArray message;
        message.reserve(2 + 2 + 4 + 4 + blobData.size());
        NetworkProtocol::append2Bytes(message, ServerMessageType::SimpleResultMessage);
        NetworkProtocol::append2Bytes(message, errorType);
        NetworkUtil::append4Bytes(message, clientReference);
        NetworkUtil::append4Bytes(message, intData);

        message += blobData;

        sendBinaryMessage(message);
    }

    void ConnectedClient::sendNonFatalInternalErrorResultMessage(quint32 clientReference)
    {
        sendResultMessage(ResultMessageErrorCode::NonFatalInternalServerError,
                          clientReference, 0);
    }

    void ConnectedClient::serverHealthChanged(bool databaseUnavailable)
    {
        Q_UNUSED(databaseUnavailable)

        sendServerHealthMessage();
    }

    void ConnectedClient::serverSettingsReloadResultEvent(uint clientReference,
                                                         ResultMessageErrorCode errorCode)
    {
        sendResultMessage(errorCode, clientReference);
    }

    void ConnectedClient::compatibilityInterfaceActionSucceeded(int interfaceId,
                                                                int actionId,
                                                                uint clientReference)
    {
        Q_UNUSED(interfaceId)
        Q_UNUSED(actionId)

        sendSuccessMessage(clientReference, 0);
    }

    void ConnectedClient::compatibilityInterfaceActionFailed(int interfaceId,
                                                             int actionId,
                                                             uint clientReference)
    {
        Q_UNUSED(interfaceId)
        Q_UNUSED(actionId)

        // TODO : make the error more specific
        sendResultMessage(ResultMessageErrorCode::UnknownError, clientReference, 0);
    }

    void ConnectedClient::volumeChanged(int volume)
    {
        Q_UNUSED(volume)

        sendVolumeMessage();
    }

    void ConnectedClient::onDynamicModeStatusEvent(StartStopEventStatus dynamicModeStatus,
                                                   int noRepetitionSpanSeconds)
    {
        sendDynamicModeStatusMessage(dynamicModeStatus, noRepetitionSpanSeconds);
    }

    void ConnectedClient::onDynamicModeWaveStatusEvent(StartStopEventStatus waveStatus,
                                                       quint32 user,
                                                       int waveDeliveredCount,
                                                       int waveTotalCount)
    {
        sendGeneratorWaveStatusMessage(waveStatus, user,
                                       waveDeliveredCount, waveTotalCount);
    }

    void ConnectedClient::onUserPlayingForChanged(quint32 user)
    {
        Q_UNUSED(user)

        sendUserPlayingForModeMessage();
    }

    void ConnectedClient::onFullIndexationRunStatusChanged(bool running)
    {
        auto event =
            running
                ? ServerEventCode::FullIndexationRunning
                : ServerEventCode::FullIndexationNotRunning;

        sendEventNotificationMessage(event);
    }

    void ConnectedClient::playerStateChanged(ServerPlayerState state)
    {
        if (_binaryMode)
        {
            sendPlayerStateMessage();
            return;
        }

        switch (state)
        {
        case ServerPlayerState::Playing:
            sendTextCommand("playing");
            break;
        case ServerPlayerState::Paused:
            sendTextCommand("paused");
            break;
        case ServerPlayerState::Stopped:
            sendTextCommand("stopped");
            break;
        }
    }

    void ConnectedClient::currentTrackChanged(QSharedPointer<QueueEntry const> entry)
    {
        if (_binaryMode)
        {
            sendPlayerStateMessage();
            return;
        }

        if (entry == nullptr)
        {
            sendTextCommand("nowplaying nothing");
            return;
        }

        int seconds = static_cast<int>(entry->lengthInMilliseconds() / 1000);
        auto hash = entry->hash().value();

        sendTextCommand(
            "nowplaying track\n QID: " + QString::number(entry->queueID())
             + "\n position: " + QString::number(_player->playPosition())
             + "\n title: " + entry->title()
             + "\n artist: " + entry->artist()
             + "\n length: " + (seconds < 0 ? "?" : QString::number(seconds)) + " sec"
             + "\n hash length: " + QString::number(hash.length())
             + "\n hash SHA-1: " + hash.SHA1().toHex()
             + "\n hash MD5: " + hash.MD5().toHex()
        );
    }

    void ConnectedClient::newHistoryEntry(QSharedPointer<PlayerHistoryEntry> entry)
    {
        if (_binaryMode)
            sendNewHistoryEntryMessage(entry);
    }

    void ConnectedClient::trackPositionChanged(qint64 position)
    {
        Q_UNUSED(position)

        if (_binaryMode)
        {
            sendPlayerStateMessage();
            return;
        }

        //sendTextCommand("position " + QString::number(position));
    }

    void ConnectedClient::onDelayedStartActiveChanged()
    {
        if (_clientProtocolNo >= 21 && _serverInterface->delayedStartActive())
            sendDelayedStartInfoMessage();
        else
            sendPlayerStateMessage();
    }

    void ConnectedClient::sendTextualQueueInfo()
    {
        PlayerQueue& queue = _player->queue();
        const auto queueContent = queue.entries(0, 10);

        QString command =
            "queue length " + QString::number(queue.length())
            + "\nIndex|  QID  | Length | Title                          | Artist";

        command.reserve(command.size() + 100 * queueContent.size());

        Resolver& resolver = _player->resolver();
        uint index = 0;
        for (auto& entry : queueContent)
        {
            ++index;
            entry->checkTrackData(resolver);

            int lengthInSeconds =
                static_cast<int>(entry->lengthInMilliseconds() / 1000);

            command += "\n";
            command += QString::number(index).rightJustified(5);
            command += "|";
            command += QString::number(entry->queueID()).rightJustified(7);
            command += "|";

            if (lengthInSeconds < 0)
            {
                command += "        |";
            }
            else
            {
                int sec = lengthInSeconds % 60;
                int min = (lengthInSeconds / 60) % 60;
                int hrs = lengthInSeconds / 3600;

                command += QString::number(hrs).rightJustified(2, '0');
                command += ":";
                command += QString::number(min).rightJustified(2, '0');
                command += ":";
                command += QString::number(sec).rightJustified(2, '0');
                command += "|";
            }

            command += entry->title().leftJustified(32);
            command += "|";
            command += entry->artist();
        }

        sendTextCommand(command);
    }

    void ConnectedClient::schedulePlayerStateNotification()
    {
        if (_pendingPlayerStatus) return;

        _pendingPlayerStatus = true;
        QTimer::singleShot(25, this, &ConnectedClient::sendStateInfoAfterTimeout);
    }

    void ConnectedClient::queueEntryRemoved(qint32 offset, quint32 queueID)
    {
        sendQueueEntryRemovedMessage(offset, queueID);
        schedulePlayerStateNotification(); /* queue length changed, notify after delay */
    }

    void ConnectedClient::queueEntryAddedWithoutReference(qint32 index, quint32 queueId)
    {
        sendQueueEntryAddedMessage(index, queueId);

        schedulePlayerStateNotification(); /* queue length changed, notify after delay */
    }

    void ConnectedClient::queueEntryAddedWithReference(qint32 index, quint32 queueId,
                                                       quint32 clientReference)
    {
        if (_clientProtocolNo >= 9)
        {
            sendQueueEntryAdditionConfirmationMessage(clientReference, index, queueId);
        }
        else
        {
            sendSuccessMessage(clientReference, queueId);
        }

        schedulePlayerStateNotification(); /* queue length changed, notify after delay */
    }

    void ConnectedClient::queueEntryMoved(quint32 fromOffset, quint32 toOffset,
                                          quint32 queueID)
    {
        sendQueueEntryMovedMessage(fromOffset, toOffset, queueID);
    }

    void ConnectedClient::readBinaryCommands()
    {
        char lengthBytes[4];

        while
            (_socket->isOpen()
            && _socket->peek(lengthBytes, sizeof(lengthBytes)) == sizeof(lengthBytes))
        {
            quint32 messageLength = NetworkUtil::get4Bytes(lengthBytes);

            if (_socket->bytesAvailable() - sizeof(lengthBytes) < messageLength)
            {
                qDebug() << "waiting for incoming message with length" << messageLength
                         << " --- only partially received";
                break; /* message not complete yet */
            }

            //qDebug() << "received complete binary message with length" << messageLength;

            _socket->read(lengthBytes, sizeof(lengthBytes)); /* consume the length */
            QByteArray message = _socket->read(messageLength);

            handleBinaryMessage(message);
        }
    }

    void ConnectedClient::handleBinaryMessage(QByteArray const& message)
    {
        if (message.length() < 2)
        {
            qDebug() << "received invalid binary message (less than 2 bytes)";
            return; /* invalid message */
        }

        quint16 messageType = NetworkUtil::get2Bytes(message, 0);
        if (messageType & (1u << 15))
        {
            quint8 extensionMessageType = messageType & 0x7Fu;
            quint8 extensionId = (messageType >> 7) & 0xFFu;

            handleExtensionMessage(extensionId, extensionMessageType, message);
        }
        else
        {
            auto clientMessageType = static_cast<ClientMessageType>(messageType);

            handleStandardBinaryMessage(clientMessageType, message);
        }
    }

    void ConnectedClient::handleStandardBinaryMessage(ClientMessageType messageType,
                                                      QByteArray const& message)
    {
        qint32 messageLength = message.length();

        switch (messageType)
        {
        case ClientMessageType::KeepAliveMessage:
            parseKeepAliveMessage(message);
            break;
        case ClientMessageType::ClientExtensionsMessage:
            parseClientProtocolExtensionsMessage(message);
            break;
        case ClientMessageType::SingleByteActionMessage:
            parseSingleByteActionMessage(message);
            break;
        case ClientMessageType::ParameterlessActionMessage:
            parseParameterlessActionMessage(message);
            break;
        case ClientMessageType::TrackInfoRequestMessage:
            parseTrackInfoRequestMessage(message);
            break;
        case ClientMessageType::BulkTrackInfoRequestMessage:
            parseBulkTrackInfoRequestMessage(message);
            break;
        case ClientMessageType::BulkQueueEntryHashRequestMessage:
            parseBulkQueueEntryHashRequestMessage(message);
            break;
        case ClientMessageType::QueueFetchRequestMessage:
            parseQueueFetchRequestMessage(message);
            break;
        case ClientMessageType::QueueEntryRemovalRequestMessage:
            parseQueueEntryRemovalRequest(message);
            break;
        case ClientMessageType::GeneratorNonRepetitionChangeMessage:
            parseGeneratorNonRepetitionChangeMessage(message);
            break;
        case ClientMessageType::PossibleFilenamesForQueueEntryRequestMessage:
            parsePossibleFilenamesForQueueEntryRequestMessage(message);
            break;
        case ClientMessageType::ActivateDelayedStartRequest:
            parseActivateDelayedStartRequest(message);
            break;
        case ClientMessageType::PlayerSeekRequestMessage:
            parsePlayerSeekRequestMessage(message);
            break;
        case ClientMessageType::QueueEntryMoveRequestMessage:
            parseQueueEntryMoveRequestMessage(message);
            break;
        case ClientMessageType::InitiateNewUserAccountMessage:
            parseInitiateNewUserAccountMessage(message);
            break;
        case ClientMessageType::FinishNewUserAccountMessage:
            parseFinishNewUserAccountMessage(message);
            break;
        case ClientMessageType::InitiateLoginMessage:
            parseInitiateLoginMessage(message);
            break;
        case ClientMessageType::FinishLoginMessage:
            parseFinishLoginMessage(message);
            break;
        case ClientMessageType::CollectionFetchRequestMessage:
            parseCollectionFetchRequestMessage(message);
            break;
        case ClientMessageType::AddHashToEndOfQueueRequestMessage:
        case ClientMessageType::AddHashToFrontOfQueueRequestMessage:
            parseAddHashToQueueRequest(message, messageType);
            break;
        case ClientMessageType::HashUserDataRequestMessage:
            parseHashUserDataRequest(message);
            break;
        case ClientMessageType::InsertSpecialQueueItemRequest:
            parseInsertSpecialQueueItemRequest(message);
            break;
        case ClientMessageType::InsertHashIntoQueueRequestMessage:
            parseInsertHashIntoQueueRequest(message);
            break;
        case ClientMessageType::PlayerHistoryRequestMessage:
            parsePlayerHistoryRequest(message);
            break;
        case ClientMessageType::QueueEntryDuplicationRequestMessage:
            parseQueueEntryDuplicationRequest(message);
            break;
        case ClientMessageType::CompatibilityInterfaceLanguageSelectionRequest:
            parseCompatibilityInterfaceLanguageSelectionRequest(message);
            break;
        case ClientMessageType::CompatibilityInterfaceDefinitionsRequest:
            parseCompatibilityInterfaceDefinitionsRequest(message);
            break;
        case ClientMessageType::CompatibilityInterfaceTriggerActionRequest:
            parseCompatibilityInterfaceTriggerActionRequest(message);
            break;
        default:
            qDebug() << "received unknown binary message type"
                     << static_cast<int>(messageType)
                     << "with length" << messageLength;
            break; /* unknown message type */
        }
    }

    void ConnectedClient::handleExtensionMessage(quint8 extensionId, quint8 messageType,
                                                 QByteArray const& message)
    {
        /* parse extensions here */

        //if (extensionId == _knownExtensionOther.id)
        //{
        //    switch (messageType)
        //    {
        //    case 1: parseExtensionMessage1(message); break;
        //    case 2: parseExtensionMessage2(message); break;
        //    case 3: parseExtensionMessage3(message); break;
        //    }
        //}

        qWarning() << "unhandled extension message" << messageType
                   << "for extension" << extensionId
                   << "with length" << message.length()
                   << "; extension name: "
                   << _clientExtensionNames.value(extensionId, "?");
    }

    void ConnectedClient::parseKeepAliveMessage(const QByteArray& message)
    {
        if (message.length() != 4)
            return; /* invalid message */

        quint16 blob = NetworkUtil::get2Bytes(message, 2);

        sendKeepAliveReply(blob);
    }

    void ConnectedClient::parseClientProtocolExtensionsMessage(QByteArray const& message)
    {
        if (message.length() < 4)
            return; /* invalid message */

        /* be strict about reserved space */
        int filler = NetworkUtil::getByteUnsignedToInt(message, 2);
        if (filler != 0)
            return; /* invalid message */

        int extensionCount = NetworkUtil::getByteUnsignedToInt(message, 3);
        if (message.length() < 4 + extensionCount * 4)
            return; /* invalid message */

        QVector<NetworkProtocol::ProtocolExtension> extensions;
        QSet<quint8> ids;
        QSet<QString> names;
        extensions.reserve(extensionCount);
        ids.reserve(extensionCount);
        names.reserve(extensionCount);

        int offset = 4;
        for (int i = 0; i < extensionCount; ++i)
        {
            if (offset > message.length() - 3)
                return; /* invalid message */

            quint8 id = NetworkUtil::getByte(message, offset);
            quint8 version = NetworkUtil::getByte(message, offset + 1);
            quint8 byteCount = NetworkUtil::getByte(message, offset + 2);
            offset += 3;

            if (id == 0 || version == 0 || byteCount == 0
                    || offset > message.length() - byteCount)
            {
                return; /* invalid message */
            }

            QString name = NetworkUtil::getUtf8String(message, offset, byteCount);
            offset += byteCount;

            if (ids.contains(id) || names.contains(name))
                return; /* invalid message */

            ids << id;
            names << name;
            extensions << NetworkProtocol::ProtocolExtension(id, name, version);
        }

        if (offset != message.length())
            return; /* invalid message */

        registerClientProtocolExtensions(extensions);
    }

    void ConnectedClient::parseSingleByteActionMessage(const QByteArray& message)
    {
        if (message.length() != 3)
            return; /* invalid message */

        quint8 actionType = NetworkUtil::getByte(message, 2);
        handleSingleByteAction(actionType);
    }

    void ConnectedClient::parseParameterlessActionMessage(const QByteArray& message)
    {
        if (message.length() != 8)
            return; /* invalid message */

        int numericActionCode = NetworkUtil::get2BytesUnsignedToInt(message, 2);
        quint32 clientReference = NetworkUtil::get4Bytes(message, 4);

        qDebug() << "received parameterless action" << numericActionCode
                 << "with client-ref" << clientReference;

        auto action = static_cast<ParameterlessActionCode>(numericActionCode);

        handleParameterlessAction(action, clientReference);
    }

    void ConnectedClient::parseInitiateNewUserAccountMessage(const QByteArray& message)
    {
        if (message.length() <= 8)
            return; /* invalid message */

        int loginLength = NetworkUtil::getByteUnsignedToInt(message, 2);
        quint32 clientReference = NetworkUtil::get4Bytes(message, 4);

        if (message.length() - 8 != loginLength)
            return; /* invalid message */

        qDebug() << "received initiate-new-user-account request; clientRef:"
                 << clientReference;

        QByteArray loginBytes = message.mid(8);
        QString login = QString::fromUtf8(loginBytes);

        auto result = Users::generateSaltForNewAccount(login);

        if (result.succeeded())
        {
            auto salt = result.result();
            _userAccountRegistering = login;
            _saltForUserAccountRegistering = salt;
            sendNewUserAccountSaltMessage(login, salt);
        }
        else
        {
            sendResultMessage(
                Users::toNetworkProtocolError(result.error()), clientReference, 0,
                loginBytes
            );
        }
    }

    void ConnectedClient::parseFinishNewUserAccountMessage(const QByteArray& message)
    {
        if (message.length() <= 8)
            return; /* invalid message */

        int loginLength = NetworkUtil::getByteUnsignedToInt(message, 2);
        int saltLength = NetworkUtil::getByteUnsignedToInt(message, 3);
        quint32 clientReference = NetworkUtil::get4Bytes(message, 4);

        qDebug() << "received finish-new-user-account request; clientRef:"
                 << clientReference;

        if (message.length() - 8 <= loginLength + saltLength)
        {
            sendResultMessage(
                ResultMessageErrorCode::InvalidMessageStructure, clientReference
            );
            return; /* invalid message */
        }

        QByteArray loginBytes = message.mid(8, loginLength);
        QString login = QString::fromUtf8(loginBytes);
        QByteArray saltFromClient = message.mid(8 + loginLength, saltLength);

        if (login != _userAccountRegistering
            || saltFromClient != _saltForUserAccountRegistering)
        {
            sendResultMessage(
                ResultMessageErrorCode::UserAccountRegistrationMismatch,
                clientReference, 0, loginBytes
            );
            return;
        }

        /* clean up state */
        _userAccountRegistering = "";
        _saltForUserAccountRegistering.clear();

        QByteArray hashedPasswordFromClient =
            message.mid(8 + loginLength + saltLength);

        /* simple way to get the expected length of the hashed password */
        QByteArray hashTest =
            NetworkProtocol::hashPassword(saltFromClient, "test");

        if (hashedPasswordFromClient.size() != hashTest.size())
        {
            sendResultMessage(
                ResultMessageErrorCode::InvalidMessageStructure, clientReference
            );
            return;
        }

        auto result =
            _users->registerNewAccount(
                login, saltFromClient, hashedPasswordFromClient
            );

        if (result.succeeded())
        {
            sendSuccessMessage(clientReference, result.result());
        }
        else
        {
            sendResultMessage(Users::toNetworkProtocolError(result.error()),
                              clientReference);
        }
    }

    void ConnectedClient::parseInitiateLoginMessage(const QByteArray& message)
    {
        if (message.length() <= 8)
            return; /* invalid message */

        int loginLength = NetworkUtil::getByteUnsignedToInt(message, 2);
        quint32 clientReference = NetworkUtil::get4Bytes(message, 4);

        if (message.length() - 8 != loginLength)
            return; /* invalid message */

        QByteArray loginBytes = message.mid(8);
        QString login = QString::fromUtf8(loginBytes);

        qDebug() << "received initiate-login request; clientRef:" << clientReference
                 << "; login:" << login;

        if (isLoggedIn()) /* already logged in */
        {
            sendResultMessage(ResultMessageErrorCode::AlreadyLoggedIn,
                              clientReference);
            return;
        }

        DatabaseRecords::User user;
        bool userLookup = _users->getUserByLogin(login, user);

        if (!userLookup) /* user does not exist */
        {
            sendResultMessage(
                ResultMessageErrorCode::UserLoginAuthenticationFailed,
                clientReference, 0, loginBytes
            );
            return;
        }

        QByteArray userSalt = user.salt;
        QByteArray sessionSalt = Users::generateSalt();

        _userIdLoggingIn = user.id;
        _sessionSaltForUserLoggingIn = sessionSalt;

        sendUserLoginSaltMessage(login, userSalt, sessionSalt);
    }

    void ConnectedClient::parseFinishLoginMessage(const QByteArray& message)
    {
        if (message.length() <= 12)
            return; /* invalid message */

        int loginLength = NetworkUtil::getByteUnsignedToInt(message, 4);
        int userSaltLength = NetworkUtil::getByteUnsignedToInt(message, 5);
        int sessionSaltLength = NetworkUtil::getByteUnsignedToInt(message, 6);
        int hashedPasswordLength = NetworkUtil::getByteUnsignedToInt(message, 7);
        quint32 clientReference = NetworkUtil::get4Bytes(message, 8);

        if (message.length() - 12 !=
                loginLength + userSaltLength + sessionSaltLength + hashedPasswordLength)
        {
            sendResultMessage(
                ResultMessageErrorCode::InvalidMessageStructure, clientReference
            );
            return; /* invalid message */
        }

        int offset = 12;

        QByteArray loginBytes = message.mid(offset, loginLength);
        QString login = QString::fromUtf8(loginBytes);
        offset += loginLength;

        QByteArray userSaltFromClient = message.mid(offset, userSaltLength);
        offset += userSaltLength;

        QByteArray sessionSaltFromClient = message.mid(offset, sessionSaltLength);
        offset += sessionSaltLength;

        QByteArray hashedPasswordFromClient = message.mid(offset);

        qDebug() << "received finish-login request; clientRef:" << clientReference
                 << "; login:" << login;

        DatabaseRecords::User user;
        bool userLookup = _users->getUserByLogin(login, user);

        if (!userLookup) /* user does not exist */
        {
            sendResultMessage(
                ResultMessageErrorCode::UserLoginAuthenticationFailed,
                clientReference, 0, loginBytes
            );
            return;
        }

        qDebug() << " user lookup successfull: user id =" << user.id
                 << "; login =" << user.login;

        if (user.id != _userIdLoggingIn
            || userSaltFromClient != user.salt
            || sessionSaltFromClient != _sessionSaltForUserLoggingIn)
        {
            sendResultMessage(
                ResultMessageErrorCode::UserAccountLoginMismatch,
                clientReference, 0, loginBytes
            );
            return;
        }

        /* clean up state */
        _userIdLoggingIn = 0;
        _sessionSaltForUserLoggingIn.clear();

        bool loginSucceeded =
            Users::checkUserLoginPassword(
                user, sessionSaltFromClient, hashedPasswordFromClient
            );

        if (loginSucceeded)
        {
            _serverInterface->setLoggedIn(user.id, user.login);
            sendSuccessMessage(clientReference, user.id);
        }
        else
        {
            sendResultMessage(ResultMessageErrorCode::UserLoginAuthenticationFailed,
                              clientReference);
        }
    }

    void ConnectedClient::parseActivateDelayedStartRequest(const QByteArray& message)
    {
        if (message.length() != 16)
            return; /* invalid message */

        quint32 clientReference = NetworkUtil::get4Bytes(message, 4);
        qint64 delayMilliseconds = NetworkUtil::get8BytesSigned(message, 8);

        qDebug() << "received delayed start activation request; delay:"
                 << delayMilliseconds << "ms; client-ref:" << clientReference;

        auto result = _serverInterface->activateDelayedStart(delayMilliseconds);
        sendResultMessage(result, clientReference);
    }

    void ConnectedClient::parsePlayerSeekRequestMessage(const QByteArray& message)
    {
        if (message.length() != 14)
            return; /* invalid message */

        quint32 queueID = NetworkUtil::get4Bytes(message, 2);
        qint64 position = NetworkUtil::get8BytesSigned(message, 6);

        qDebug() << "received seek command; QID:" << queueID
                 << "  position:" << position;

        if (queueID != _player->nowPlayingQID())
            return; /* invalid queue ID */

        if (position < 0) return; /* invalid position */

        _serverInterface->seekTo(position);
    }

    void ConnectedClient::parseTrackInfoRequestMessage(const QByteArray& message)
    {
        if (message.length() != 6)
            return; /* invalid message */

        quint32 queueID = NetworkUtil::get4Bytes(message, 2);

        if (queueID <= 0)
            return; /* invalid queue ID */

        qDebug() << "received track info request for Q-ID" << queueID;

        sendQueueEntryInfoMessage(queueID);
    }

    void ConnectedClient::parseBulkTrackInfoRequestMessage(const QByteArray& message)
    {
        if (message.length() < 6 || (message.length() - 2) % 4 != 0)
            return; /* invalid message */

        QList<quint32> QIDs;
        QIDs.reserve((message.length() - 2) / 4);

        int offset = 2;
        while (offset <= message.length() - 4)
        {
            quint32 queueID = NetworkUtil::get4Bytes(message, offset);

            if (queueID > 0)
                QIDs.append(queueID);

            offset += 4;
        }

        qDebug() << "received bulk track info request for" << QIDs.size() << "QIDs";

        sendQueueEntryInfoMessage(QIDs);
    }

    void ConnectedClient::parseBulkQueueEntryHashRequestMessage(const QByteArray& message)
    {
        if (message.length() < 8 || (message.length() - 4) % 4 != 0)
            return; /* invalid message */

        QList<quint32> QIDs;
        QIDs.reserve((message.length() - 4) / 4);

        int offset = 4;
        while (offset <= message.length() - 4)
        {
            quint32 queueID = NetworkUtil::get4Bytes(message, offset);

            if (queueID > 0)
                QIDs.append(queueID);

            offset += 4;
        }

        qDebug() << "received bulk hash info request for" << QIDs.size() << "QIDs";

        sendQueueEntryHashMessage(QIDs);
    }

    void ConnectedClient::parsePossibleFilenamesForQueueEntryRequestMessage(
                                                                const QByteArray& message)
    {
        if (message.length() != 6)
            return; /* invalid message */

        quint32 queueId = NetworkUtil::get4Bytes(message, 2);
        qDebug() << "received request for possible filenames of QID" << queueId;

        auto future = _serverInterface->getPossibleFilenamesForQueueEntry(queueId);

        future.addResultListener(
            this,
            [this, queueId](QVector<QString> result)
            {
                sendPossibleTrackFilenames(queueId, result);
            }
        );
    }

    void ConnectedClient::parseQueueFetchRequestMessage(const QByteArray& message)
    {
        if (message.length() != 7)
            return; /* invalid message */

        if (!isLoggedIn())
            return; /* client needs to be authenticated for this */

        qint32 startOffset = NetworkUtil::get4BytesSigned(message, 2);
        quint8 length = NetworkUtil::getByte(message, 6);

        if (startOffset < 0)
            return; /* invalid message */

        qDebug() << "received queue fetch request; offset:" << startOffset
                 << "  length:" << length;

        sendQueueContentMessage(startOffset, length);
    }

    void ConnectedClient::parseAddHashToQueueRequest(const QByteArray& message,
                                                     ClientMessageType messageType)
    {
        qDebug() << "received 'add filehash to queue' request";

        if (message.length() != 2 + 2 + NetworkProtocol::FILEHASH_BYTECOUNT)
            return; /* invalid message */

        bool ok;
        FileHash hash = NetworkProtocol::getHash(message, 4, &ok);
        if (!ok || hash.isNull())
            return; /* invalid message */

        qDebug() << " request contains hash:" << hash.dumpToString();

        if (messageType == ClientMessageType::AddHashToEndOfQueueRequestMessage)
        {
            _serverInterface->insertTrackAtEnd(hash);
        }
        else if (messageType == ClientMessageType::AddHashToFrontOfQueueRequestMessage)
        {
            _serverInterface->insertTrackAtFront(hash);
        }
        else
        {
            return; /* invalid message */
        }
    }

    void ConnectedClient::parseInsertSpecialQueueItemRequest(QByteArray const& message)
    {
        qDebug() << "received 'insert special queue item' request";

        if (message.length() != 12)
            return; /* invalid message */

        quint8 itemTypeNumber = NetworkUtil::getByte(message, 2);
        quint8 indexTypeNumber = NetworkUtil::getByte(message, 3);
        quint32 clientReference = NetworkUtil::get4Bytes(message, 4);
        qint32 offset = NetworkUtil::get4BytesSigned(message, 8);

        SpecialQueueItemType itemType;
        if (itemTypeNumber == 1)
            itemType = SpecialQueueItemType::Break;
        else if (itemTypeNumber == 2)
            itemType = SpecialQueueItemType::Barrier;
        else
            return; /* invalid message */

        QueueIndexType indexType;
        if (indexTypeNumber == 0)
            indexType = QueueIndexType::Normal;
        else if (indexTypeNumber == 1)
            indexType = QueueIndexType::Reverse;
        else
            return; /* invalid message */

        auto result = _serverInterface->insertSpecialQueueItem(itemType, indexType,
                                                               offset, clientReference);

        /* success is handled by the queue insertion event, failure is handled here */
        if (!result)
            sendResultMessage(result, clientReference);
    }

    void ConnectedClient::parseInsertHashIntoQueueRequest(const QByteArray &message)
    {
        qDebug() << "received 'insert filehash into queue at index' request";

        if (message.length() != 2 + 2 + 4 + 4 + NetworkProtocol::FILEHASH_BYTECOUNT)
            return; /* invalid message */

        quint32 clientReference = NetworkUtil::get4Bytes(message, 4);
        qint32 index = NetworkUtil::get4BytesSigned(message, 8);

        qDebug() << " client ref:" << clientReference << "; " << "index:" << index;

        bool ok;
        FileHash hash = NetworkProtocol::getHash(message, 12, &ok);
        if (!ok || hash.isNull())
            return; /* invalid message */

        qDebug() << " request contains hash:" << hash.dumpToString();

        auto result = _serverInterface->insertTrack(hash, index, clientReference);

        /* success is handled by the queue insertion event, failure is handled here */
        if (!result)
            sendResultMessage(result, clientReference);
    }

    void ConnectedClient::parseQueueEntryRemovalRequest(QByteArray const& message)
    {
        if (message.length() != 6)
            return; /* invalid message */

        if (!isLoggedIn()) return; /* client needs to be authenticated for this */

        quint32 queueID = NetworkUtil::get4Bytes(message, 2);
        qDebug() << "received removal request for QID" << queueID;

        if (queueID <= 0)
            return; /* invalid queue ID */

        _serverInterface->removeQueueEntry(queueID);
    }

    void ConnectedClient::parseQueueEntryDuplicationRequest(QByteArray const& message)
    {
        qDebug() << "received 'duplicate queue entry' request";

        if (message.length() != 2 + 2 + 4 + 4)
            return; /* invalid message */

        quint32 clientReference = NetworkUtil::get4Bytes(message, 4);
        quint32 queueId = NetworkUtil::get4Bytes(message, 8);

        qDebug() << " client ref:" << clientReference << "; " << "QID:" << queueId;

        auto result = _serverInterface->duplicateQueueEntry(queueId, clientReference);

        /* success is handled by the queue insertion event, failure is handled here */
        if (!result)
            sendResultMessage(result, clientReference);
    }

    void ConnectedClient::parseQueueEntryMoveRequestMessage(const QByteArray& message)
    {
        if (message.length() != 8)
            return; /* invalid message */

        if (!isLoggedIn()) return; /* client needs to be authenticated for this */

        qint16 move = NetworkUtil::get2BytesSigned(message, 2);
        quint32 queueID = NetworkUtil::get4Bytes(message, 4);

        qDebug() << "received track move command; QID:" << queueID
                 << " move:" << move;

        _serverInterface->moveQueueEntry(queueID, move);
    }

    void ConnectedClient::parseHashUserDataRequest(const QByteArray& message)
    {
        if (message.length() <= 2 + 2 + 4)
            return; /* invalid message */

        if (!isLoggedIn()) { return; /* client needs to be authenticated for this */ }

        quint16 fields = NetworkUtil::get2Bytes(message, 2);
        quint32 userId = NetworkUtil::get4Bytes(message, 4);

        int offset = 2 + 2 + 4;
        int hashCount = (message.length() - offset) / NetworkProtocol::FILEHASH_BYTECOUNT;
        if ((message.length() - offset) % NetworkProtocol::FILEHASH_BYTECOUNT != 0)
            return; /* invalid message */

        qDebug() << "received request for user track data; user:" << userId
                 << " track count:" << hashCount << " fields:" << fields;

        fields = fields & 3; /* filter non-supported fields */

        if (fields == 0) return; /* no data that we can return */

        QVector<FileHash> hashes;
        hashes.reserve(hashCount);

        for (int i = 0; i < hashCount; ++i)
        {
            bool ok;
            auto hash = NetworkProtocol::getHash(message, offset, &ok);
            if (!ok || hash.isNull()) continue;

            hashes.append(hash);
            offset += NetworkProtocol::FILEHASH_BYTECOUNT;
        }

        _serverInterface->requestHashUserData(userId, hashes);
    }

    void ConnectedClient::parsePlayerHistoryRequest(const QByteArray& message)
    {
        qDebug() << "received player history list request";

        if (message.length() != 2 + 2)
            return; /* invalid message */

        if (!isLoggedIn()) { return; /* client needs to be authenticated for this */ }

        int limit = NetworkUtil::getByteUnsignedToInt(message, 3);

        sendQueueHistoryMessage(limit);
    }

    void ConnectedClient::parseGeneratorNonRepetitionChangeMessage(
                                                                const QByteArray& message)
    {
        if (message.length() != 6)
            return; /* invalid message */

        if (!isLoggedIn()) return; /* client needs to be authenticated for this */

        qint32 intervalSeconds = NetworkUtil::get4BytesSigned(message, 2);
        qDebug() << "received change request for generator non-repetition interval;"
                 << "seconds:" << intervalSeconds;

        if (intervalSeconds < 0)
            return; /* invalid message */

        _serverInterface->setTrackRepetitionAvoidanceSeconds(intervalSeconds);
    }

    void ConnectedClient::parseCollectionFetchRequestMessage(const QByteArray& message)
    {
        if (message.length() != 8)
            return; /* invalid message */

        quint32 clientReference = NetworkUtil::get4Bytes(message, 4);

        qDebug() << "received collection fetch request; client ref:" << clientReference;

        if (!isLoggedIn())
        {
            /* client needs to be authenticated for this */
            sendResultMessage(ResultMessageErrorCode::NotLoggedIn, clientReference);
            return;
        }

        handleCollectionFetchRequest(clientReference);
    }

    void ConnectedClient::parseCompatibilityInterfaceLanguageSelectionRequest(
                                                                QByteArray const& message)
    {
        qDebug() << "received compatibility interface language selection request";

        if (message.size() != 16)
            return; /* invalid message */

        quint32 clientReference = NetworkUtil::get4Bytes(message, 4);
        auto primaryLanguageEncoded = message.mid(9, 3);
        auto alternativeLanguageEncoded = message.mid(13, 3);

        auto primaryLanguage = NetworkProtocol::decodeLanguage(primaryLanguageEncoded);
        auto alternativeLanguage =
                NetworkProtocol::decodeLanguage(alternativeLanguageEncoded);

        qDebug() << "compatibility interface language selection request has"
                 << "primary language" << primaryLanguage
                 << "and alternative language" << alternativeLanguage;

        auto language =
                CompatibilityUiController::getSupportedLanguage(primaryLanguage,
                                                                alternativeLanguage);

        if (language != UserInterfaceLanguage::Invalid)
        {
            qDebug() << "setting language to supported language:" << language;

            _compatibilityUiLanguage = language;
            sendCompatibilityInterfaceLanguageSelectionConfirmation(clientReference,
                                                                    language);
        }
        else
        {
            qDebug() << "sending error because no language could be selected";
            sendResultMessage(ResultMessageErrorCode::InvalidLanguage, clientReference,
                              0);
        }
    }

    void ConnectedClient::parseCompatibilityInterfaceDefinitionsRequest(
                                                                const QByteArray& message)
    {
        qDebug() << "received compatibility interface definitions request";

        if (message.size() < 6)
            return; /* invalid message */

        int interfaceCount = NetworkUtil::get2BytesUnsignedToInt(message, 2);

        int countWithPaddingIncluded =
                (interfaceCount % 2 != 0) ? (interfaceCount + 1) : interfaceCount;

        if (message.size() != 4 + 2 * countWithPaddingIncluded)
            return; /* invalid message */

        QVector<int> ids;
        ids.reserve(interfaceCount);

        int offset = 4;
        for (int i = 0; i < interfaceCount; ++i)
        {
            int interfaceId = NetworkUtil::get2BytesUnsignedToInt(message, offset);
            offset += 2;

            ids.append(interfaceId);
        }

        if (_compatibilityUiLanguage == UserInterfaceLanguage::Invalid)
        {
            qDebug() << "no language selected before this compatibility interface"
                     << "definition request was received; setting a default";
            _compatibilityUiLanguage = UserInterfaceLanguage::English;
        }

        qDebug() << "compatibility interface definitions will be sent with language:"
                 << _compatibilityUiLanguage;

        for (int id : ids)
        {
            QTimer::singleShot(
                0, this,
                [this, id]()
                {
                    sendCompatibilityInterfaceDefinition(id);
                }
            );
        }
    }

    void ConnectedClient::parseCompatibilityInterfaceTriggerActionRequest(
                                                                const QByteArray& message)
    {
        qDebug() << "received compatibility interface action trigger request";

        if (message.length() != 12)
            return; /* invalid message */

        int interfaceId = NetworkUtil::get2BytesUnsignedToInt(message, 4);
        int actionId = NetworkUtil::get2BytesUnsignedToInt(message, 6);
        quint32 clientReference = NetworkUtil::get4Bytes(message, 8);

        qDebug() << "action trigger request is for interface" << interfaceId
                 << "and action" << actionId << "; client reference:" << clientReference;

        if (_compatibilityUiLanguage == UserInterfaceLanguage::Invalid)
        {
            qDebug() << "cannot trigger the action because language is not set";
            sendResultMessage(ResultMessageErrorCode::LanguageNotSet, clientReference, 0);
            return;
        }

        auto* controller = _compatibilityUis->getControllerById(interfaceId);
        if (!controller)
        {
            sendResultMessage(ResultMessageErrorCode::InvalidCompatibilityInterfaceId,
                              clientReference, interfaceId);
            return;
        }

        controller->runActionAsync(actionId, _compatibilityUiLanguage, clientReference);
    }

    void ConnectedClient::handleSingleByteAction(quint8 action)
    {
        /* actions 100-200 represent a SET VOLUME command */
        if (action >= 100 && action <= 200)
        {
            qDebug() << "received CHANGE VOLUME command, volume"
                     << (uint(action - 100));

            _serverInterface->setVolume(action - 100);
            return;
        }

        /* Other actions */

        switch (action)
        {
        case 1:
            qDebug() << "received PLAY command";
            _serverInterface->play();
            break;
        case 2:
            qDebug() << "received PAUSE command";
            _serverInterface->pause();
            break;
        case 3:
            qDebug() << "received SKIP command";
            _serverInterface->skip();
            break;
        case 4:
            qDebug() << "received INSERT BREAK AT FRONT command";
            _serverInterface->insertBreakAtFrontIfNotExists();
            break;
        case 10: /* request for state info */
            qDebug() << "received request for player status";
            sendPlayerStateMessage();
            break;
        case 11: /* request for status of dynamic mode */
            qDebug() << "received request for dynamic mode status";
            _serverInterface->requestDynamicModeStatus();
            break;
        case 12:
            qDebug() << "received request for server instance UUID";
            sendServerInstanceIdentifier();
            break;
        case 13:
            qDebug() << "received request for list of user accounts";
            sendUsersList();
            break;
        case 14:
            qDebug() << "received request for PUBLIC/PERSONAL mode status";
            sendUserPlayingForModeMessage();
            break;
        case 15:
            qDebug() << "received request for (full) indexation running status";
            onFullIndexationRunStatusChanged(
                _player->resolver().fullIndexationRunning()
            );
            break;
        case 16:
            qDebug() << "received request for server name";
            sendServerNameMessage();
            break;
        case 17:
            qDebug() << "received request for database UUID";
            sendDatabaseIdentifier();
            break;
        case 18:
            qDebug() << "received request for list of protocol extensions";
            sendProtocolExtensionsMessage();
            break;
        case 19:
            qDebug() << "received request for delayed start info";
            if (_serverInterface->delayedStartActive())
                sendDelayedStartInfoMessage();
            break;
        case 20: /* enable dynamic mode */
            qDebug() << "received ENABLE DYNAMIC MODE command";
            _serverInterface->enableDynamicMode();
            break;
        case 21: /* disable dynamic mode */
            qDebug() << "received DISABLE DYNAMIC MODE command";
            _serverInterface->disableDynamicMode();
            break;
        case 22: /* request queue expansion */
            qDebug() << "received QUEUE EXPANSION command";
            _serverInterface->requestQueueExpansion();
            break;
        case 23:
            qDebug() << "received TRIM QUEUE command";
            _serverInterface->trimQueue();
            break;
        case 24:
            qDebug() << "received START WAVE command";
            _serverInterface->startDynamicModeWave();
            break;
        case 25:
            qDebug() << "received TERMINATE WAVE command";
            _serverInterface->terminateDynamicModeWave();
            break;
        case 30: /* switch to public mode */
            qDebug() << "received SWITCH TO PUBLIC MODE command";
            _serverInterface->switchToPublicMode();
            break;
        case 31: /* switch to personal mode */
            qDebug() << "received SWITCH TO PERSONAL MODE command";
            _serverInterface->switchToPersonalMode();
            break;
        case 40:
            qDebug() << "received START FULL INDEXATION command";
            _serverInterface->startFullIndexation();
            break;
        case 50:
            qDebug() << "received SUBSCRIBE TO ALL EVENTS command";
            enableEvents();
            break;
        case 51:
            qDebug() << "received SUBSCRIBE TO SERVER HEALTH UPDATES command";
            enableHealthEvents(GeneralOrSpecific::Specific);
            break;
<<<<<<< HEAD
        case 52:
            qDebug() << "received SUBSCRIBE TO COMPATIBILITY INTERFACES command";
            enableCompatibilityInterfaceEvents(GeneralOrSpecific::Specific);
=======
        case 60:
            qDebug() << "received request for server version information";
            sendServerVersionInfoMessage();
>>>>>>> bfe0155b
            break;
        case 99:
            qDebug() << "received SHUTDOWN command";
            _serverInterface->shutDownServer();
            break;
        default:
            qDebug() << "received unrecognized single-byte action type:"
                     << int(action);
            break; /* unknown action type */
        }
    }

    void ConnectedClient::handleParameterlessAction(ParameterlessActionCode code,
                                                    quint32 clientReference)
    {
        switch (code)
        {
        case ParameterlessActionCode::Reserved:
            break; /* not to be used, treat as invalid */

        case ParameterlessActionCode::ReloadServerSettings:
        {
            auto future = _serverInterface->reloadServerSettings();
            future.addResultListener(
                this,
                [this, clientReference](ResultMessageErrorCode error)
                {
                    Q_EMIT serverSettingsReloadResultEvent(clientReference, error);
                }
            );

            return;
        }
        case ParameterlessActionCode::DeactivateDelayedStart:
            {
                auto result = _serverInterface->deactivateDelayedStart();
                sendResultMessage(result, clientReference);
                return;
            }
        }

        qDebug() << "code of parameterless action not recognized: code="
                 << static_cast<int>(code) << " client-ref=" << clientReference;

        sendResultMessage(ResultMessageErrorCode::UnknownAction, clientReference);
    }

    void ConnectedClient::handleCollectionFetchRequest(uint clientReference)
    {
        auto sender =
            new CollectionSender(this, clientReference, &_player->resolver());

        connect(sender, &CollectionSender::sendCollectionList,
                this, &ConnectedClient::onCollectionTrackInfoBatchToSend);

        connect(sender, &CollectionSender::allSent,
                this, &ConnectedClient::onCollectionTrackInfoCompleted);
    }

    void ConnectedClient::registerClientProtocolExtensions(
                            const QVector<NetworkProtocol::ProtocolExtension>& extensions)
    {
        /* handle extensions here */
        for (auto const& extension : extensions)
        {
            qDebug() << "client will use ID" << extension.id
                     << "and version" << extension.version
                     << "for protocol extension" << extension.name;

            _clientExtensionNames[extension.id] = extension.name;

            //if (extension.name == "known_extension_name")
            //{
            //    _knownExtensionOther = extension;
            //}
        }
    }

    /* =============================== CollectionSender =============================== */

    CollectionSender::CollectionSender(ConnectedClient* connection, uint clientReference,
                                       Resolver *resolver)
     : QObject(connection), _clientRef(clientReference), _resolver(resolver),
       _currentIndex(0)
    {
        _hashes = _resolver->getAllHashes();
        qDebug() << "CollectionSender: starting.  Hash count:" << _hashes.size();

        QTimer::singleShot(0, this, &CollectionSender::sendNextBatch);
    }

    void CollectionSender::sendNextBatch()
    {
        if (_currentIndex >= _hashes.size())
        {
            qDebug() << "CollectionSender: all completed.  ref=" << _clientRef;
            Q_EMIT allSent(_clientRef);
            return;
        }

        int batchSize = qMin(30, _hashes.size());
        batchSize = qMin(batchSize, _hashes.size() - _currentIndex);

        auto batch = _hashes.mid(_currentIndex, batchSize);
        _currentIndex += batchSize;

        auto infoToSend = _resolver->getHashesTrackInfo(batch);
        qDebug() << "CollectionSender: have batch of" << infoToSend.size()
                 << "to send.  ref=" << _clientRef;

        /* schedule next batch already */
        QTimer::singleShot(100, this, &CollectionSender::sendNextBatch);

        /* send this batch if it is not empty */
        if (!infoToSend.isEmpty())
        {
            Q_EMIT sendCollectionList(_clientRef, infoToSend);
        }
    }

}<|MERGE_RESOLUTION|>--- conflicted
+++ resolved
@@ -25,13 +25,8 @@
 #include "common/version.h"
 
 #include "collectionmonitor.h"
-<<<<<<< HEAD
 #include "compatibilityuicontroller.h"
 #include "compatibilityuicontrollercollection.h"
-#include "database.h"
-#include "history.h"
-=======
->>>>>>> bfe0155b
 #include "player.h"
 #include "playerqueue.h"
 #include "queueentry.h"
@@ -48,11 +43,7 @@
 {
     /* ====================== ConnectedClient ====================== */
 
-<<<<<<< HEAD
-    const qint16 ConnectedClient::ServerProtocolNo = 21;
-=======
-    const qint16 ConnectedClient::ServerProtocolNo = 22;
->>>>>>> bfe0155b
+    const qint16 ConnectedClient::ServerProtocolNo = 23;
 
     ConnectedClient::ConnectedClient(QTcpSocket* socket, ServerInterface* serverInterface,
                                      Player* player,
@@ -67,17 +58,11 @@
        _compatibilityUiLanguage(UserInterfaceLanguage::Invalid),
        _clientProtocolNo(-1),
        _lastSentNowPlayingID(0),
-<<<<<<< HEAD
-       _terminated(false), _binaryMode(false),
-       _eventsEnabled(false),
-       _healthEventsEnabled(false),
-       _compatibilityUiEventsEnabled(false),
-=======
        _terminated(false),
        _binaryMode(false),
        _eventsEnabled(false),
        _healthEventsEnabled(false),
->>>>>>> bfe0155b
+       _compatibilityUiEventsEnabled(false),
        _pendingPlayerStatus(false)
     {
         _serverInterface->setParent(this);
@@ -146,20 +131,12 @@
     {
         if (_eventsEnabled)
             return;
-<<<<<<< HEAD
 
         qDebug() << "ConnectedClient: enabling event notifications";
 
         enableHealthEvents(GeneralOrSpecific::General);
         enableCompatibilityInterfaceEvents(GeneralOrSpecific::General);
 
-=======
-
-        qDebug() << "enabling event notifications";
-
-        enableHealthEvents(GeneralOrSpecific::General);
-
->>>>>>> bfe0155b
         _eventsEnabled = true;
 
         auto queue = &_player->queue();
@@ -1579,7 +1556,34 @@
         sendBinaryMessage(message);
     }
 
-<<<<<<< HEAD
+    void ConnectedClient::sendDelayedStartInfoMessage()
+    {
+        /* only send it if the client will understand it */
+        if (_clientProtocolNo < 21)
+            return;
+
+        qint64 msTimeRemaining =
+                _serverInterface->getDelayedStartTimeRemainingMilliseconds();
+
+        if (msTimeRemaining < 0)
+        {
+            qWarning() << "delayed start time remaining is negative, cannot send info";
+            return;
+        }
+
+        qint64 msSinceEpoch = QDateTime::currentDateTimeUtc().toMSecsSinceEpoch();
+
+        QByteArray message;
+        message.reserve(2 + 2 + 8 + 8);
+        NetworkProtocol::append2Bytes(message,
+                                      ServerMessageType::DelayedStartInfoMessage);
+        NetworkUtil::append2Bytes(message, 0); /* filler */
+        NetworkUtil::append8BytesSigned(message, msSinceEpoch);
+        NetworkUtil::append8BytesSigned(message, msTimeRemaining);
+
+        sendBinaryMessage(message);
+    }
+
     void ConnectedClient::sendCompatibilityInterfacesAnnouncement()
     {
         /* only send it if the client will understand it */
@@ -1839,32 +1843,6 @@
         NetworkUtil::appendByte(message, languageCode[2]);
 
         message.append(actionCaptionBytes);
-=======
-    void ConnectedClient::sendDelayedStartInfoMessage()
-    {
-        /* only send it if the client will understand it */
-        if (_clientProtocolNo < 21)
-            return;
-
-        qint64 msTimeRemaining =
-                _serverInterface->getDelayedStartTimeRemainingMilliseconds();
-
-        if (msTimeRemaining < 0)
-        {
-            qWarning() << "delayed start time remaining is negative, cannot send info";
-            return;
-        }
-
-        qint64 msSinceEpoch = QDateTime::currentDateTimeUtc().toMSecsSinceEpoch();
-
-        QByteArray message;
-        message.reserve(2 + 2 + 8 + 8);
-        NetworkProtocol::append2Bytes(message,
-                                      ServerMessageType::DelayedStartInfoMessage);
-        NetworkUtil::append2Bytes(message, 0); /* filler */
-        NetworkUtil::append8BytesSigned(message, msSinceEpoch);
-        NetworkUtil::append8BytesSigned(message, msTimeRemaining);
->>>>>>> bfe0155b
 
         sendBinaryMessage(message);
     }
@@ -3317,15 +3295,12 @@
             qDebug() << "received SUBSCRIBE TO SERVER HEALTH UPDATES command";
             enableHealthEvents(GeneralOrSpecific::Specific);
             break;
-<<<<<<< HEAD
         case 52:
             qDebug() << "received SUBSCRIBE TO COMPATIBILITY INTERFACES command";
-            enableCompatibilityInterfaceEvents(GeneralOrSpecific::Specific);
-=======
+            enableCompatibilityInterfaceEvents(GeneralOrSpecific::Specific);  
         case 60:
             qDebug() << "received request for server version information";
             sendServerVersionInfoMessage();
->>>>>>> bfe0155b
             break;
         case 99:
             qDebug() << "received SHUTDOWN command";
