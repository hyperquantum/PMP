/*
    Copyright (C) 2011-2021, Kevin Andre <hyperquantum@gmail.com>

    This file is part of PMP (Party Music Player).

    PMP is free software: you can redistribute it and/or modify it under the
    terms of the GNU General Public License as published by the Free Software
    Foundation, either version 3 of the License, or (at your option) any later
    version.

    PMP is distributed in the hope that it will be useful, but WITHOUT ANY
    WARRANTY; without even the implied warranty of MERCHANTABILITY or FITNESS
    FOR A PARTICULAR PURPOSE.  See the GNU General Public License for more
    details.

    You should have received a copy of the GNU General Public License along
    with PMP.  If not, see <http://www.gnu.org/licenses/>.
*/

#include "common/logging.h"
#include "common/util.h"
#include "common/version.h"

#include "collectionmonitor.h"
#include "database.h"
#include "generator.h"
#include "history.h"
#include "player.h"
#include "playerqueue.h"
#include "preloader.h"
#include "queueentry.h"
#include "resolver.h"
#include "scrobbling.h"
#include "selftest.h"
#include "server.h"
#include "serverhealthmonitor.h"
#include "serversettings.h"
#include "users.h"

#include <QCoreApplication>
#include <QtDebug>
#include <QThreadPool>

using namespace PMP;

namespace
{
    void reportStartupError(int exitCode, QString message)
    {
        QTextStream err(stderr);
        err << message << '\n'
            << "Exiting." << Qt::endl;

        // write to log file
        qDebug() << "Startup error:" << message;
        qDebug() << "Will exit with code" << exitCode;
    }

    void printStartupSummary(QTextStream& out, ServerSettings const& serverSettings,
                             Server const& server, Player const& player)
    {
        out << "Server instance identifier: " << server.uuid().toString() << "\n";

        out << Qt::endl;

        out << "Music paths to scan:\n";
        auto const musicPaths = serverSettings.musicPaths();
        for (QString const& path : musicPaths)
        {
            out << "  " << path << "\n";
        }

        out << Qt::endl;

        out << "Volume: " << player.volume() << "\n";

        out << Qt::endl;

        out << "Now listening on port " << server.port() << "\n"
            << "Server password is " << server.serverPassword() << "\n";

        out << Qt::endl;
    }
}

int main(int argc, char* argv[])
{
    QCoreApplication app(argc, argv);

    QCoreApplication::setApplicationName("Party Music Player - Server");
    QCoreApplication::setApplicationVersion(PMP_VERSION_DISPLAY);
    QCoreApplication::setOrganizationName(PMP_ORGANIZATION_NAME);
    QCoreApplication::setOrganizationDomain(PMP_ORGANIZATION_DOMAIN);

    QTextStream out(stdout);

    bool doIndexation = true;
    QStringList args = QCoreApplication::arguments();
    Q_FOREACH(QString arg, args)
    {
        if (arg == "-no-index" || arg == "-no-indexation")
            doIndexation = false;
    }

    out << Qt::endl
        << "Party Music Player - version " PMP_VERSION_DISPLAY << Qt::endl
        << Util::getCopyrightLine(true) << Qt::endl
        << Qt::endl;

    /* set up logging */
    Logging::enableConsoleAndTextFileLogging(true);
    Logging::setFilenameTag("S"); /* S = Server */
    qDebug() << "PMP server started"; // initial log message
    Logging::cleanupOldLogfiles();
    /* TODO: do a log cleanup regularly, because a server is likely to be run for days,
     *       weeks, or months before being restarted. */

    /* seed random number generator */
    // FIXME : stop using qrand(), and then we can remove this call to qsrand()
    qsrand(QTime::currentTime().msec());

    ServerHealthMonitor serverHealthMonitor;

    ServerSettings serverSettings;
    serverSettings.load();

    Preloader::cleanupOldFiles();

    //foreach (const QString &path, app.libraryPaths())
    //    out << " LIB PATH : " << path << endl;

    /* Keep the threads of the thread pool alive, so we don't have to generate a new
     * database connection almost everytime a new task is started. */
    QThreadPool::globalInstance()->setExpiryTimeout(-1);

    bool databaseInitializationSucceeded = Database::init(out, serverSettings);
    if (!databaseInitializationSucceeded)
    {
        serverHealthMonitor.setDatabaseUnavailable();
    }

    SelfTest::runSelfTest(serverHealthMonitor);

    Resolver resolver;

    Users users;
    Player player(nullptr, &resolver, serverSettings.defaultVolume());
    PlayerQueue& queue = player.queue();
    History history(&player);

    CollectionMonitor collectionMonitor;
    QObject::connect(
        &resolver, &Resolver::hashBecameAvailable,
        &collectionMonitor, &CollectionMonitor::hashBecameAvailable
    );
    QObject::connect(
        &resolver, &Resolver::hashBecameUnavailable,
        &collectionMonitor, &CollectionMonitor::hashBecameUnavailable
    );
    QObject::connect(
        &resolver, &Resolver::hashTagInfoChanged,
        &collectionMonitor, &CollectionMonitor::hashTagInfoChanged
    );

    Generator generator(&queue, &resolver, &history);
    QObject::connect(
        &player, &Player::currentTrackChanged,
        &generator, &Generator::currentTrackChanged
    );
    QObject::connect(
        &player, &Player::userPlayingForChanged,
        &generator, &Generator::setUserGeneratingFor
    );

<<<<<<< HEAD
    Scrobbling scrobbling(nullptr, &resolver);
    auto scrobblingController = scrobbling.getController();
    QObject::connect(
        &player, &Player::startedPlaying,
        scrobblingController, &ScrobblingController::updateNowPlaying
    );
    QObject::connect(
        &player, &Player::newHistoryEntry,
        scrobblingController,
        [scrobblingController](QSharedPointer<PlayerHistoryEntry> entry)
        {
            scrobblingController->wakeUp(entry->user());
        }
    );
    QObject::connect(
        &resolver, &Resolver::fullIndexationRunStatusChanged,
        scrobblingController,
        [scrobblingController](bool running)
        {
            if (!running) /* if indexation completed... */
                emit scrobblingController->enableScrobbling();
        }
    );

    resolver.setMusicPaths(musicPaths);

    out << endl
        << "Volume = " << player.volume() << endl;
=======
    resolver.setMusicPaths(serverSettings.musicPaths());
    QObject::connect(
        &serverSettings, &ServerSettings::musicPathsChanged,
        &resolver,
        [&serverSettings, &resolver]()
        {
            resolver.setMusicPaths(serverSettings.musicPaths());
        }
    );
>>>>>>> 3035fa3c

    /* unique server instance ID (not to be confused with the unique ID of the database)*/
    QUuid serverInstanceIdentifier = QUuid::createUuid();

    Server server(nullptr, &serverSettings, serverInstanceIdentifier);
    bool listening =
        server.listen(&player, &generator, &history, &users, &collectionMonitor,
                      &serverHealthMonitor, &scrobbling, QHostAddress::Any, 23432);

    if (!listening)
    {
        reportStartupError(1, "Could not start TCP listener: " + server.errorString());
        return 1;
    }

    qDebug() << "Started listening to TCP port:" << server.port();

    // exit when the server instance signals it
    QObject::connect(&server, &Server::shuttingDown, &app, &QCoreApplication::quit);

    printStartupSummary(out, serverSettings, server, player);

    out << "\n"
        << "Server initialization complete." << Qt::endl;

    /* start indexation of the media directories */
    if (databaseInitializationSucceeded && doIndexation)
    {
        bool initialIndexation = true;

        QObject::connect(
            &resolver, &Resolver::fullIndexationRunStatusChanged,
            &resolver,
            [&out, &initialIndexation](bool running)
            {
                if (running || !initialIndexation)
                    return;

                initialIndexation = false;
                out << "Indexation finished." << Qt::endl;
            }
        );

        out << "Running initial full indexation..." << Qt::endl;
        resolver.startFullIndexation();
    }

    auto exitCode = app.exec();
    
    qDebug() << "Exiting with code" << exitCode;
    out << endl << "Server exiting with code " << exitCode << "." << endl;
    
    return exitCode;
}<|MERGE_RESOLUTION|>--- conflicted
+++ resolved
@@ -172,7 +172,6 @@
         &generator, &Generator::setUserGeneratingFor
     );
 
-<<<<<<< HEAD
     Scrobbling scrobbling(nullptr, &resolver);
     auto scrobblingController = scrobbling.getController();
     QObject::connect(
@@ -193,15 +192,10 @@
         [scrobblingController](bool running)
         {
             if (!running) /* if indexation completed... */
-                emit scrobblingController->enableScrobbling();
-        }
-    );
-
-    resolver.setMusicPaths(musicPaths);
-
-    out << endl
-        << "Volume = " << player.volume() << endl;
-=======
+                scrobblingController->enableScrobbling();
+        }
+    );
+
     resolver.setMusicPaths(serverSettings.musicPaths());
     QObject::connect(
         &serverSettings, &ServerSettings::musicPathsChanged,
@@ -211,7 +205,6 @@
             resolver.setMusicPaths(serverSettings.musicPaths());
         }
     );
->>>>>>> 3035fa3c
 
     /* unique server instance ID (not to be confused with the unique ID of the database)*/
     QUuid serverInstanceIdentifier = QUuid::createUuid();
@@ -262,7 +255,8 @@
     auto exitCode = app.exec();
     
     qDebug() << "Exiting with code" << exitCode;
-    out << endl << "Server exiting with code " << exitCode << "." << endl;
+    out << "\n"
+        << "Server exiting with code " << exitCode << "." << Qt::endl;
     
     return exitCode;
 }