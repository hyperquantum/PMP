/*
    Copyright (C) 2011-2022, Kevin Andre <hyperquantum@gmail.com>

    This file is part of PMP (Party Music Player).

    PMP is free software: you can redistribute it and/or modify it under the
    terms of the GNU General Public License as published by the Free Software
    Foundation, either version 3 of the License, or (at your option) any later
    version.

    PMP is distributed in the hope that it will be useful, but WITHOUT ANY
    WARRANTY; without even the implied warranty of MERCHANTABILITY or FITNESS
    FOR A PARTICULAR PURPOSE.  See the GNU General Public License for more
    details.

    You should have received a copy of the GNU General Public License along
    with PMP.  If not, see <http://www.gnu.org/licenses/>.
*/

#include "common/concurrent.h"
#include "common/logging.h"
#include "common/util.h"
#include "common/version.h"

#include "collectionmonitor.h"
#include "database.h"
#include "delayedstart.h"
#include "generator.h"
#include "hashidregistrar.h"
#include "hashrelations.h"
#include "history.h"
#include "historystatistics.h"
#include "historystatisticsprefetcher.h"
#include "player.h"
#include "playerqueue.h"
#include "preloader.h"
#include "queueentry.h"
#include "resolver.h"
<<<<<<< HEAD
#include "scrobbling.h"
#include "selftest.h"
#include "server.h"
=======
>>>>>>> 3bf25f58
#include "serverhealthmonitor.h"
#include "serversettings.h"
#include "tcpserver.h"
#include "users.h"

#include <QCoreApplication>
#include <QtDebug>
#include <QThreadPool>

using namespace PMP;
using namespace PMP::Server;

namespace
{
    void reportStartupError(int exitCode, QString message)
    {
        QTextStream err(stderr);
        err << message << '\n'
            << "Exiting." << Qt::endl;

        // write to log file
        qDebug() << "Startup error:" << message;
        qDebug() << "Will exit with code" << exitCode;
    }

    void printStartupSummary(QTextStream& out, ServerSettings const& serverSettings,
                             TcpServer const& server, Player const& player)
    {
        out << "Server instance identifier: " << server.uuid().toString() << "\n";
        out << "Server caption: " << server.caption() << "\n";

        out << Qt::endl;

        out << "Music paths to scan:\n";
        auto const musicPaths = serverSettings.musicPaths();
        for (QString const& path : musicPaths)
        {
            out << "  " << path << "\n";
        }

        out << Qt::endl;

        out << "Volume: " << player.volume() << "\n";

        out << Qt::endl;

        out << "Now listening on port " << server.port() << "\n"
            << "Server password is " << server.serverPassword() << "\n";

        out << Qt::endl;
    }
}

namespace
{
    bool initialIndexation = true;
}

static void setUpAndRunInitialIndexation(Resolver& resolver)
{
    QObject::connect(
        &resolver, &Resolver::fullIndexationRunStatusChanged,
        &resolver,
        [](bool running)
        {
            if (running || !initialIndexation)
                return;

            initialIndexation = false;
            QTextStream out(stdout);
            out << "Indexation finished." << Qt::endl
                << Qt::endl;
        }
    );

    QTextStream out(stdout);
    out << "Running initial full indexation..." << Qt::endl;
    resolver.startFullIndexation();
}

static void loadEquivalencesAndStartStatisticsPrefetchAsync(HashRelations* hashRelations,
                                                  HistoryStatisticsPrefetcher* prefetcher)
{
    auto equivalencesLoadingFuture =
        Concurrent::run<SuccessType, FailureType>(
            [hashRelations]() -> ResultOrError<SuccessType, FailureType>
            {
                auto db = Database::getDatabaseForCurrentThread();
                if (!db) return failure; /* database not available */

                auto equivalencesOrError = db->getEquivalences();
                if (equivalencesOrError.failed())
                    return failure;

                auto equivalences = equivalencesOrError.result();
                hashRelations->loadEquivalences(equivalences);
                qDebug() << "successfully loaded" << equivalences.size()
                         << "equivalences from the database";
                return success;
            }
        );

    equivalencesLoadingFuture.addListener(
        prefetcher,
        [prefetcher](ResultOrError<SuccessType, FailureType> result)
        {
            if (result.failed())
                qDebug() << "failed to load equivalences from the database";

            prefetcher->start();
        }
    );
}

static void startBackgroundTasks(HashRelations* hashRelations,
                                 HistoryStatisticsPrefetcher* historyStatisticsPrefetcher)
{
    loadEquivalencesAndStartStatisticsPrefetchAsync(hashRelations,
                                                    historyStatisticsPrefetcher);
}

static int runServer(QCoreApplication& app, bool doIndexation);

int main(int argc, char* argv[])
{
    QCoreApplication app(argc, argv);

    QCoreApplication::setApplicationName("Party Music Player - Server");
    QCoreApplication::setApplicationVersion(PMP_VERSION_DISPLAY);
    QCoreApplication::setOrganizationName(PMP_ORGANIZATION_NAME);
    QCoreApplication::setOrganizationDomain(PMP_ORGANIZATION_DOMAIN);

    bool doIndexation = true;
    const QStringList args = QCoreApplication::arguments();
    for (auto& arg : args)
    {
        if (arg == "-no-index" || arg == "-no-indexation")
            doIndexation = false;
    }

    auto exitCode = runServer(app, doIndexation);

    qDebug() << "Exiting with code" << exitCode;

    return exitCode;
}

static int runServer(QCoreApplication& app, bool doIndexation)
{
    QTextStream out(stdout);

    const auto programNameVersionBuild =
        QString(VCS_REVISION_LONG).isEmpty()
            ? QString("Party Music Player %1")
                .arg(PMP_VERSION_DISPLAY)
            : QString("Party Music Player %1 build %2 (%3)")
                .arg(PMP_VERSION_DISPLAY,
                     VCS_REVISION_LONG,
                     VCS_BRANCH);

    out << Qt::endl
        << programNameVersionBuild << Qt::endl
        << Util::getCopyrightLine(true) << Qt::endl
        << "This is free software; see the source for copying conditions.  There is NO\n"
        << "warranty; not even for MERCHANTABILITY or FITNESS FOR A PARTICULAR PURPOSE.\n"
        << Qt::endl;

    /* set up logging */
    Logging::enableConsoleAndTextFileLogging(true);
    Logging::setFilenameTag("S"); /* S = Server */
    qDebug() << "PMP server started"; // initial log message
    Logging::cleanupOldLogfiles();
    /* TODO: do a log cleanup regularly, because a server is likely to be run for days,
     *       weeks, or months before being restarted. */

    ServerHealthMonitor serverHealthMonitor;

    ServerSettings serverSettings;
    serverSettings.load();

    Preloader::cleanupOldFiles();

    //for (const QString &path : app.libraryPaths())
    //    out << " LIB PATH : " << path << endl;

    /* Keep the threads of the thread pool alive, so we don't have to generate a new
     * database connection almost everytime a new task is started. */
    QThreadPool::globalInstance()->setExpiryTimeout(-1);

    bool databaseInitializationSucceeded = Database::init(out, serverSettings);
    if (!databaseInitializationSucceeded)
    {
        serverHealthMonitor.setDatabaseUnavailable();
    }

    SelfTest::runSelfTest(serverHealthMonitor);
    
    HashIdRegistrar hashIdRegistrar;
    HashRelations hashRelations;
    HistoryStatistics historyStatistics(nullptr, &hashRelations);
    Resolver resolver(&hashIdRegistrar, &hashRelations, &historyStatistics);

    Users users;
    Player player(nullptr, &resolver, serverSettings.defaultVolume());
    DelayedStart delayedStart(&player);
    PlayerQueue& queue = player.queue();
    History history(&player, &hashIdRegistrar, &historyStatistics);
    HistoryStatisticsPrefetcher historyPrefetcher(nullptr, &hashIdRegistrar, &history,
                                                  &users);

    CollectionMonitor collectionMonitor;
    QObject::connect(
        &resolver, &Resolver::hashBecameAvailable,
        &collectionMonitor, &CollectionMonitor::hashBecameAvailable
    );
    QObject::connect(
        &resolver, &Resolver::hashBecameUnavailable,
        &collectionMonitor, &CollectionMonitor::hashBecameUnavailable
    );
    QObject::connect(
        &resolver, &Resolver::hashTagInfoChanged,
        &collectionMonitor, &CollectionMonitor::hashTagInfoChanged
    );

    Generator generator(&queue, &resolver, &history);
    QObject::connect(
        &player, &Player::currentTrackChanged,
        &generator, &Generator::currentTrackChanged
    );
    QObject::connect(
        &player, &Player::userPlayingForChanged,
        &generator, &Generator::setUserGeneratingFor
    );

    Scrobbling scrobbling(nullptr, &resolver);
    auto scrobblingController = scrobbling.getController();
    QObject::connect(
        &player, &Player::startedPlaying,
        scrobblingController, &GlobalScrobblingController::updateNowPlaying
    );
    QObject::connect(
        &player, &Player::newHistoryEntry,
        scrobblingController,
        [scrobblingController](QSharedPointer<PlayerHistoryEntry> entry)
        {
            scrobblingController->wakeUp(entry->user());
        }
    );
    QObject::connect(
        &resolver, &Resolver::fullIndexationRunStatusChanged,
        scrobblingController,
        [scrobblingController](bool running)
        {
            if (!running) /* if indexation completed... */
                scrobblingController->enableScrobbling();
        }
    );

    resolver.setMusicPaths(serverSettings.musicPaths());
    QObject::connect(
        &serverSettings, &ServerSettings::musicPathsChanged,
        &resolver,
        [&serverSettings, &resolver]()
        {
            resolver.setMusicPaths(serverSettings.musicPaths());
        }
    );

    /* unique server instance ID (not to be confused with the unique ID of the database)*/
    QUuid serverInstanceIdentifier = QUuid::createUuid();

    TcpServer server(nullptr, &serverSettings, serverInstanceIdentifier);
    bool listening =
        server.listen(&player, &generator, &history, &hashIdRegistrar, &users,
                      &collectionMonitor, &serverHealthMonitor, &scrobbling,
                      &delayedStart,
                      QHostAddress::Any, 23432);

    if (!listening)
    {
        reportStartupError(1, "Could not start TCP listener: " + server.errorString());
        return 1;
    }

    qDebug() << "Started listening to TCP port:" << server.port();

    // exit when the server instance signals it
    QObject::connect(&server, &TcpServer::shuttingDown, &app, &QCoreApplication::quit);

    printStartupSummary(out, serverSettings, server, player);

    startBackgroundTasks(&hashRelations, &historyPrefetcher);

    out << "\n"
        << "Server initialization complete." << Qt::endl
        << Qt::endl;

    /* start indexation of the media directories */
    if (databaseInitializationSucceeded && doIndexation)
        setUpAndRunInitialIndexation(resolver);

    auto exitCode = app.exec();

    out << "\n"
        << "Server exiting with code " << exitCode << "." << Qt::endl;

    return exitCode;
}<|MERGE_RESOLUTION|>--- conflicted
+++ resolved
@@ -36,12 +36,8 @@
 #include "preloader.h"
 #include "queueentry.h"
 #include "resolver.h"
-<<<<<<< HEAD
 #include "scrobbling.h"
 #include "selftest.h"
-#include "server.h"
-=======
->>>>>>> 3bf25f58
 #include "serverhealthmonitor.h"
 #include "serversettings.h"
 #include "tcpserver.h"
@@ -238,7 +234,7 @@
     }
 
     SelfTest::runSelfTest(serverHealthMonitor);
-    
+
     HashIdRegistrar hashIdRegistrar;
     HashRelations hashRelations;
     HistoryStatistics historyStatistics(nullptr, &hashRelations);
