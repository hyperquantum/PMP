/*
    Copyright (C) 2011-2020, Kevin Andre <hyperquantum@gmail.com>

    This file is part of PMP (Party Music Player).

    PMP is free software: you can redistribute it and/or modify it under the
    terms of the GNU General Public License as published by the Free Software
    Foundation, either version 3 of the License, or (at your option) any later
    version.

    PMP is distributed in the hope that it will be useful, but WITHOUT ANY
    WARRANTY; without even the implied warranty of MERCHANTABILITY or FITNESS
    FOR A PARTICULAR PURPOSE.  See the GNU General Public License for more
    details.

    You should have received a copy of the GNU General Public License along
    with PMP.  If not, see <http://www.gnu.org/licenses/>.
*/

#include "common/logging.h"
#include "common/util.h"
#include "common/version.h"

#include "collectionmonitor.h"
#include "database.h"
#include "generator.h"
#include "history.h"
#include "player.h"
#include "playerqueue.h"
#include "preloader.h"
#include "queueentry.h"
#include "resolver.h"
#include "scrobbling.h"
#include "selftest.h"
#include "server.h"
#include "serverhealthmonitor.h"
#include "serversettings.h"
#include "users.h"

#include <QCoreApplication>
#include <QStandardPaths>
#include <QtDebug>
#include <QThreadPool>

using namespace PMP;

QStringList generateDefaultScanPaths() {
    QStringList paths;
    paths.reserve(3);

    paths.append(QStandardPaths::standardLocations(QStandardPaths::MusicLocation));

    QStringList documentsPaths =
        QStandardPaths::standardLocations(QStandardPaths::DocumentsLocation);
    paths.append(documentsPaths);

    /* Qt <5.3 returns the documents location as downloads location */
    QStringList downloadsPaths =
        QStandardPaths::standardLocations(QStandardPaths::DownloadLocation);
    Q_FOREACH(QString path, downloadsPaths) {
        if (!documentsPaths.contains(path)) paths.append(path);
    }

    return paths;
}

void reportStartupError(int exitCode, QString message)
{
    QTextStream err(stderr);
    err << message << endl
        << "Exiting." << endl;

    // write to log file
    qDebug() << "Startup error:" << message;
    qDebug() << "Will exit with code" << exitCode;
}

int main(int argc, char *argv[]) {

    QCoreApplication app(argc, argv);

    QCoreApplication::setApplicationName("Party Music Player - Server");
    QCoreApplication::setApplicationVersion(PMP_VERSION_DISPLAY);
    QCoreApplication::setOrganizationName(PMP_ORGANIZATION_NAME);
    QCoreApplication::setOrganizationDomain(PMP_ORGANIZATION_DOMAIN);

    QTextStream out(stdout);

    bool doIndexation = true;
    QStringList args = QCoreApplication::arguments();
    Q_FOREACH(QString arg, args) {
        if (arg == "-no-index" || arg == "-no-indexation")
            doIndexation = false;
    }

    out << endl
        << "Party Music Player - version " PMP_VERSION_DISPLAY << endl
        << Util::getCopyrightLine(true) << endl
        << endl;

    /* set up logging */
    Logging::enableConsoleAndTextFileLogging(true);
    Logging::setFilenameTag("S"); /* S = Server */
    qDebug() << "PMP server started"; // initial log message
    Logging::cleanupOldLogfiles();
    /* TODO: do a log cleanup regularly, because a server is likely to be run for days,
     *       weeks, or months before being restarted. */

    /* seed random number generator */
    // FIXME : stop using qrand(), and then we can remove this call to qsrand()
    qsrand(QTime::currentTime().msec());

    ServerHealthMonitor serverHealthMonitor;

    /* clean up leftover preloader cache files */
    Preloader::cleanupOldFiles();

    //foreach (const QString &path, app.libraryPaths())
    //    out << " LIB PATH : " << path << endl;

    /* Keep the threads of the thread pool alive, so we don't have to generate a new
     * database connection almost everytime a new task is started. */
    QThreadPool::globalInstance()->setExpiryTimeout(-1);

    QStringList musicPaths;
    int defaultVolume = -1;
    {
        ServerSettings serversettings;
        QSettings& settings = serversettings.getSettings();

        QVariant defaultVolumeSetting = settings.value("player/default_volume");
        if (defaultVolumeSetting.isValid()
            && defaultVolumeSetting.toString() != "")
        {
            bool ok;
            defaultVolume = defaultVolumeSetting.toString().toInt(&ok);
            if (!ok || defaultVolume < 0 || defaultVolume > 100) {
                out << "Invalid default volume setting found. Ignoring." << endl << endl;
                defaultVolume = -1;
            }
        }
        if (defaultVolume < 0) {
            settings.setValue("player/default_volume", "");
        }

        QVariant musicPathsSetting = settings.value("media/scan_directories");
        if (!musicPathsSetting.isValid() || musicPathsSetting.toStringList().empty()) {
            out << "No music paths set.  Setting default paths." << endl << endl;
            musicPaths = generateDefaultScanPaths();
            settings.setValue("media/scan_directories", musicPaths);
        }
        else {
            musicPaths = musicPathsSetting.toStringList();
        }

        out << "Music paths to scan:" << endl;
        Q_FOREACH(QString path, musicPaths) {
            out << "  " << path << endl;
        }
        out << endl;
    }

    bool databaseInitializationSucceeded = Database::init(out);
    if (!databaseInitializationSucceeded) {
        serverHealthMonitor.setDatabaseUnavailable();
    }

    SelfTest::runSelfTest(serverHealthMonitor);

    Resolver resolver;

    /* unique server instance ID (not to be confused with the unique ID of the database)*/
    QUuid serverInstanceIdentifier = QUuid::createUuid();
    out << "Server instance identifier: " << serverInstanceIdentifier.toString() << endl
        << endl;

    Users users;
    Player player(nullptr, &resolver, defaultVolume);
    PlayerQueue& queue = player.queue();
    History history(&player);

    CollectionMonitor collectionMonitor;
    QObject::connect(
        &resolver, &Resolver::hashBecameAvailable,
        &collectionMonitor, &CollectionMonitor::hashBecameAvailable
    );
    QObject::connect(
        &resolver, &Resolver::hashBecameUnavailable,
        &collectionMonitor, &CollectionMonitor::hashBecameUnavailable
    );
    QObject::connect(
        &resolver, &Resolver::hashTagInfoChanged,
        &collectionMonitor, &CollectionMonitor::hashTagInfoChanged
    );

    Generator generator(&queue, &resolver, &history);
    QObject::connect(
        &player, &Player::currentTrackChanged,
        &generator, &Generator::currentTrackChanged
    );
    QObject::connect(
        &player, &Player::userPlayingForChanged,
        &generator, &Generator::setUserGeneratingFor
    );

    Scrobbling scrobbling(nullptr, &resolver);
    auto scrobblingController = scrobbling.getController();
    QObject::connect(
        &player, &Player::startedPlaying,
        scrobblingController, &ScrobblingController::updateNowPlaying
    );
    QObject::connect(
        &player, &Player::newHistoryEntry,
        scrobblingController,
        [scrobblingController](QSharedPointer<PlayerHistoryEntry> entry)
        {
            scrobblingController->wakeUp(entry->user());
        }
    );
    QObject::connect(
        &resolver, &Resolver::fullIndexationRunStatusChanged,
        scrobblingController,
        [scrobblingController](bool running)
        {
            if (!running) /* if indexation completed... */
                emit scrobblingController->enableScrobbling();
        }
    );

    resolver.setMusicPaths(musicPaths);

    out << endl
        << "Volume = " << player.volume() << endl;

    out << endl;

    Server server(nullptr, serverInstanceIdentifier);
    bool listening =
<<<<<<< HEAD
        server.listen(
            &player, &generator, &users, &collectionMonitor, &serverHealthMonitor,
            &scrobbling, QHostAddress::Any, 23432
        );

    if (!listening) {
        out << "Could not start TCP listener: " << server.errorString() << endl;
        out << "Exiting." << endl;
=======
        server.listen(&player, &generator, &history, &users, &collectionMonitor,
                      &serverHealthMonitor, QHostAddress::Any, 23432);

    if (!listening)
    {
        reportStartupError(1, "Could not start TCP listener: " + server.errorString());
>>>>>>> faa8ada2
        return 1;
    }

    qDebug() << "Started listening to TCP port:" << server.port();
    out << "Now listening on port " << server.port() << endl
        << "Server password is " << server.serverPassword() << endl
        << endl;

    // exit when the server instance signals it
    QObject::connect(&server, &Server::shuttingDown, &app, &QCoreApplication::quit);

    out << endl << "Server initialization complete." << endl;

    /* start indexation of the media directories */
    if (databaseInitializationSucceeded && doIndexation)
        resolver.startFullIndexation();

    auto exitCode = app.exec();
    
    qDebug() << "Exiting with code" << exitCode;
    out << endl << "Server exiting with code " << exitCode << "." << endl;
    
    return exitCode;
}<|MERGE_RESOLUTION|>--- conflicted
+++ resolved
@@ -1,5 +1,5 @@
 /*
-    Copyright (C) 2011-2020, Kevin Andre <hyperquantum@gmail.com>
+    Copyright (C) 2011-2021, Kevin Andre <hyperquantum@gmail.com>
 
     This file is part of PMP (Party Music Player).
 
@@ -236,23 +236,12 @@
 
     Server server(nullptr, serverInstanceIdentifier);
     bool listening =
-<<<<<<< HEAD
-        server.listen(
-            &player, &generator, &users, &collectionMonitor, &serverHealthMonitor,
-            &scrobbling, QHostAddress::Any, 23432
-        );
-
-    if (!listening) {
-        out << "Could not start TCP listener: " << server.errorString() << endl;
-        out << "Exiting." << endl;
-=======
         server.listen(&player, &generator, &history, &users, &collectionMonitor,
-                      &serverHealthMonitor, QHostAddress::Any, 23432);
+                      &serverHealthMonitor, &scrobbling, QHostAddress::Any, 23432);
 
     if (!listening)
     {
         reportStartupError(1, "Could not start TCP listener: " + server.errorString());
->>>>>>> faa8ada2
         return 1;
     }
 
