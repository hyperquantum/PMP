/*
    Copyright (C) 2011-2022, Kevin Andre <hyperquantum@gmail.com>

    This file is part of PMP (Party Music Player).

    PMP is free software: you can redistribute it and/or modify it under the
    terms of the GNU General Public License as published by the Free Software
    Foundation, either version 3 of the License, or (at your option) any later
    version.

    PMP is distributed in the hope that it will be useful, but WITHOUT ANY
    WARRANTY; without even the implied warranty of MERCHANTABILITY or FITNESS
    FOR A PARTICULAR PURPOSE.  See the GNU General Public License for more
    details.

    You should have received a copy of the GNU General Public License along
    with PMP.  If not, see <http://www.gnu.org/licenses/>.
*/

#include "common/logging.h"
#include "common/util.h"
#include "common/version.h"

#include "collectionmonitor.h"
#include "database.h"
#include "delayedstart.h"
#include "generator.h"
#include "history.h"
#include "player.h"
#include "playerqueue.h"
#include "preloader.h"
#include "queueentry.h"
#include "resolver.h"
#include "scrobbling.h"
#include "selftest.h"
#include "server.h"
#include "serverhealthmonitor.h"
#include "serversettings.h"
#include "users.h"

#include <QCoreApplication>
#include <QtDebug>
#include <QThreadPool>

using namespace PMP;

namespace
{
    void reportStartupError(int exitCode, QString message)
    {
        QTextStream err(stderr);
        err << message << '\n'
            << "Exiting." << Qt::endl;

        // write to log file
        qDebug() << "Startup error:" << message;
        qDebug() << "Will exit with code" << exitCode;
    }

    void printStartupSummary(QTextStream& out, ServerSettings const& serverSettings,
                             Server const& server, Player const& player)
    {
        out << "Server instance identifier: " << server.uuid().toString() << "\n";
        out << "Server caption: " << server.caption() << "\n";

        out << Qt::endl;

        out << "Music paths to scan:\n";
        auto const musicPaths = serverSettings.musicPaths();
        for (QString const& path : musicPaths)
        {
            out << "  " << path << "\n";
        }

        out << Qt::endl;

        out << "Volume: " << player.volume() << "\n";

        out << Qt::endl;

        out << "Now listening on port " << server.port() << "\n"
            << "Server password is " << server.serverPassword() << "\n";

        out << Qt::endl;
    }
}

int main(int argc, char* argv[])
{
    QCoreApplication app(argc, argv);

    QCoreApplication::setApplicationName("Party Music Player - Server");
    QCoreApplication::setApplicationVersion(PMP_VERSION_DISPLAY);
    QCoreApplication::setOrganizationName(PMP_ORGANIZATION_NAME);
    QCoreApplication::setOrganizationDomain(PMP_ORGANIZATION_DOMAIN);

    QTextStream out(stdout);

    bool doIndexation = true;
    const QStringList args = QCoreApplication::arguments();
    for (auto& arg : args)
    {
        if (arg == "-no-index" || arg == "-no-indexation")
            doIndexation = false;
    }

    out << Qt::endl
        << "Party Music Player - version " PMP_VERSION_DISPLAY << Qt::endl
        << Util::getCopyrightLine(true) << Qt::endl
        << Qt::endl;

    /* set up logging */
    Logging::enableConsoleAndTextFileLogging(true);
    Logging::setFilenameTag("S"); /* S = Server */
    qDebug() << "PMP server started"; // initial log message
    Logging::cleanupOldLogfiles();
    /* TODO: do a log cleanup regularly, because a server is likely to be run for days,
     *       weeks, or months before being restarted. */

    /* seed random number generator */
    // FIXME : stop using qrand(), and then we can remove this call to qsrand()
    qsrand(QTime::currentTime().msec());

    ServerHealthMonitor serverHealthMonitor;

    ServerSettings serverSettings;
    serverSettings.load();

    Preloader::cleanupOldFiles();

    //for (const QString &path : app.libraryPaths())
    //    out << " LIB PATH : " << path << endl;

    /* Keep the threads of the thread pool alive, so we don't have to generate a new
     * database connection almost everytime a new task is started. */
    QThreadPool::globalInstance()->setExpiryTimeout(-1);

    bool databaseInitializationSucceeded = Database::init(out, serverSettings);
    if (!databaseInitializationSucceeded)
    {
        serverHealthMonitor.setDatabaseUnavailable();
    }

    SelfTest::runSelfTest(serverHealthMonitor);

    Resolver resolver;

    Users users;
    Player player(nullptr, &resolver, serverSettings.defaultVolume());
    DelayedStart delayedStart(&player);
    PlayerQueue& queue = player.queue();
    History history(&player);

    CollectionMonitor collectionMonitor;
    QObject::connect(
        &resolver, &Resolver::hashBecameAvailable,
        &collectionMonitor, &CollectionMonitor::hashBecameAvailable
    );
    QObject::connect(
        &resolver, &Resolver::hashBecameUnavailable,
        &collectionMonitor, &CollectionMonitor::hashBecameUnavailable
    );
    QObject::connect(
        &resolver, &Resolver::hashTagInfoChanged,
        &collectionMonitor, &CollectionMonitor::hashTagInfoChanged
    );

    Generator generator(&queue, &resolver, &history);
    QObject::connect(
        &player, &Player::currentTrackChanged,
        &generator, &Generator::currentTrackChanged
    );
    QObject::connect(
        &player, &Player::userPlayingForChanged,
        &generator, &Generator::setUserGeneratingFor
    );

    Scrobbling scrobbling(nullptr, &resolver);
    auto scrobblingController = scrobbling.getController();
    QObject::connect(
        &player, &Player::startedPlaying,
        scrobblingController, &ScrobblingController::updateNowPlaying
    );
    QObject::connect(
        &player, &Player::newHistoryEntry,
        scrobblingController,
        [scrobblingController](QSharedPointer<PlayerHistoryEntry> entry)
        {
            scrobblingController->wakeUp(entry->user());
        }
    );
    QObject::connect(
        &resolver, &Resolver::fullIndexationRunStatusChanged,
        scrobblingController,
        [scrobblingController](bool running)
        {
            if (!running) /* if indexation completed... */
                scrobblingController->enableScrobbling();
        }
    );

    resolver.setMusicPaths(serverSettings.musicPaths());
    QObject::connect(
        &serverSettings, &ServerSettings::musicPathsChanged,
        &resolver,
        [&serverSettings, &resolver]()
        {
            resolver.setMusicPaths(serverSettings.musicPaths());
        }
    );

    /* unique server instance ID (not to be confused with the unique ID of the database)*/
    QUuid serverInstanceIdentifier = QUuid::createUuid();

    Server server(nullptr, &serverSettings, serverInstanceIdentifier);
    bool listening =
        server.listen(&player, &generator, &history, &users, &collectionMonitor,
<<<<<<< HEAD
                      &serverHealthMonitor, &scrobbling, QHostAddress::Any, 23432);
=======
                      &serverHealthMonitor, &delayedStart,
                      QHostAddress::Any, 23432);
>>>>>>> 9691fccc

    if (!listening)
    {
        reportStartupError(1, "Could not start TCP listener: " + server.errorString());
        return 1;
    }

    qDebug() << "Started listening to TCP port:" << server.port();

    // exit when the server instance signals it
    QObject::connect(&server, &Server::shuttingDown, &app, &QCoreApplication::quit);

    printStartupSummary(out, serverSettings, server, player);

    out << "\n"
        << "Server initialization complete." << Qt::endl
        << Qt::endl;

    /* start indexation of the media directories */
    if (databaseInitializationSucceeded && doIndexation)
    {
        bool initialIndexation = true;

        QObject::connect(
            &resolver, &Resolver::fullIndexationRunStatusChanged,
            &resolver,
            [&out, &initialIndexation](bool running)
            {
                if (running || !initialIndexation)
                    return;

                initialIndexation = false;
                out << "Indexation finished." << Qt::endl
                    << Qt::endl;
            }
        );

        out << "Running initial full indexation..." << Qt::endl;
        resolver.startFullIndexation();
    }

    auto exitCode = app.exec();
    
    qDebug() << "Exiting with code" << exitCode;
    out << "\n"
        << "Server exiting with code " << exitCode << "." << Qt::endl;
    
    return exitCode;
}<|MERGE_RESOLUTION|>--- conflicted
+++ resolved
@@ -215,12 +215,8 @@
     Server server(nullptr, &serverSettings, serverInstanceIdentifier);
     bool listening =
         server.listen(&player, &generator, &history, &users, &collectionMonitor,
-<<<<<<< HEAD
-                      &serverHealthMonitor, &scrobbling, QHostAddress::Any, 23432);
-=======
-                      &serverHealthMonitor, &delayedStart,
+                      &serverHealthMonitor, &scrobbling, &delayedStart,
                       QHostAddress::Any, 23432);
->>>>>>> 9691fccc
 
     if (!listening)
     {
