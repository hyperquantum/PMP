--- conflicted
+++ resolved
@@ -248,12 +248,9 @@
         resolver.startFullIndexation();
 
     auto exitCode = app.exec();
-<<<<<<< HEAD
+    
+    qDebug() << "Exiting with code" << exitCode;
     out << endl << "Server exiting with code " << exitCode << "." << endl;
-=======
-
-    qDebug() << "Exiting with code" << exitCode;
-
->>>>>>> 5726fd08
+    
     return exitCode;
 }