--- conflicted
+++ resolved
@@ -279,14 +279,9 @@
         setUpAndRunInitialIndexation(resolver);
 
     auto exitCode = app.exec();
-<<<<<<< HEAD
-    
-    qDebug() << "Exiting with code" << exitCode;
+
     out << "\n"
         << "Server exiting with code " << exitCode << "." << Qt::endl;
-    
-=======
-
->>>>>>> 4132f4b2
+
     return exitCode;
 }