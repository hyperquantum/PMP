/*
    Copyright (C) 2014-2022, Kevin Andre <hyperquantum@gmail.com>

    This file is part of PMP (Party Music Player).

    PMP is free software: you can redistribute it and/or modify it under the
    terms of the GNU General Public License as published by the Free Software
    Foundation, either version 3 of the License, or (at your option) any later
    version.

    PMP is distributed in the hope that it will be useful, but WITHOUT ANY
    WARRANTY; without even the implied warranty of MERCHANTABILITY or FITNESS
    FOR A PARTICULAR PURPOSE.  See the GNU General Public License for more
    details.

    You should have received a copy of the GNU General Public License along
    with PMP.  If not, see <http://www.gnu.org/licenses/>.
*/

#include "server.h"

#include "common/networkutil.h"

#include "connectedclient.h"
#include "serverinterface.h"
#include "serversettings.h"

#include <QByteArray>
#include <QHostInfo>
#include <QTcpServer>
#include <QTcpSocket>
#include <QtDebug>
#include <QTimer>
#include <QUdpSocket>

#define QT_USE_QSTRINGBUILDER

namespace PMP
{
    Server::Server(QObject* parent, ServerSettings* serverSettings,
                   const QUuid& serverInstanceIdentifier)
     : QObject(parent),
       _lastNewConnectionReference(0),
       _uuid(serverInstanceIdentifier),
       _settings(serverSettings),
       _player(nullptr), _generator(nullptr), _history(nullptr), _users(nullptr),
       _collectionMonitor(nullptr), _serverHealthMonitor(nullptr), _scrobbling(nullptr),
       _server(new QTcpServer(this)), _udpSocket(new QUdpSocket(this)),
       _broadcastTimer(new QTimer(this)),
       _connectionCount(0)
    {
        /* generate a new UUID for ourselves if we did not receive a valid one */
        if (_uuid.isNull()) _uuid = QUuid::createUuid();

        connect(
            _settings, &ServerSettings::serverCaptionChanged,
            this, [this]() { determineCaption(); }
        );
        determineCaption();

        auto fixedServerPassword = serverSettings->fixedServerPassword();
        if (!fixedServerPassword.isEmpty())
        {
            _serverPassword = fixedServerPassword;
        }
        else
        {
            _serverPassword = generateServerPassword();
        }

        connect(
            _server, &QTcpServer::newConnection,
            this, &Server::newConnectionReceived
        );

        connect(_udpSocket, &QUdpSocket::readyRead, this, &Server::readPendingDatagrams);

        connect(_broadcastTimer, &QTimer::timeout, this, &Server::sendBroadcast);

        auto* serverClockTimePulseTimer = new QTimer(this);
        connect(
            serverClockTimePulseTimer, &QTimer::timeout,
            this, &Server::serverClockTimeSendingPulse
        );
        serverClockTimePulseTimer->start(60 * 60 * 1000); /* hourly */
    }

    QString Server::generateServerPassword()
    {
        const QString chars =
            "ABCDEFGHJKLMNPQRSTUVWXYZabcdefghijkmnpqrstuvwxyz123456789!@#%&*()+=:<>?/-";

        const int passwordLength = 8;
        const int consecutiveCharsDistance = 10;

        QString serverPassword;
        serverPassword.reserve(passwordLength);
        int prevIndex = -consecutiveCharsDistance;
        for (int i = 0; i < passwordLength; ++i)
        {
            int index;
            do
            {
                index = qrand() % chars.length(); // FIXME : don't use qrand()
            } while (qAbs(index - prevIndex) < consecutiveCharsDistance);
            prevIndex = index;
            QChar c = chars[index];
            serverPassword += c;
        }

        return serverPassword;
    }

    bool Server::listen(Player* player, Generator* generator, History* history,
                        Users* users,
                        CollectionMonitor* collectionMonitor,
                        ServerHealthMonitor* serverHealthMonitor, Scrobbling* scrobbling,
                        const QHostAddress& address, quint16 port)
    {
        _player = player;
        _generator = generator;
        _history = history;
        _users = users;
        _collectionMonitor = collectionMonitor;
        _serverHealthMonitor = serverHealthMonitor;
        _scrobbling = scrobbling;

        if (!_server->listen(address, port))
            return false;

        bool bound =
            _udpSocket->bind(
                23432, QAbstractSocket::ShareAddress | QAbstractSocket::ReuseAddressHint
            );
        if (!bound)
        {
            qWarning() << "UdpSocket bind failed; cannot listen for probes";
        }

        sendBroadcast();
        //_broadcastTimer->start(5000);

        return true;
    }

    QString Server::errorString() const
    {
        return _server->errorString();
    }

    quint16 Server::port() const
    {
        return _server->serverPort();
    }

    void Server::shutdown()
    {
        _broadcastTimer->stop();
        Q_EMIT shuttingDown();
    }

    void Server::newConnectionReceived()
    {
<<<<<<< HEAD
        QTcpSocket *connection = _server->nextPendingConnection();
        
        uint connectionReference = generateConnectionReference();
=======
        QTcpSocket* connection = _server->nextPendingConnection();
>>>>>>> e89b59e0

        qDebug() << "Creating client connection with reference" << connectionReference;

        auto serverInterface =
            new ServerInterface(_settings, this, connectionReference, _player,
                                _generator);

        connect(
            serverInterface, &ServerInterface::destroyed,
            this,
            [this, connectionReference]() {
                this->retireConnectionReference(connectionReference);
            }
        );

        auto connectedClient =
            new ConnectedClient(
                connection, serverInterface, _player, _history, _users,
                _collectionMonitor, _serverHealthMonitor, _scrobbling
            );

        _connectionCount++;
        qDebug() << "created new connection, connection count is now" << _connectionCount;

        connect(
            connectedClient, &ConnectedClient::destroyed,
            this,
            [this]()
            {
                _connectionCount--;

                qDebug() << "connection was destroyed; connection count is now"
                         << _connectionCount;
            }
        );

        connectedClient->setParent(this);
    }

    void Server::sendBroadcast()
    {
        QByteArray datagram = "PMPSERVERANNOUNCEv01 ";
        NetworkUtil::append2Bytes(datagram, port());

        _udpSocket->writeDatagram(datagram, QHostAddress::Broadcast, 23433);
        _udpSocket->flush();
    }

    void Server::readPendingDatagrams()
    {
        while (_udpSocket->hasPendingDatagrams())
        {
            QByteArray datagram;
            datagram.resize(_udpSocket->pendingDatagramSize());
            QHostAddress sender;
            quint16 senderPort;

            _udpSocket->readDatagram(
                datagram.data(), datagram.size(), &sender, &senderPort
            );

            if (datagram.size() < 11 || !datagram.startsWith("PMPPROBEv01"))
                continue;

            qDebug() << "received probe from client port" << senderPort;

            sendBroadcast();
        }
    }

    uint Server::generateConnectionReference()
    {
        do
        {
            _lastNewConnectionReference++;
        } while (_lastNewConnectionReference == 0
                 || _connectionReferencesInUse.contains(_lastNewConnectionReference));

        _connectionReferencesInUse << _lastNewConnectionReference;

        qDebug() << "Generated connection reference:" << _lastNewConnectionReference;
        return _lastNewConnectionReference;
    }

    void Server::retireConnectionReference(uint connectionReference)
    {
        qDebug() << "Removing connection reference:" << connectionReference;
        _connectionReferencesInUse.remove(connectionReference);
    }

    void Server::determineCaption()
    {
        QString caption = _settings->serverCaption();

        if (caption.isEmpty())
        {
            caption = QHostInfo::localHostName();
        }

        if (caption == _caption)
            return; /* no change */

        _caption = caption;
        Q_EMIT captionChanged();
    }
}<|MERGE_RESOLUTION|>--- conflicted
+++ resolved
@@ -161,13 +161,9 @@
 
     void Server::newConnectionReceived()
     {
-<<<<<<< HEAD
-        QTcpSocket *connection = _server->nextPendingConnection();
-        
+        QTcpSocket* connection = _server->nextPendingConnection();
+
         uint connectionReference = generateConnectionReference();
-=======
-        QTcpSocket* connection = _server->nextPendingConnection();
->>>>>>> e89b59e0
 
         qDebug() << "Creating client connection with reference" << connectionReference;
 
