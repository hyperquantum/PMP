/*
    Copyright (C) 2014-2022, Kevin Andre <hyperquantum@gmail.com>

    This file is part of PMP (Party Music Player).

    PMP is free software: you can redistribute it and/or modify it under the
    terms of the GNU General Public License as published by the Free Software
    Foundation, either version 3 of the License, or (at your option) any later
    version.

    PMP is distributed in the hope that it will be useful, but WITHOUT ANY
    WARRANTY; without even the implied warranty of MERCHANTABILITY or FITNESS
    FOR A PARTICULAR PURPOSE.  See the GNU General Public License for more
    details.

    You should have received a copy of the GNU General Public License along
    with PMP.  If not, see <http://www.gnu.org/licenses/>.
*/

#include "server.h"

#include "common/networkutil.h"

#include "connectedclient.h"
#include "serverinterface.h"
#include "serversettings.h"

#include <QByteArray>
#include <QHostInfo>
#include <QRandomGenerator>
#include <QTcpServer>
#include <QTcpSocket>
#include <QtDebug>
#include <QTimer>
#include <QUdpSocket>

#define QT_USE_QSTRINGBUILDER

namespace PMP
{
    Server::Server(QObject* parent, ServerSettings* serverSettings,
                   const QUuid& serverInstanceIdentifier)
     : QObject(parent),
       _lastNewConnectionReference(0),
       _uuid(serverInstanceIdentifier),
       _settings(serverSettings),
       _player(nullptr),
       _generator(nullptr),
       _history(nullptr),
       _users(nullptr),
       _collectionMonitor(nullptr),
       _serverHealthMonitor(nullptr),
       _scrobbling(nullptr),
       _delayedStart(nullptr),
       _server(new QTcpServer(this)),
       _udpSocket(new QUdpSocket(this)),
       _broadcastTimer(new QTimer(this)),
       _connectionCount(0)
    {
        /* generate a new UUID for ourselves if we did not receive a valid one */
        if (_uuid.isNull()) _uuid = QUuid::createUuid();

        connect(
            _settings, &ServerSettings::serverCaptionChanged,
            this, [this]() { determineCaption(); }
        );
        determineCaption();

        auto fixedServerPassword = serverSettings->fixedServerPassword();
        if (!fixedServerPassword.isEmpty())
        {
            _serverPassword = fixedServerPassword;
        }
        else
        {
            _serverPassword = generateServerPassword();
        }

        connect(
            _server, &QTcpServer::newConnection,
            this, &Server::newConnectionReceived
        );

        connect(_udpSocket, &QUdpSocket::readyRead, this, &Server::readPendingDatagrams);

        connect(_broadcastTimer, &QTimer::timeout, this, &Server::sendBroadcast);

        auto* serverClockTimePulseTimer = new QTimer(this);
        connect(
            serverClockTimePulseTimer, &QTimer::timeout,
            this, &Server::serverClockTimeSendingPulse
        );
        serverClockTimePulseTimer->start(60 * 60 * 1000); /* hourly */
    }

    QString Server::generateServerPassword()
    {
        const QString chars =
            "ABCDEFGHJKLMNPQRSTUVWXYZabcdefghijkmnpqrstuvwxyz123456789!@#%&*()+=:<>?/-";

        const int passwordLength = 8;
        const int consecutiveCharsDistance = 10;

        auto* randomGenerator = QRandomGenerator::global();

        QString serverPassword;
        serverPassword.reserve(passwordLength);
        int prevIndex = -consecutiveCharsDistance;
        for (int i = 0; i < passwordLength; ++i)
        {
            int index;
            do
            {
                index = randomGenerator->bounded(chars.length());
            }
            while (qAbs(index - prevIndex) < consecutiveCharsDistance);

            prevIndex = index;
            serverPassword += chars[index];
        }

        return serverPassword;
    }

    bool Server::listen(Player* player, Generator* generator, History* history,
                        HashIdRegistrar* hashIdRegistrar,
                        Users* users,
                        CollectionMonitor* collectionMonitor,
                        ServerHealthMonitor* serverHealthMonitor,
                        Scrobbling* scrobbling,
                        DelayedStart* delayedStart,
                        const QHostAddress& address, quint16 port)
    {
        _player = player;
        _generator = generator;
        _history = history;
        _hashIdRegistrar = hashIdRegistrar;
        _users = users;
        _collectionMonitor = collectionMonitor;
        _serverHealthMonitor = serverHealthMonitor;
        _scrobbling = scrobbling;
        _delayedStart = delayedStart;

        if (!_server->listen(address, port))
            return false;

        bool bound =
            _udpSocket->bind(
                23432, QAbstractSocket::ShareAddress | QAbstractSocket::ReuseAddressHint
            );
        if (!bound)
        {
            qWarning() << "UdpSocket bind failed; cannot listen for probes";
        }

        sendBroadcast();
        //_broadcastTimer->start(5000);

        return true;
    }

    QString Server::errorString() const
    {
        return _server->errorString();
    }

    quint16 Server::port() const
    {
        return _server->serverPort();
    }

    void Server::shutdown()
    {
        _broadcastTimer->stop();
        Q_EMIT shuttingDown();
    }

    void Server::newConnectionReceived()
    {
        QTcpSocket* connection = _server->nextPendingConnection();

        auto serverInterface = createServerInterface();

        auto connectedClient =
            new ConnectedClient(
<<<<<<< HEAD
                connection, serverInterface, _player, _history, _users,
                _collectionMonitor, _serverHealthMonitor, _scrobbling
=======
                connection, serverInterface, _player, _users,
                _collectionMonitor, _serverHealthMonitor
>>>>>>> 4053bf4f
            );

        _connectionCount++;
        qDebug() << "created new connection, connection count is now" << _connectionCount;

        connect(
            connectedClient, &ConnectedClient::destroyed,
            this,
            [this]()
            {
                _connectionCount--;

                qDebug() << "connection was destroyed; connection count is now"
                         << _connectionCount;
            }
        );

        connectedClient->setParent(this);
    }

    void Server::sendBroadcast()
    {
        QByteArray datagram = "PMPSERVERANNOUNCEv01 ";
        NetworkUtil::append2Bytes(datagram, port());

        _udpSocket->writeDatagram(datagram, QHostAddress::Broadcast, 23433);
        _udpSocket->flush();
    }

    void Server::readPendingDatagrams()
    {
        while (_udpSocket->hasPendingDatagrams())
        {
            QByteArray datagram;
            datagram.resize(_udpSocket->pendingDatagramSize());
            QHostAddress sender;
            quint16 senderPort;

            _udpSocket->readDatagram(
                datagram.data(), datagram.size(), &sender, &senderPort
            );

            if (datagram.size() < 11 || !datagram.startsWith("PMPPROBEv01"))
                continue;

            qDebug() << "received probe from client port" << senderPort;

            sendBroadcast();
        }
    }

    uint Server::generateConnectionReference()
    {
        do
        {
            _lastNewConnectionReference++;
        } while (_lastNewConnectionReference == 0
                 || _connectionReferencesInUse.contains(_lastNewConnectionReference));

        _connectionReferencesInUse << _lastNewConnectionReference;

        qDebug() << "Generated connection reference:" << _lastNewConnectionReference;
        return _lastNewConnectionReference;
    }

    void Server::retireConnectionReference(uint connectionReference)
    {
        qDebug() << "Removing connection reference:" << connectionReference;
        _connectionReferencesInUse.remove(connectionReference);
    }

    ServerInterface* Server::createServerInterface()
    {
<<<<<<< HEAD
        uint connectionReference = generateConnectionReference();

        qDebug() << "Creating client connection with reference" << connectionReference;

        auto serverInterface =
            new ServerInterface(_settings, this, connectionReference, _player,
                                _generator, _delayedStart);

        connect(
            serverInterface, &ServerInterface::destroyed,
            this,
            [this, connectionReference]() {
                this->retireConnectionReference(connectionReference);
            }
        );
        
        return serverInterface;
=======
        return new ServerInterface(_settings,
                                   this,
                                   _player,
                                   _generator,
                                   _history,
                                   _hashIdRegistrar,
                                   _users,
                                   _delayedStart);
>>>>>>> 4053bf4f
    }

    void Server::determineCaption()
    {
        QString caption = _settings->serverCaption();

        if (caption.isEmpty())
        {
            caption = QHostInfo::localHostName();
        }

        if (caption == _caption)
            return; /* no change */

        _caption = caption;
        Q_EMIT captionChanged();
    }
}<|MERGE_RESOLUTION|>--- conflicted
+++ resolved
@@ -183,13 +183,8 @@
 
         auto connectedClient =
             new ConnectedClient(
-<<<<<<< HEAD
-                connection, serverInterface, _player, _history, _users,
+                connection, serverInterface, _player, _users,
                 _collectionMonitor, _serverHealthMonitor, _scrobbling
-=======
-                connection, serverInterface, _player, _users,
-                _collectionMonitor, _serverHealthMonitor
->>>>>>> 4053bf4f
             );
 
         _connectionCount++;
@@ -263,34 +258,31 @@
 
     ServerInterface* Server::createServerInterface()
     {
-<<<<<<< HEAD
         uint connectionReference = generateConnectionReference();
 
         qDebug() << "Creating client connection with reference" << connectionReference;
 
         auto serverInterface =
-            new ServerInterface(_settings, this, connectionReference, _player,
-                                _generator, _delayedStart);
-
+                new ServerInterface(_settings,
+                                    this,
+                                    connectionReference,
+                                    _player,
+                                    _generator,
+                                    _history,
+                                    _hashIdRegistrar,
+                                    _users,
+                                    _delayedStart);
+        
         connect(
             serverInterface, &ServerInterface::destroyed,
             this,
-            [this, connectionReference]() {
+            [this, connectionReference]()
+            {
                 this->retireConnectionReference(connectionReference);
             }
         );
         
         return serverInterface;
-=======
-        return new ServerInterface(_settings,
-                                   this,
-                                   _player,
-                                   _generator,
-                                   _history,
-                                   _hashIdRegistrar,
-                                   _users,
-                                   _delayedStart);
->>>>>>> 4053bf4f
     }
 
     void Server::determineCaption()
