/*
    Copyright (C) 2014-2021, Kevin Andre <hyperquantum@gmail.com>

    This file is part of PMP (Party Music Player).

    PMP is free software: you can redistribute it and/or modify it under the
    terms of the GNU General Public License as published by the Free Software
    Foundation, either version 3 of the License, or (at your option) any later
    version.

    PMP is distributed in the hope that it will be useful, but WITHOUT ANY
    WARRANTY; without even the implied warranty of MERCHANTABILITY or FITNESS
    FOR A PARTICULAR PURPOSE.  See the GNU General Public License for more
    details.

    You should have received a copy of the GNU General Public License along
    with PMP.  If not, see <http://www.gnu.org/licenses/>.
*/

#include "server.h"

#include "common/networkutil.h"

#include "connectedclient.h"
#include "serverinterface.h"
#include "serversettings.h"

#include <QByteArray>
#include <QHostInfo>
#include <QTcpServer>
#include <QTcpSocket>
#include <QtDebug>
#include <QTimer>
#include <QUdpSocket>

#define QT_USE_QSTRINGBUILDER

namespace PMP
{
    Server::Server(QObject* parent, ServerSettings* serverSettings,
                   const QUuid& serverInstanceIdentifier)
     : QObject(parent),
       _lastNewConnectionReference(0),
       _uuid(serverInstanceIdentifier),
       _settings(serverSettings),
       _player(nullptr), _generator(nullptr), _history(nullptr), _users(nullptr),
       _collectionMonitor(nullptr), _serverHealthMonitor(nullptr), _scrobbling(nullptr),
       _server(new QTcpServer(this)), _udpSocket(new QUdpSocket(this)),
       _broadcastTimer(new QTimer(this))
    {
        /* generate a new UUID for ourselves if we did not receive a valid one */
        if (_uuid.isNull()) _uuid = QUuid::createUuid();

        connect(
            _settings, &ServerSettings::serverCaptionChanged,
            this, [this]() { determineCaption(); }
        );
        determineCaption();

        auto fixedServerPassword = serverSettings->fixedServerPassword();
        if (!fixedServerPassword.isEmpty())
        {
            _serverPassword = fixedServerPassword;
        }
        else
        {
            _serverPassword = generateServerPassword();
        }

        connect(
            _server, &QTcpServer::newConnection,
            this, &Server::newConnectionReceived
        );

        connect(_udpSocket, &QUdpSocket::readyRead, this, &Server::readPendingDatagrams);

        connect(_broadcastTimer, &QTimer::timeout, this, &Server::sendBroadcast);

        auto* serverClockTimePulseTimer = new QTimer(this);
        connect(
            serverClockTimePulseTimer, &QTimer::timeout,
            this, &Server::serverClockTimeSendingPulse
        );
        serverClockTimePulseTimer->start(60 * 60 * 1000); /* hourly */
    }

    QString Server::generateServerPassword()
    {
        const QString chars =
            "ABCDEFGHJKLMNPQRSTUVWXYZabcdefghijkmnpqrstuvwxyz123456789!@#%&*()+=:<>?/-";

        const int passwordLength = 8;
        const int consecutiveCharsDistance = 10;

        QString serverPassword;
        serverPassword.reserve(passwordLength);
        int prevIndex = -consecutiveCharsDistance;
        for (int i = 0; i < passwordLength; ++i)
        {
            int index;
            do
            {
                index = qrand() % chars.length(); // FIXME : don't use qrand()
            } while (qAbs(index - prevIndex) < consecutiveCharsDistance);
            prevIndex = index;
            QChar c = chars[index];
            serverPassword += c;
        }

        return serverPassword;
    }

    bool Server::listen(Player* player, Generator* generator, History* history,
                        Users* users,
                        CollectionMonitor* collectionMonitor,
                        ServerHealthMonitor* serverHealthMonitor, Scrobbling* scrobbling,
                        const QHostAddress& address, quint16 port)
    {
        _player = player;
        _generator = generator;
        _history = history;
        _users = users;
        _collectionMonitor = collectionMonitor;
        _serverHealthMonitor = serverHealthMonitor;
        _scrobbling = scrobbling;

        if (!_server->listen(address, port))
            return false;

        bool bound =
            _udpSocket->bind(
                23432, QAbstractSocket::ShareAddress | QAbstractSocket::ReuseAddressHint
            );
        if (!bound)
        {
            qWarning() << "UdpSocket bind failed; cannot listen for probes";
        }

        sendBroadcast();
        //_broadcastTimer->start(5000);

        return true;
    }

    QString Server::errorString() const
    {
        return _server->errorString();
    }

    quint16 Server::port() const
    {
        return _server->serverPort();
    }

    void Server::shutdown()
    {
        _broadcastTimer->stop();
        Q_EMIT shuttingDown();
    }

    void Server::newConnectionReceived()
    {
        QTcpSocket *connection = _server->nextPendingConnection();
        
        uint connectionReference = generateConnectionReference();

        qDebug() << "Creating client connection with reference" << connectionReference;

        auto serverInterface =
            new ServerInterface(_settings, this, connectionReference, _player,
                                _generator);

        connect(
            serverInterface, &ServerInterface::destroyed,
            this,
            [this, connectionReference]() {
                this->retireConnectionReference(connectionReference);
            }
        );

        auto connectedClient =
            new ConnectedClient(
                connection, serverInterface, _player, _history, _users,
                _collectionMonitor, _serverHealthMonitor, _scrobbling
            );

        connectedClient->setParent(this);
    }

    void Server::sendBroadcast()
    {
        QByteArray datagram = "PMPSERVERANNOUNCEv01 ";
        NetworkUtil::append2Bytes(datagram, port());

        _udpSocket->writeDatagram(datagram, QHostAddress::Broadcast, 23433);
        _udpSocket->flush();
    }

    void Server::readPendingDatagrams()
    {
        while (_udpSocket->hasPendingDatagrams())
        {
            QByteArray datagram;
            datagram.resize(_udpSocket->pendingDatagramSize());
            QHostAddress sender;
            quint16 senderPort;

            _udpSocket->readDatagram(
                datagram.data(), datagram.size(), &sender, &senderPort
            );

            if (datagram.size() < 11 || !datagram.startsWith("PMPPROBEv01"))
                continue;

            qDebug() << "received probe from client port" << senderPort;

            sendBroadcast();
        }
    }

<<<<<<< HEAD
    uint Server::generateConnectionReference() {
        do {
            _lastNewConnectionReference++;
        } while (_lastNewConnectionReference == 0
                 || _connectionReferencesInUse.contains(_lastNewConnectionReference));

        _connectionReferencesInUse << _lastNewConnectionReference;

        qDebug() << "Generated connection reference:" << _lastNewConnectionReference;
        return _lastNewConnectionReference;
    }

    void Server::retireConnectionReference(uint connectionReference) {
        qDebug() << "Removing connection reference:" << connectionReference;
        _connectionReferencesInUse.remove(connectionReference);
=======
    void Server::determineCaption()
    {
        QString caption = _settings->serverCaption();

        if (caption.isEmpty())
        {
            caption = QHostInfo::localHostName();
        }

        if (caption == _caption)
            return; /* no change */

        _caption = caption;
        Q_EMIT captionChanged();
>>>>>>> f1b2b5c3
    }
}<|MERGE_RESOLUTION|>--- conflicted
+++ resolved
@@ -218,9 +218,10 @@
         }
     }
 
-<<<<<<< HEAD
-    uint Server::generateConnectionReference() {
-        do {
+    uint Server::generateConnectionReference()
+    {
+        do
+        {
             _lastNewConnectionReference++;
         } while (_lastNewConnectionReference == 0
                  || _connectionReferencesInUse.contains(_lastNewConnectionReference));
@@ -231,10 +232,12 @@
         return _lastNewConnectionReference;
     }
 
-    void Server::retireConnectionReference(uint connectionReference) {
+    void Server::retireConnectionReference(uint connectionReference)
+    {
         qDebug() << "Removing connection reference:" << connectionReference;
         _connectionReferencesInUse.remove(connectionReference);
-=======
+    }
+
     void Server::determineCaption()
     {
         QString caption = _settings->serverCaption();
@@ -249,6 +252,5 @@
 
         _caption = caption;
         Q_EMIT captionChanged();
->>>>>>> f1b2b5c3
     }
 }