/*
    Copyright (C) 2014-2021, Kevin Andre <hyperquantum@gmail.com>

    This file is part of PMP (Party Music Player).

    PMP is free software: you can redistribute it and/or modify it under the
    terms of the GNU General Public License as published by the Free Software
    Foundation, either version 3 of the License, or (at your option) any later
    version.

    PMP is distributed in the hope that it will be useful, but WITHOUT ANY
    WARRANTY; without even the implied warranty of MERCHANTABILITY or FITNESS
    FOR A PARTICULAR PURPOSE.  See the GNU General Public License for more
    details.

    You should have received a copy of the GNU General Public License along
    with PMP.  If not, see <http://www.gnu.org/licenses/>.
*/

#include "server.h"

#include "common/networkutil.h"

#include "connectedclient.h"
#include "serverinterface.h"
#include "serversettings.h"

#include <QByteArray>
#include <QTcpServer>
#include <QTcpSocket>
#include <QtDebug>
#include <QTimer>
#include <QUdpSocket>

#define QT_USE_QSTRINGBUILDER

<<<<<<< HEAD
namespace PMP {

    Server::Server(QObject* parent, const QUuid& serverInstanceIdentifier)
     : QObject(parent), _lastNewConnectionReference(0),
=======
namespace PMP
{
    Server::Server(QObject* parent, ServerSettings* serverSettings,
                   const QUuid& serverInstanceIdentifier)
     : QObject(parent),
>>>>>>> 3035fa3c
       _uuid(serverInstanceIdentifier),
       _settings(serverSettings),
       _player(nullptr), _generator(nullptr), _history(nullptr), _users(nullptr),
       _collectionMonitor(nullptr), _serverHealthMonitor(nullptr), _scrobbling(nullptr),
       _server(new QTcpServer(this)), _udpSocket(new QUdpSocket(this)),
       _broadcastTimer(new QTimer(this))
    {
        /* generate a new UUID for ourselves if we did not receive a valid one */
        if (_uuid.isNull()) _uuid = QUuid::createUuid();

        auto fixedServerPassword = serverSettings->fixedServerPassword();
        if (!fixedServerPassword.isEmpty())
        {
            _serverPassword = fixedServerPassword;
        }
        else
        {
            _serverPassword = generateServerPassword();
        }

        connect(
            _server, &QTcpServer::newConnection,
            this, &Server::newConnectionReceived
        );

        connect(_udpSocket, &QUdpSocket::readyRead, this, &Server::readPendingDatagrams);

        connect(_broadcastTimer, &QTimer::timeout, this, &Server::sendBroadcast);

        auto* serverClockTimePulseTimer = new QTimer(this);
        connect(
            serverClockTimePulseTimer, &QTimer::timeout,
            this, &Server::serverClockTimeSendingPulse
        );
        serverClockTimePulseTimer->start(60 * 60 * 1000); /* hourly */
    }

    QString Server::generateServerPassword()
    {
        const QString chars =
            "ABCDEFGHJKLMNPQRSTUVWXYZabcdefghijkmnpqrstuvwxyz123456789!@#%&*()+=:<>?/-";

        const int passwordLength = 8;
        const int consecutiveCharsDistance = 10;

        QString serverPassword;
        serverPassword.reserve(passwordLength);
        int prevIndex = -consecutiveCharsDistance;
        for (int i = 0; i < passwordLength; ++i)
        {
            int index;
            do
            {
                index = qrand() % chars.length(); // FIXME : don't use qrand()
            } while (qAbs(index - prevIndex) < consecutiveCharsDistance);
            prevIndex = index;
            QChar c = chars[index];
            serverPassword += c;
        }

        return serverPassword;
    }

    bool Server::listen(Player* player, Generator* generator, History* history,
                        Users* users,
                        CollectionMonitor* collectionMonitor,
                        ServerHealthMonitor* serverHealthMonitor, Scrobbling* scrobbling,
                        const QHostAddress& address, quint16 port)
    {
        _player = player;
        _generator = generator;
        _history = history;
        _users = users;
        _collectionMonitor = collectionMonitor;
        _serverHealthMonitor = serverHealthMonitor;
        _scrobbling = scrobbling;

        if (!_server->listen(address, port))
            return false;

        bool bound =
            _udpSocket->bind(
                23432, QAbstractSocket::ShareAddress | QAbstractSocket::ReuseAddressHint
            );
        if (!bound)
        {
            qWarning() << "UdpSocket bind failed; cannot listen for probes";
        }

        sendBroadcast();
        //_broadcastTimer->start(5000);

        return true;
    }

    QString Server::errorString() const
    {
        return _server->errorString();
    }

    quint16 Server::port() const
    {
        return _server->serverPort();
    }

    void Server::shutdown()
    {
        _broadcastTimer->stop();
        Q_EMIT shuttingDown();
    }

    void Server::newConnectionReceived()
    {
        QTcpSocket *connection = _server->nextPendingConnection();
        
        uint connectionReference = generateConnectionReference();

<<<<<<< HEAD
        qDebug() << "Creating client connection with reference" << connectionReference;

        auto serverInterface =
            new ServerInterface(this, connectionReference, _player, _generator);

        connect(
            serverInterface, &ServerInterface::destroyed,
            this,
            [this, connectionReference]() {
                this->retireConnectionReference(connectionReference);
            }
        );
=======
        auto serverInterface = new ServerInterface(_settings, this, _player, _generator);
>>>>>>> 3035fa3c

        auto connectedClient =
            new ConnectedClient(
                connection, serverInterface, _player, _history, _users,
                _collectionMonitor, _serverHealthMonitor, _scrobbling
            );

        connectedClient->setParent(this);
    }

    void Server::sendBroadcast()
    {
        QByteArray datagram = "PMPSERVERANNOUNCEv01 ";
        NetworkUtil::append2Bytes(datagram, port());

        _udpSocket->writeDatagram(datagram, QHostAddress::Broadcast, 23433);
        _udpSocket->flush();
    }

    void Server::readPendingDatagrams()
    {
        while (_udpSocket->hasPendingDatagrams())
        {
            QByteArray datagram;
            datagram.resize(_udpSocket->pendingDatagramSize());
            QHostAddress sender;
            quint16 senderPort;

            _udpSocket->readDatagram(
                datagram.data(), datagram.size(), &sender, &senderPort
            );

            if (datagram.size() < 11 || !datagram.startsWith("PMPPROBEv01"))
                continue;

            qDebug() << "received probe from client port" << senderPort;

            sendBroadcast();
        }
    }

    uint Server::generateConnectionReference() {
        do {
            _lastNewConnectionReference++;
        } while (_lastNewConnectionReference == 0
                 || _connectionReferencesInUse.contains(_lastNewConnectionReference));

        _connectionReferencesInUse << _lastNewConnectionReference;

        qDebug() << "Generated connection reference:" << _lastNewConnectionReference;
        return _lastNewConnectionReference;
    }

    void Server::retireConnectionReference(uint connectionReference) {
        qDebug() << "Removing connection reference:" << connectionReference;
        _connectionReferencesInUse.remove(connectionReference);
    }
}<|MERGE_RESOLUTION|>--- conflicted
+++ resolved
@@ -34,18 +34,12 @@
 
 #define QT_USE_QSTRINGBUILDER
 
-<<<<<<< HEAD
-namespace PMP {
-
-    Server::Server(QObject* parent, const QUuid& serverInstanceIdentifier)
-     : QObject(parent), _lastNewConnectionReference(0),
-=======
 namespace PMP
 {
     Server::Server(QObject* parent, ServerSettings* serverSettings,
                    const QUuid& serverInstanceIdentifier)
      : QObject(parent),
->>>>>>> 3035fa3c
+       _lastNewConnectionReference(0),
        _uuid(serverInstanceIdentifier),
        _settings(serverSettings),
        _player(nullptr), _generator(nullptr), _history(nullptr), _users(nullptr),
@@ -163,11 +157,11 @@
         
         uint connectionReference = generateConnectionReference();
 
-<<<<<<< HEAD
         qDebug() << "Creating client connection with reference" << connectionReference;
 
         auto serverInterface =
-            new ServerInterface(this, connectionReference, _player, _generator);
+            new ServerInterface(_settings, this, connectionReference, _player,
+                                _generator);
 
         connect(
             serverInterface, &ServerInterface::destroyed,
@@ -176,9 +170,6 @@
                 this->retireConnectionReference(connectionReference);
             }
         );
-=======
-        auto serverInterface = new ServerInterface(_settings, this, _player, _generator);
->>>>>>> 3035fa3c
 
         auto connectedClient =
             new ConnectedClient(
