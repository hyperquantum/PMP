/*
    Copyright (C) 2014-2021, Kevin Andre <hyperquantum@gmail.com>

    This file is part of PMP (Party Music Player).

    PMP is free software: you can redistribute it and/or modify it under the
    terms of the GNU General Public License as published by the Free Software
    Foundation, either version 3 of the License, or (at your option) any later
    version.

    PMP is distributed in the hope that it will be useful, but WITHOUT ANY
    WARRANTY; without even the implied warranty of MERCHANTABILITY or FITNESS
    FOR A PARTICULAR PURPOSE.  See the GNU General Public License for more
    details.

    You should have received a copy of the GNU General Public License along
    with PMP.  If not, see <http://www.gnu.org/licenses/>.
*/

#include "server.h"

#include "common/networkutil.h"

#include "connectedclient.h"
#include "serverinterface.h"
#include "serversettings.h"

#include <QByteArray>
#include <QHostInfo>
#include <QTcpServer>
#include <QTcpSocket>
#include <QtDebug>
#include <QTimer>
#include <QUdpSocket>

#define QT_USE_QSTRINGBUILDER

namespace PMP
{
<<<<<<< HEAD
    Server::Server(QObject* parent, const QUuid& serverInstanceIdentifier)
=======
    Server::Server(QObject* parent, ServerSettings* serverSettings,
                   const QUuid& serverInstanceIdentifier)
>>>>>>> f1b2b5c3
     : QObject(parent),
       _uuid(serverInstanceIdentifier),
       _settings(serverSettings),
       _player(nullptr), _generator(nullptr), _history(nullptr), _users(nullptr),
       _collectionMonitor(nullptr), _serverHealthMonitor(nullptr),
       _server(new QTcpServer(this)), _udpSocket(new QUdpSocket(this)),
       _broadcastTimer(new QTimer(this))
    {
        /* generate a new UUID for ourselves if we did not receive a valid one */
        if (_uuid.isNull()) _uuid = QUuid::createUuid();

        connect(
            _settings, &ServerSettings::serverCaptionChanged,
            this, [this]() { determineCaption(); }
        );
        determineCaption();

        auto fixedServerPassword = serverSettings->fixedServerPassword();
        if (!fixedServerPassword.isEmpty())
        {
            _serverPassword = fixedServerPassword;
        }
        else
        {
            _serverPassword = generateServerPassword();
        }

        connect(
            _server, &QTcpServer::newConnection,
            this, &Server::newConnectionReceived
        );

        connect(_udpSocket, &QUdpSocket::readyRead, this, &Server::readPendingDatagrams);

        connect(_broadcastTimer, &QTimer::timeout, this, &Server::sendBroadcast);

        auto* serverClockTimePulseTimer = new QTimer(this);
        connect(
            serverClockTimePulseTimer, &QTimer::timeout,
            this, &Server::serverClockTimeSendingPulse
        );
        serverClockTimePulseTimer->start(60 * 60 * 1000); /* hourly */
    }

    QString Server::generateServerPassword()
    {
        const QString chars =
            "ABCDEFGHJKLMNPQRSTUVWXYZabcdefghijkmnpqrstuvwxyz123456789!@#%&*()+=:<>?/-";

        const int passwordLength = 8;
        const int consecutiveCharsDistance = 10;

        QString serverPassword;
        serverPassword.reserve(passwordLength);
        int prevIndex = -consecutiveCharsDistance;
        for (int i = 0; i < passwordLength; ++i)
        {
            int index;
            do
            {
                index = qrand() % chars.length(); // FIXME : don't use qrand()
            } while (qAbs(index - prevIndex) < consecutiveCharsDistance);
            prevIndex = index;
            QChar c = chars[index];
            serverPassword += c;
        }

        return serverPassword;
    }

    bool Server::listen(Player* player, Generator* generator, History* history,
                        Users* users,
                        CollectionMonitor* collectionMonitor,
                        ServerHealthMonitor* serverHealthMonitor,
                        const QHostAddress& address, quint16 port)
    {
        _player = player;
        _generator = generator;
        _history = history;
        _users = users;
        _collectionMonitor = collectionMonitor;
        _serverHealthMonitor = serverHealthMonitor;

        if (!_server->listen(address, port))
            return false;

        bool bound =
            _udpSocket->bind(
                23432, QAbstractSocket::ShareAddress | QAbstractSocket::ReuseAddressHint
            );
        if (!bound)
        {
            qWarning() << "UdpSocket bind failed; cannot listen for probes";
        }

        sendBroadcast();
        //_broadcastTimer->start(5000);

        return true;
    }

    QString Server::errorString() const
    {
        return _server->errorString();
    }

    quint16 Server::port() const
    {
        return _server->serverPort();
    }

    void Server::shutdown()
    {
        _broadcastTimer->stop();
        Q_EMIT shuttingDown();
    }

    void Server::newConnectionReceived()
    {
        QTcpSocket *connection = _server->nextPendingConnection();

        auto serverInterface = new ServerInterface(_settings, this, _player, _generator);

        auto connectedClient =
            new ConnectedClient(
                connection, serverInterface, _player, _history, _users,
                _collectionMonitor, _serverHealthMonitor
            );

        connectedClient->setParent(this);
    }

    void Server::sendBroadcast()
    {
        QByteArray datagram = "PMPSERVERANNOUNCEv01 ";
        NetworkUtil::append2Bytes(datagram, port());

        _udpSocket->writeDatagram(datagram, QHostAddress::Broadcast, 23433);
        _udpSocket->flush();
    }

    void Server::readPendingDatagrams()
    {
        while (_udpSocket->hasPendingDatagrams())
        {
            QByteArray datagram;
            datagram.resize(_udpSocket->pendingDatagramSize());
            QHostAddress sender;
            quint16 senderPort;

            _udpSocket->readDatagram(
                datagram.data(), datagram.size(), &sender, &senderPort
            );

            if (datagram.size() < 11 || !datagram.startsWith("PMPPROBEv01"))
                continue;

            qDebug() << "received probe from client port" << senderPort;

            sendBroadcast();
        }
    }

    void Server::determineCaption()
    {
        QString caption = _settings->serverCaption();

        if (caption.isEmpty())
        {
            caption = QHostInfo::localHostName();
        }

        if (caption == _caption)
            return; /* no change */

        _caption = caption;
        Q_EMIT captionChanged();
    }
}<|MERGE_RESOLUTION|>--- conflicted
+++ resolved
@@ -37,12 +37,8 @@
 
 namespace PMP
 {
-<<<<<<< HEAD
-    Server::Server(QObject* parent, const QUuid& serverInstanceIdentifier)
-=======
     Server::Server(QObject* parent, ServerSettings* serverSettings,
                    const QUuid& serverInstanceIdentifier)
->>>>>>> f1b2b5c3
      : QObject(parent),
        _uuid(serverInstanceIdentifier),
        _settings(serverSettings),
