--- conflicted
+++ resolved
@@ -870,8 +870,8 @@
         return result;
     }
 
-<<<<<<< HEAD
-    CollectionTrackInfo Resolver::getHashTrackInfo(uint hashId) {
+    CollectionTrackInfo Resolver::getHashTrackInfo(uint hashId)
+    {
         QMutexLocker lock(&_lock);
 
         auto knowledge = _idToHash.value(hashId, nullptr);
@@ -891,11 +891,8 @@
         return info;
     }
 
-    FileHash Resolver::getHashByID(uint id) {
-=======
     FileHash Resolver::getHashByID(uint id)
     {
->>>>>>> 3b250fb7
         QMutexLocker lock(&_lock);
 
         auto knowledge = _idToHash.value(id, nullptr);
