--- conflicted
+++ resolved
@@ -44,38 +44,10 @@
 
 namespace PMP
 {
-<<<<<<< HEAD
-    class User
-    {
-    public:
-        User()
-         : id(0), login("")
-        {
-            //
-        }
-
-        User(quint32 id, QString login, QByteArray salt, QByteArray password)
-         : id(id), login(login), salt(salt), password(password)
-        {
-            //
-        }
-
-        static User fromDb(quint32 id, QString login, QString salt, QString password)
-        {
-            return User(
-                id, login,
-                QByteArray::fromBase64(salt.toLatin1()),
-                QByteArray::fromBase64(password.toLatin1())
-            );
-        }
-
-        quint32 id;
-        QString login;
-        QByteArray salt;
-        QByteArray password;
-    };
-
-    class LastFmScrobblingDataRecord {
+    // TODO : move these record classes to databaserecords.h
+    
+    class LastFmScrobblingDataRecord
+    {
     public:
         LastFmScrobblingDataRecord()
          : enableLastFmScrobbling(false), lastFmScrobbledUpTo(0)
@@ -89,7 +61,8 @@
         quint32 lastFmScrobbledUpTo;
     };
 
-    class UserScrobblingDataRecord : public LastFmScrobblingDataRecord {
+    class UserScrobblingDataRecord : public LastFmScrobblingDataRecord
+    {
     public:
         UserScrobblingDataRecord()
          : userId(0)
@@ -100,7 +73,8 @@
         quint32 userId;
     };
 
-    class HistoryRecord {
+    class HistoryRecord
+    {
     public:
         HistoryRecord()
          : id(0), hashId(0), userId(0), permillage(-1), validForScoring(false)
@@ -117,21 +91,6 @@
         bool validForScoring;
     };
 
-    class UserDynamicModePreferencesRecord
-    {
-    public:
-        UserDynamicModePreferencesRecord()
-         : dynamicModeEnabled(true), trackRepetitionAvoidanceIntervalSeconds(3600 /*1hr*/)
-        {
-            //
-        }
-
-        bool dynamicModeEnabled;
-        qint32 trackRepetitionAvoidanceIntervalSeconds;
-    };
-
-=======
->>>>>>> 4053bf4f
     struct DatabaseConnectionSettings;
     class ServerSettings;
 
@@ -149,55 +108,27 @@
         ResultOrError<QVector<QPair<uint,FileHash>>, FailureType> getHashes(
                                                                    uint largerThanID = 0);
 
-<<<<<<< HEAD
-        bool registerFilenameSeen(uint hashId, const QString& filenameWithoutPath,
-                                  int currentYear);
-        ResultOrError<QList<QString>, FailureType> getFilenames(uint hashID);
-
-        void registerFileSizeSeen(uint hashId, qint64 size, int currentYear);
-        ResultOrError<QList<qint64>, FailureType> getFileSizes(uint hashID);
-
-        QList<User> getUsers();
-        bool checkUserExists(QString userName);
-        quint32 registerNewUser(User& user);
-
+        ResultOrError<SuccessType, FailureType> registerFilenameSeen(uint hashId,
+                                                    const QString& filenameWithoutPath,
+                                                    int currentYear);
+        ResultOrError<QVector<QString>, FailureType> getFilenames(uint hashID);
+
+        ResultOrError<SuccessType, FailureType> registerFileSizeSeen(uint hashId,
+                                                                     qint64 size,
+                                                                     int currentYear);
+        ResultOrError<QVector<qint64>, FailureType> getFileSizes(uint hashID);
+
+        ResultOrError<QVector<DatabaseRecords::User>, FailureType> getUsers();
+        ResultOrError<bool, FailureType> checkUserExists(QString userName);
+        ResultOrError<quint32, FailureType> registerNewUser(DatabaseRecords::User& user);
+
+        // TODO : use ResultOrError for all return types
         QVector<UserScrobblingDataRecord> getUsersScrobblingData();
         LastFmScrobblingDataRecord getUserLastFmScrobblingData(quint32 userId);
         bool setLastFmScrobblingEnabled(quint32 userId, bool enabled = true);
         quint32 getLastFmScrobbledUpTo(quint32 userId, bool* ok);
         bool updateLastFmScrobbledUpTo(quint32 userId, quint32 newValue);
         bool updateUserScrobblingSessionKeys(UserScrobblingDataRecord const& record);
-
-        UserDynamicModePreferencesRecord getUserDynamicModePreferences(quint32 userId,
-                                                                       bool* ok);
-        bool setUserDynamicModePreferences(quint32 userId,
-                                     UserDynamicModePreferencesRecord const& preferences);
-
-        void addToHistory(quint32 hashId, quint32 userId, QDateTime start, QDateTime end,
-                          int permillage, bool validForScoring);
-        QDateTime getLastHeard(quint32 hashId, quint32 userId);
-        QList<QPair<quint32, QDateTime>> getLastHeard(quint32 userId,
-                                                      QList<quint32> hashIds);
-        QVector<HashHistoryStats> getHashHistoryStats(quint32 userId,
-                                                      QList<quint32> hashIds);
-        QVector<HistoryRecord> getUserHistoryForScrobbling(quint32 userId,
-                                                           quint32 startId,
-                                                           QDateTime earliestDateTime,
-                                                           int limit);
-=======
-        ResultOrError<SuccessType, FailureType> registerFilenameSeen(uint hashId,
-                                                    const QString& filenameWithoutPath,
-                                                    int currentYear);
-        ResultOrError<QVector<QString>, FailureType> getFilenames(uint hashID);
-
-        ResultOrError<SuccessType, FailureType> registerFileSizeSeen(uint hashId,
-                                                                     qint64 size,
-                                                                     int currentYear);
-        ResultOrError<QVector<qint64>, FailureType> getFileSizes(uint hashID);
-
-        ResultOrError<QVector<DatabaseRecords::User>, FailureType> getUsers();
-        ResultOrError<bool, FailureType> checkUserExists(QString userName);
-        ResultOrError<quint32, FailureType> registerNewUser(DatabaseRecords::User& user);
 
         DatabaseRecords::UserDynamicModePreferences getUserDynamicModePreferences(
                                                                            quint32 userId,
@@ -217,12 +148,15 @@
                                                                       getHashHistoryStats(
                                                                 quint32 userId,
                                                                 QVector<quint32> hashIds);
+        QVector<HistoryRecord> getUserHistoryForScrobbling(quint32 userId,
+                                                           quint32 startId,
+                                                           QDateTime earliestDateTime,
+                                                           int limit);
 
         ResultOrError<QVector<QPair<quint32, quint32>>, FailureType> getEquivalences();
         ResultOrError<SuccessType, FailureType> registerEquivalence(quint32 hashId1,
                                                                     quint32 hashId2,
                                                                     int currentYear);
->>>>>>> 4053bf4f
 
         static QSharedPointer<Database> getDatabaseForCurrentThread();
         static QUuid getDatabaseUuid();
