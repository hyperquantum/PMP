--- conflicted
+++ resolved
@@ -45,6 +45,8 @@
         bool trackSetSuccessfully() const { return _mediaSet; }
         bool endOfTrackComingUp() const { return _endOfTrackComingUp; }
         bool hadSeek() const { return _hadSeek; }
+
+        qint64 position() const;
 
     public Q_SLOTS:
         void setVolume(int volume);
@@ -127,36 +129,16 @@
         void positionChanged(qint64 position);
         void volumeChanged(int volume);
         void userPlayingForChanged(quint32 user);
-<<<<<<< HEAD
-        void failedToPlayTrack(QueueEntry const* track);
-        void donePlayingTrack(QueueEntry const* track, int permillage, bool hadError,
-                              bool hadSeek);
-        void trackHistoryEvent(uint queueID, QDateTime started, QDateTime ended,
-                               quint32 userPlayedFor, int permillagePlayed, bool hadError,
-                               bool hadSeek);
         void startedPlaying(uint userPlayingFor, QDateTime startTime,
                             QString title, QString artist, QString album,
                             int trackDurationSeconds);
-=======
         void newHistoryEntry(QSharedPointer<PlayerHistoryEntry> entry);
->>>>>>> 59133737
 
         /*! Emitted when the queue is empty and the current track is finished. */
         void finished();
 
     private slots:
-<<<<<<< HEAD
         void changeStateTo(ServerPlayerState state);
-        void internalStateChanged(QMediaPlayer::State state);
-        void internalMediaStatusChanged(QMediaPlayer::MediaStatus);
-        void internalPositionChanged(qint64 position);
-        void internalDurationChanged(qint64 duration);
-        bool startNext(bool play);
-
-    private:
-        void emitStartedPlaying(QueueEntry const* queueEntry);
-=======
-        void changeState(ServerPlayerState state);
         bool startNext(bool stopCurrent, bool playNext);
         void instancePlaying(PlayerInstance* instance);
         void instancePaused(PlayerInstance* instance);
@@ -172,8 +154,8 @@
         void prepareNextTrack();
         bool tryPrepareTrack(QueueEntry* entry);
         bool tryStartNextTrack(QueueEntry* entry, bool startPlaying);
+        void emitStartedPlaying(QueueEntry const* queueEntry);
         void putInHistoryOrder(QueueEntry* entry);
->>>>>>> 59133737
         void addToHistory(QueueEntry* entry, int permillage, bool hadError, bool hadSeek);
         void performHistoryActions(QSharedPointer<PlayerHistoryEntry> historyEntry);
         static int calcPermillagePlayed(QueueEntry* track, qint64 positionReached,
