--- conflicted
+++ resolved
@@ -41,19 +41,14 @@
 namespace PMP
 {
     ServerInterface::ServerInterface(ServerSettings* serverSettings, Server* server,
-<<<<<<< HEAD
-                                     uint connectionReference, Player* player,
-                                     Generator* generator, DelayedStart* delayedStart)
-     : _connectionReference(connectionReference),
-       _userLoggedIn(0),
-=======
+                                     uint connectionReference,
                                      Player* player, Generator* generator,
                                      History* history,
                                      HashIdRegistrar* hashIdRegistrar,
                                      Users* users,
                                      DelayedStart* delayedStart)
-     : _userLoggedIn(0),
->>>>>>> 4053bf4f
+     : _connectionReference(connectionReference),
+       _userLoggedIn(0),
        _serverSettings(serverSettings),
        _server(server),
        _player(player),
