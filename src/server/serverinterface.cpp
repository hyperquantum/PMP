/*
    Copyright (C) 2020-2022, Kevin Andre <hyperquantum@gmail.com>

    This file is part of PMP (Party Music Player).

    PMP is free software: you can redistribute it and/or modify it under the
    terms of the GNU General Public License as published by the Free Software
    Foundation, either version 3 of the License, or (at your option) any later
    version.

    PMP is distributed in the hope that it will be useful, but WITHOUT ANY
    WARRANTY; without even the implied warranty of MERCHANTABILITY or FITNESS
    FOR A PARTICULAR PURPOSE.  See the GNU General Public License for more
    details.

    You should have received a copy of the GNU General Public License along
    with PMP.  If not, see <http://www.gnu.org/licenses/>.
*/

#include "serverinterface.h"

#include "common/concurrent.h"
#include "common/containerutil.h"
#include "common/promise.h"
#include "common/version.h"

#include "database.h"
#include "delayedstart.h"
#include "generator.h"
#include "hashidregistrar.h"
#include "history.h"
#include "player.h"
#include "playerqueue.h"
#include "queueentry.h"
#include "resolver.h"
#include "serversettings.h"
#include "tcpserver.h"
#include "users.h"

#include <QtDebug>

namespace PMP::Server
{
<<<<<<< HEAD
    ServerInterface::ServerInterface(ServerSettings* serverSettings, Server* server,
                                     uint connectionReference,
=======
    ServerInterface::ServerInterface(ServerSettings* serverSettings, TcpServer* server,
>>>>>>> 3bf25f58
                                     Player* player, Generator* generator,
                                     History* history,
                                     HashIdRegistrar* hashIdRegistrar,
                                     Users* users,
                                     DelayedStart* delayedStart)
     : _connectionReference(connectionReference),
       _userLoggedIn(0),
       _serverSettings(serverSettings),
       _server(server),
       _player(player),
       _generator(generator),
       _history(history),
       _hashIdRegistrar(hashIdRegistrar),
       _users(users),
       _delayedStart(delayedStart)
    {
        connect(
            _server, &TcpServer::captionChanged,
            this, &ServerInterface::serverCaptionChanged
        );
        connect(
            _server, &TcpServer::serverClockTimeSendingPulse,
            this, &ServerInterface::serverClockTimeSendingPulse
        );
        connect(
            _server, &TcpServer::shuttingDown,
            this, &ServerInterface::serverShuttingDown
        );

        connect(
            _delayedStart, &DelayedStart::delayedStartActiveChanged,
            this, &ServerInterface::delayedStartActiveChanged
        );

        auto* queue = &_player->queue();
        connect(
            queue, &PlayerQueue::entryAdded,
            this, &ServerInterface::onQueueEntryAdded
        );

        connect(
            _generator, &Generator::enabledChanged,
            this, &ServerInterface::onDynamicModeStatusChanged
        );
        connect(
            _generator, &Generator::noRepetitionSpanChanged,
            this, &ServerInterface::onDynamicModeNoRepetitionSpanChanged
        );
        connect(
            _generator, &Generator::waveStarting,
            this, &ServerInterface::onDynamicModeWaveStarted
        );
        connect(
            _generator, &Generator::waveProgressChanged,
            this, &ServerInterface::onDynamicModeWaveProgress
        );
        connect(
            _generator, &Generator::waveFinished,
            this, &ServerInterface::onDynamicModeWaveEnded
        );

        connect(
            _history, &History::hashStatisticsChanged,
            this, &ServerInterface::onHashStatisticsChanged
        );
    }

    ServerInterface::~ServerInterface()
    {
        qDebug() << "ServerInterface destructor called";
    }

    QUuid ServerInterface::getServerUuid() const
    {
        return _server->uuid();
    }

    QString ServerInterface::getServerCaption() const
    {
        return _server->caption();
    }

    VersionInfo ServerInterface::getServerVersionInfo() const
    {
        VersionInfo info;
        info.programName = PMP_PRODUCT_NAME;
        info.versionForDisplay = PMP_VERSION_DISPLAY;
        info.vcsBuild = VCS_REVISION_LONG;
        info.vcsBranch = VCS_BRANCH;

        return info;
    }

    ResultOrError<QUuid, Result> ServerInterface::getDatabaseUuid() const
    {
        auto uuid = Database::getDatabaseUuid();

        if (uuid.isNull())
            return Error::internalError();

        return uuid;
    }

    void ServerInterface::setLoggedIn(quint32 userId, QString userLogin)
    {
        _userLoggedIn = userId;
        _userLoggedInName = userLogin;
    }

    SimpleFuture<ResultMessageErrorCode> ServerInterface::reloadServerSettings()
    {
        SimplePromise<ResultMessageErrorCode> promise;

        // TODO : in the future allow reloading if the database is not connected yet
        if (!isLoggedIn())
        {
            promise.setResult(ResultMessageErrorCode::NotLoggedIn);
        }
        else
        {
            _serverSettings->load();
            promise.setResult(ResultMessageErrorCode::NoError);
        }

        return promise.future();
    }

    void ServerInterface::switchToPersonalMode()
    {
        if (!isLoggedIn()) return;

        qDebug() << "ServerInterface: switching to personal mode for user "
                 << _userLoggedInName;

        _player->setUserPlayingFor(_userLoggedIn);
    }

    void ServerInterface::switchToPublicMode()
    {
        if (!isLoggedIn()) return;

        qDebug() << "ServerInterface: switching to public mode";

        _player->setUserPlayingFor(0);
    }

    Result ServerInterface::activateDelayedStart(qint64 delayMilliseconds)
    {
        if (!isLoggedIn())
            return Error::notLoggedIn();

        return _delayedStart->activate(delayMilliseconds);
    }

    Result ServerInterface::deactivateDelayedStart()
    {
        if (!isLoggedIn())
            return Error::notLoggedIn();

        return _delayedStart->deactivate();
    }

    bool ServerInterface::delayedStartActive() const
    {
        return _delayedStart->isActive();
    }

    qint64 ServerInterface::getDelayedStartTimeRemainingMilliseconds() const
    {
        return _delayedStart->timeRemainingMilliseconds();
    }

    void ServerInterface::play()
    {
        if (!isLoggedIn()) return;
        _player->play();
    }

    void ServerInterface::pause()
    {
        if (!isLoggedIn()) return;
        _player->pause();
    }

    void ServerInterface::skip()
    {
        if (!isLoggedIn()) return;
        _player->skip();
    }

    void ServerInterface::seekTo(qint64 positionMilliseconds)
    {
        if (!isLoggedIn()) return;
        if (positionMilliseconds < 0) return; /* invalid position */

        _player->seekTo(positionMilliseconds);
    }

    void ServerInterface::setVolume(int volumePercentage)
    {
        if (!isLoggedIn()) return;
        if (volumePercentage < 0 || volumePercentage > 100) return;

        _player->setVolume(volumePercentage);
    }

    PlayerStateOverview ServerInterface::getPlayerStateOverview()
    {
        auto nowPlaying = _player->nowPlaying();

        PlayerStateOverview overview;
        overview.playerState = _player->state();
        overview.nowPlayingQueueId = nowPlaying ? nowPlaying->queueID() : 0;
        overview.trackPosition = _player->playPosition();
        overview.volume = _player->volume();
        overview.queueLength = _player->queue().length();
        overview.delayedStartActive = _delayedStart->isActive();

        return overview;
    }

    Future<QVector<QString>, Result> ServerInterface::getPossibleFilenamesForQueueEntry(
                                                                                  uint id)
    {
        if (id <= 0) /* invalid queue ID */
            return FutureError(Error::queueEntryIdNotFound(0));

        auto entry = _player->queue().lookup(id);
        if (entry == nullptr) /* ID not found */
            return FutureError(Error::queueEntryIdNotFound(id));

        if (!entry->isTrack())
            return FutureError(Error::queueItemTypeInvalid());

        auto hash = entry->hash().value();
        uint hashId = _player->resolver().getID(hash);

        auto future =
            Concurrent::run<QVector<QString>, FailureType>(
                [hashId]() -> ResultOrError<QVector<QString>, FailureType>
                {
                    auto db = Database::getDatabaseForCurrentThread();
                    if (!db)
                        return failure; /* database unusable */

                    return db->getFilenames(hashId);
                }
            )
            .convertError<Result>([](FailureType) { return Error::internalError(); });

        return future;
    }

    Result ServerInterface::enqueue(FileHash hash)
    {
        if (!isLoggedIn())
            return Error::notLoggedIn();

        auto& queue = _player->queue();

        return queue.enqueue(hash);
    }

    Result ServerInterface::insertAtFront(FileHash hash)
    {
        if (!isLoggedIn())
            return Error::notLoggedIn();

        auto& queue = _player->queue();

        return queue.insertAtFront(hash);
    }

    Result ServerInterface::insertBreakAtFrontIfNotExists()
    {
        if (!isLoggedIn())
            return Error::notLoggedIn();

        auto& queue = _player->queue();
        auto firstEntry = queue.peek();
        if (firstEntry && firstEntry->kind() == QueueEntryKind::Break)
            return Success(); /* already present, nothing to do */

        return queue.insertBreakAtFront();
    }

    Result ServerInterface::insertSpecialQueueItem(SpecialQueueItemType itemType,
                                                   QueueIndexType indexType, int index,
                                                   quint32 clientReference)
    {
        if (!isLoggedIn())
            return Error::notLoggedIn();

        auto& queue = _player->queue();
        index = toNormalIndex(queue, indexType, index);
        if (index < 0)
            return Error::queueIndexOutOfRange();

        return queue.insertAtIndex(index, itemType,
                                   createQueueInsertionIdNotifier(clientReference));
    }

    Result ServerInterface::duplicateQueueEntry(uint id, quint32 clientReference)
    {
        if (!isLoggedIn())
            return Error::notLoggedIn();

        auto& queue = _player->queue();

        auto index = queue.findIndex(id);
        if (index < 0)
            return Error::queueEntryIdNotFound(id);

        auto existing = queue.entryAtIndex(index);
        if (!existing || existing->queueID() != id)
        {
            qWarning() << "queue inconsistency for QID" << id;
            return Error::internalError();
        }

        auto entryCreator = QueueEntryCreators::copyOf(existing);

        return insertAtIndex(index + 1, entryCreator, clientReference);
    }

    Result ServerInterface::insertAtIndex(qint32 index,
                       std::function<QSharedPointer<QueueEntry> (uint)> queueEntryCreator,
                       quint32 clientReference)
    {
        if (!isLoggedIn())
            return Error::notLoggedIn();

        auto& queue = _player->queue();

        return queue.insertAtIndex(index, queueEntryCreator,
                                   createQueueInsertionIdNotifier(clientReference));
    }

    void ServerInterface::moveQueueEntry(uint id, int upDownOffset)
    {
        if (!isLoggedIn()) return;
        if (id == 0) return;

        _player->queue().moveById(id, upDownOffset);
    }

    void ServerInterface::removeQueueEntry(uint id)
    {
        if (!isLoggedIn()) return;
        if (id == 0) return;

        _player->queue().remove(id);
    }

    void ServerInterface::trimQueue()
    {
        if (!isLoggedIn()) return;

        /* TODO: get the '10' from elsewhere */
       _player->queue().trim(10);
    }

    void ServerInterface::requestQueueExpansion()
    {
        if (!isLoggedIn()) return;
        _generator->requestQueueExpansion();
    }

    void ServerInterface::requestDynamicModeStatus()
    {
        auto enabledStatus =
                Common::createUnchangedStartStopEventStatus(_generator->enabled());

        auto noRepetitionSpanSeconds = _generator->noRepetitionSpanSeconds();

        auto user = _generator->userPlayingFor();

        auto waveStatus =
                Common::createUnchangedStartStopEventStatus(_generator->waveActive());

        auto waveProgress = _generator->waveProgress();
        auto waveProgressTotal = _generator->waveProgressTotal();

        Q_EMIT dynamicModeStatusEvent(enabledStatus, noRepetitionSpanSeconds);

        Q_EMIT dynamicModeWaveStatusEvent(waveStatus, user,
                                          waveProgress, waveProgressTotal);
    }

    void ServerInterface::enableDynamicMode()
    {
        if (!isLoggedIn()) return;

        qDebug() << "ServerInterface: enabling dynamic mode";

        _generator->enable();
    }

    void ServerInterface::disableDynamicMode()
    {
        if (!isLoggedIn()) return;

        qDebug() << "ServerInterface: disabling dynamic mode";

        _generator->disable();
    }

    void ServerInterface::startDynamicModeWave()
    {
        if (!isLoggedIn()) return;
        if (_generator->waveActive()) return;

        qDebug() << "ServerInterface: starting dynamic mode wave";

        _generator->startWave();
    }

    void ServerInterface::terminateDynamicModeWave()
    {
        if (!isLoggedIn()) return;
        if (!_generator->waveActive()) return;

        qDebug() << "ServerInterface: terminating dynamic mode wave";

        _generator->terminateWave();
    }

    void ServerInterface::setTrackRepetitionAvoidanceSeconds(int seconds)
    {
        if (!isLoggedIn()) return;
        if (seconds < 0) return;

        qDebug() << "ServerInterface: changing track repetition avoidance interval to"
                 << seconds << "seconds";

        _generator->setNoRepetitionSpanSeconds(seconds);
    }

    void ServerInterface::startFullIndexation()
    {
        if (!isLoggedIn()) return;
        _player->resolver().startFullIndexation();
    }

    void ServerInterface::requestHashUserData(quint32 userId, QVector<FileHash> hashes)
    {
        if (!isLoggedIn()) return;

        if (userId != 0 && !_users->checkUserIdExists(userId))
            return;

        /* we make sure not to trigger registration of unknown hashes */
        const auto existingHashes = _hashIdRegistrar->getExistingIdsOnly(hashes);

        QVector<HashStats> hashStatsAlreadyAvailable;
        hashStatsAlreadyAvailable.reserve(existingHashes.size());

        for (auto const& idAndHash : existingHashes)
        {
            auto statsOrNull = _history->getUserStats(idAndHash.first, userId);
            if (statsOrNull == null)
                continue; /* stats will arrive after a delay */

            HashStats stats(idAndHash.second, statsOrNull.value());
            hashStatsAlreadyAvailable.append(stats);
        }

        /* if possible, reply immediately with the information that is already known */
        if (!hashStatsAlreadyAvailable.isEmpty())
            Q_EMIT hashUserDataChangedOrAvailable(userId, hashStatsAlreadyAvailable);
    }

    void ServerInterface::shutDownServer()
    {
        if (!isLoggedIn()) return;
        _server->shutdown();
    }

    void ServerInterface::shutDownServer(QString serverPassword)
    {
        if (serverPassword != _server->serverPassword()) return;
        _server->shutdown();
    }

    void ServerInterface::onQueueEntryAdded(qint32 offset, quint32 queueId)
    {
        auto it = _queueEntryInsertionsPending.find(queueId);
        if (it == _queueEntryInsertionsPending.end())
        {
            Q_EMIT queueEntryAddedWithoutReference(offset, queueId);
            return;
        }

        auto clientReference = it.value();
        _queueEntryInsertionsPending.erase(it);

        Q_EMIT queueEntryAddedWithReference(offset, queueId, clientReference);
    }

    void ServerInterface::onDynamicModeStatusChanged()
    {
        auto enabledStatus =
                Common::createChangedStartStopEventStatus(_generator->enabled());

        auto noRepetitionSpanSeconds = _generator->noRepetitionSpanSeconds();

        Q_EMIT dynamicModeStatusEvent(enabledStatus, noRepetitionSpanSeconds);
    }

    void ServerInterface::onDynamicModeNoRepetitionSpanChanged()
    {
        auto enabledStatus =
                Common::createUnchangedStartStopEventStatus(_generator->enabled());

        auto noRepetitionSpanSeconds = _generator->noRepetitionSpanSeconds();

        Q_EMIT dynamicModeStatusEvent(enabledStatus, noRepetitionSpanSeconds);
    }

    void ServerInterface::onDynamicModeWaveStarted()
    {
        auto user = _generator->userPlayingFor();

        auto waveStatus =
                Common::createChangedStartStopEventStatus(_generator->waveActive());

        auto waveProgress = _generator->waveProgress();
        auto waveProgressTotal = _generator->waveProgressTotal();

        Q_EMIT dynamicModeWaveStatusEvent(waveStatus, user,
                                          waveProgress, waveProgressTotal);
    }

    void ServerInterface::onDynamicModeWaveProgress(int tracksDelivered, int tracksTotal)
    {
        auto user = _generator->userPlayingFor();

        auto waveStatus =
                Common::createUnchangedStartStopEventStatus(_generator->waveActive());

        Q_EMIT dynamicModeWaveStatusEvent(waveStatus, user,
                                          tracksDelivered, tracksTotal);
    }

    void ServerInterface::onDynamicModeWaveEnded()
    {
        auto user = _generator->userPlayingFor();

        auto waveStatus =
                Common::createChangedStartStopEventStatus(_generator->waveActive());

        auto waveProgress = _generator->waveProgress();
        auto waveProgressTotal = _generator->waveProgressTotal();

        Q_EMIT dynamicModeWaveStatusEvent(waveStatus, user,
                                          waveProgress, waveProgressTotal);
    }

    void ServerInterface::onHashStatisticsChanged(quint32 userId, QVector<uint> hashIds)
    {
        addUserHashDataNotification(userId, hashIds);
    }

    int ServerInterface::toNormalIndex(const PlayerQueue& queue,
                                       QueueIndexType indexType, int index)
    {
        if (index < 0) /* invalid index */
            return -1;

        if (indexType == QueueIndexType::Normal)
        {
            return index;
        }
        else /* reverse index */
        {
            return queue.length() - index;
        }
    }

    std::function<void (uint)> ServerInterface::createQueueInsertionIdNotifier(
                                                                  quint32 clientReference)
    {
        return
            [this, clientReference](uint queueId)
            {
                _queueEntryInsertionsPending[queueId] = clientReference;
            };
    }

    void ServerInterface::addUserHashDataNotification(quint32 userId,
                                                      QVector<uint> hashIds)
    {
        ContainerUtil::addToSet(hashIds, _userHashDataNotificationsPending[userId]);

        if (_userHashDataNotificationTimerRunning.value(userId, false) == false)
        {
            _userHashDataNotificationTimerRunning[userId] = true;
            QTimer::singleShot(
                100,
                this,
                [this, userId]()
                {
                    _userHashDataNotificationTimerRunning[userId] = false;
                    sendUserHashDataNotifications(userId);
                }
            );
        }
    }

    void ServerInterface::sendUserHashDataNotifications(quint32 userId)
    {
        QVector<HashStats> statsToSend;

        {
            auto const& hashesPendingForUser = _userHashDataNotificationsPending[userId];

            if (hashesPendingForUser.isEmpty())
                return;

            statsToSend.reserve(hashesPendingForUser.size());

            for (auto hashId : hashesPendingForUser)
            {
                auto hashOrNull = _hashIdRegistrar->getHashForId(hashId);
                if (hashOrNull == null)
                {
                    qWarning() << "ServerInterface: could not get hash for hash ID"
                               << hashId;
                    continue;
                }

                auto statsOrNull = _history->getUserStats(hashId, userId);
                if (statsOrNull == null)
                {
                    qWarning() << "ServerInterface: stats have disappeared for hash ID"
                               << hashId << "and user ID" << userId;
                    continue;
                }

                statsToSend.append(HashStats(hashOrNull.value(), statsOrNull.value()));
            }
        }

        _userHashDataNotificationsPending.remove(userId);

        if (!statsToSend.isEmpty())
            Q_EMIT hashUserDataChangedOrAvailable(userId, statsToSend);
    }
}<|MERGE_RESOLUTION|>--- conflicted
+++ resolved
@@ -41,12 +41,8 @@
 
 namespace PMP::Server
 {
-<<<<<<< HEAD
-    ServerInterface::ServerInterface(ServerSettings* serverSettings, Server* server,
+    ServerInterface::ServerInterface(ServerSettings* serverSettings, TcpServer* server,
                                      uint connectionReference,
-=======
-    ServerInterface::ServerInterface(ServerSettings* serverSettings, TcpServer* server,
->>>>>>> 3bf25f58
                                      Player* player, Generator* generator,
                                      History* history,
                                      HashIdRegistrar* hashIdRegistrar,
