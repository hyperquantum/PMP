/*
    Copyright (C) 2020-2023, Kevin Andre <hyperquantum@gmail.com>

    This file is part of PMP (Party Music Player).

    PMP is free software: you can redistribute it and/or modify it under the
    terms of the GNU General Public License as published by the Free Software
    Foundation, either version 3 of the License, or (at your option) any later
    version.

    PMP is distributed in the hope that it will be useful, but WITHOUT ANY
    WARRANTY; without even the implied warranty of MERCHANTABILITY or FITNESS
    FOR A PARTICULAR PURPOSE.  See the GNU General Public License for more
    details.

    You should have received a copy of the GNU General Public License along
    with PMP.  If not, see <http://www.gnu.org/licenses/>.
*/

#include "serverinterface.h"

#include "common/concurrent.h"
#include "common/containerutil.h"
#include "common/promise.h"
#include "common/version.h"

#include "database.h"
#include "delayedstart.h"
#include "generator.h"
#include "hashidregistrar.h"
#include "history.h"
#include "player.h"
#include "playerqueue.h"
#include "queueentry.h"
#include "resolver.h"
#include "serversettings.h"
#include "tcpserver.h"
#include "users.h"

#include <QtDebug>

namespace PMP::Server
{
    ServerInterface::ServerInterface(ServerSettings* serverSettings, TcpServer* server,
                                     Player* player, Generator* generator,
                                     History* history,
                                     HashIdRegistrar* hashIdRegistrar,
                                     Users* users,
                                     DelayedStart* delayedStart)
     : _userLoggedIn(0),
       _serverSettings(serverSettings),
       _server(server),
       _player(player),
       _generator(generator),
       _history(history),
       _hashIdRegistrar(hashIdRegistrar),
       _users(users),
       _delayedStart(delayedStart)
    {
        connect(
            _server, &TcpServer::captionChanged,
            this, &ServerInterface::serverCaptionChanged
        );
        connect(
            _server, &TcpServer::serverClockTimeSendingPulse,
            this, &ServerInterface::serverClockTimeSendingPulse
        );
        connect(
            _server, &TcpServer::shuttingDown,
            this, &ServerInterface::serverShuttingDown
        );

        connect(
            _delayedStart, &DelayedStart::delayedStartActiveChanged,
            this, &ServerInterface::delayedStartActiveChanged
        );

        auto* queue = &_player->queue();
        connect(
            queue, &PlayerQueue::entryAdded,
            this, &ServerInterface::onQueueEntryAdded
        );

        connect(
            _generator, &Generator::enabledChanged,
            this, &ServerInterface::onDynamicModeStatusChanged
        );
        connect(
            _generator, &Generator::noRepetitionSpanChanged,
            this, &ServerInterface::onDynamicModeNoRepetitionSpanChanged
        );
        connect(
            _generator, &Generator::waveStarting,
            this, &ServerInterface::onDynamicModeWaveStarted
        );
        connect(
            _generator, &Generator::waveProgressChanged,
            this, &ServerInterface::onDynamicModeWaveProgress
        );
        connect(
            _generator, &Generator::waveFinished,
            this, &ServerInterface::onDynamicModeWaveEnded
        );

<<<<<<< HEAD
        auto* resolver = &player->resolver();

        connect(
            resolver, &Resolver::fullIndexationRunStatusChanged,
            this, &ServerInterface::fullIndexationRunStatusChanged
=======
        connect(
            _history, &History::hashStatisticsChanged,
            this, &ServerInterface::onHashStatisticsChanged
>>>>>>> bfe0155b
        );
    }

    ServerInterface::~ServerInterface()
    {
        qDebug() << "ServerInterface destructor called";
    }

    QUuid ServerInterface::getServerUuid() const
    {
        return _server->uuid();
    }

    QString ServerInterface::getServerCaption() const
    {
        return _server->caption();
    }

    VersionInfo ServerInterface::getServerVersionInfo() const
    {
        VersionInfo info;
        info.programName = PMP_PRODUCT_NAME;
        info.versionForDisplay = PMP_VERSION_DISPLAY;
        info.vcsBuild = VCS_REVISION_LONG;
        info.vcsBranch = VCS_BRANCH;

        return info;
    }

    ResultOrError<QUuid, Result> ServerInterface::getDatabaseUuid() const
    {
        auto uuid = Database::getDatabaseUuid();

        if (uuid.isNull())
            return Error::internalError();

        return uuid;
    }

    void ServerInterface::setLoggedIn(quint32 userId, QString userLogin)
    {
        _userLoggedIn = userId;
        _userLoggedInName = userLogin;
    }

    SimpleFuture<ResultMessageErrorCode> ServerInterface::reloadServerSettings()
    {
        SimplePromise<ResultMessageErrorCode> promise;

        // TODO : in the future allow reloading if the database is not connected yet
        if (!isLoggedIn())
        {
            promise.setResult(ResultMessageErrorCode::NotLoggedIn);
        }
        else
        {
            _serverSettings->load();
            promise.setResult(ResultMessageErrorCode::NoError);
        }

        return promise.future();
    }

    void ServerInterface::switchToPersonalMode()
    {
        if (!isLoggedIn()) return;

        qDebug() << "ServerInterface: switching to personal mode for user "
                 << _userLoggedInName;

        _player->setUserPlayingFor(_userLoggedIn);
    }

    void ServerInterface::switchToPublicMode()
    {
        if (!isLoggedIn()) return;

        qDebug() << "ServerInterface: switching to public mode";

        _player->setUserPlayingFor(0);
    }

    Result ServerInterface::activateDelayedStart(qint64 delayMilliseconds)
    {
        if (!isLoggedIn())
            return Error::notLoggedIn();

        return _delayedStart->activate(delayMilliseconds);
    }

    Result ServerInterface::deactivateDelayedStart()
    {
        if (!isLoggedIn())
            return Error::notLoggedIn();

        return _delayedStart->deactivate();
    }

    bool ServerInterface::delayedStartActive() const
    {
        return _delayedStart->isActive();
    }

    qint64 ServerInterface::getDelayedStartTimeRemainingMilliseconds() const
    {
        return _delayedStart->timeRemainingMilliseconds();
    }

    void ServerInterface::play()
    {
        if (!isLoggedIn()) return;
        _player->play();
    }

    void ServerInterface::pause()
    {
        if (!isLoggedIn()) return;
        _player->pause();
    }

    void ServerInterface::skip()
    {
        if (!isLoggedIn()) return;
        _player->skip();
    }

    void ServerInterface::seekTo(qint64 positionMilliseconds)
    {
        if (!isLoggedIn()) return;
        if (positionMilliseconds < 0) return; /* invalid position */

        _player->seekTo(positionMilliseconds);
    }

    void ServerInterface::setVolume(int volumePercentage)
    {
        if (!isLoggedIn()) return;
        if (volumePercentage < 0 || volumePercentage > 100) return;

        _player->setVolume(volumePercentage);
    }

    PlayerStateOverview ServerInterface::getPlayerStateOverview()
    {
        auto nowPlaying = _player->nowPlaying();

        PlayerStateOverview overview;
        overview.playerState = _player->state();
        overview.nowPlayingQueueId = nowPlaying ? nowPlaying->queueID() : 0;
        overview.trackPosition = _player->playPosition();
        overview.volume = _player->volume();
        overview.queueLength = _player->queue().length();
        overview.delayedStartActive = _delayedStart->isActive();

        return overview;
    }

    Future<QVector<QString>, Result> ServerInterface::getPossibleFilenamesForQueueEntry(
                                                                                  uint id)
    {
        if (id <= 0) /* invalid queue ID */
            return FutureError(Error::queueEntryIdNotFound(0));

        auto entry = _player->queue().lookup(id);
        if (entry == nullptr) /* ID not found */
            return FutureError(Error::queueEntryIdNotFound(id));

        if (!entry->isTrack())
            return FutureError(Error::queueItemTypeInvalid());

        auto hash = entry->hash().value();
        uint hashId = _player->resolver().getID(hash);

        auto future =
            Concurrent::run<QVector<QString>, FailureType>(
                [hashId]() -> ResultOrError<QVector<QString>, FailureType>
                {
                    auto db = Database::getDatabaseForCurrentThread();
                    if (!db)
                        return failure; /* database unusable */

                    return db->getFilenames(hashId);
                }
            )
            .convertError<Result>([](FailureType) { return Error::internalError(); });

        return future;
    }

    Result ServerInterface::insertTrackAtEnd(FileHash hash)
    {
        if (!isLoggedIn())
            return Error::notLoggedIn();

        if (_hashIdRegistrar->isRegistered(hash) == false)
            return Error::hashIsUnknown();

        auto& queue = _player->queue();

        return queue.enqueue(hash);
    }

    Result ServerInterface::insertTrackAtFront(FileHash hash)
    {
        if (!isLoggedIn())
            return Error::notLoggedIn();

        if (_hashIdRegistrar->isRegistered(hash) == false)
            return Error::hashIsUnknown();

        auto& queue = _player->queue();

        return queue.insertAtFront(hash);
    }

    Result ServerInterface::insertBreakAtFrontIfNotExists()
    {
        if (!isLoggedIn())
            return Error::notLoggedIn();

        auto& queue = _player->queue();
        auto firstEntry = queue.peek();
        if (firstEntry && firstEntry->kind() == QueueEntryKind::Break)
            return Success(); /* already present, nothing to do */

        return queue.insertBreakAtFront();
    }

    Result ServerInterface::insertTrack(FileHash hash, int index, quint32 clientReference)
    {
        if (!isLoggedIn())
            return Error::notLoggedIn();

        if (_hashIdRegistrar->isRegistered(hash) == false)
            return Error::hashIsUnknown();

        auto entryCreator = QueueEntryCreators::hash(hash);

        return insertAtIndex(index, entryCreator, clientReference);
    }

    Result ServerInterface::insertSpecialQueueItem(SpecialQueueItemType itemType,
                                                   QueueIndexType indexType, int index,
                                                   quint32 clientReference)
    {
        if (!isLoggedIn())
            return Error::notLoggedIn();

        auto& queue = _player->queue();
        index = toNormalIndex(queue, indexType, index);
        if (index < 0)
            return Error::queueIndexOutOfRange();

        return queue.insertAtIndex(index, itemType,
                                   createQueueInsertionIdNotifier(clientReference));
    }

    Result ServerInterface::duplicateQueueEntry(uint id, quint32 clientReference)
    {
        if (!isLoggedIn())
            return Error::notLoggedIn();

        auto& queue = _player->queue();

        auto index = queue.findIndex(id);
        if (index < 0)
            return Error::queueEntryIdNotFound(id);

        auto existing = queue.entryAtIndex(index);
        if (!existing || existing->queueID() != id)
        {
            qWarning() << "queue inconsistency for QID" << id;
            return Error::internalError();
        }

        auto entryCreator = QueueEntryCreators::copyOf(existing);

        return insertAtIndex(index + 1, entryCreator, clientReference);
    }

    Result ServerInterface::insertAtIndex(qint32 index,
                       std::function<QSharedPointer<QueueEntry> (uint)> queueEntryCreator,
                       quint32 clientReference)
    {
        auto& queue = _player->queue();

        return queue.insertAtIndex(index, queueEntryCreator,
                                   createQueueInsertionIdNotifier(clientReference));
    }

    void ServerInterface::moveQueueEntry(uint id, int upDownOffset)
    {
        if (!isLoggedIn()) return;
        if (id == 0) return;

        _player->queue().moveById(id, upDownOffset);
    }

    void ServerInterface::removeQueueEntry(uint id)
    {
        if (!isLoggedIn()) return;
        if (id == 0) return;

        _player->queue().remove(id);
    }

    void ServerInterface::trimQueue()
    {
        if (!isLoggedIn()) return;

        /* TODO: get the '10' from elsewhere */
       _player->queue().trim(10);
    }

    void ServerInterface::requestQueueExpansion()
    {
        if (!isLoggedIn()) return;
        _generator->requestQueueExpansion();
    }

    void ServerInterface::requestDynamicModeStatus()
    {
        auto enabledStatus =
                Common::createUnchangedStartStopEventStatus(_generator->enabled());

        auto noRepetitionSpanSeconds = _generator->noRepetitionSpanSeconds();

        auto user = _generator->userPlayingFor();

        auto waveStatus =
                Common::createUnchangedStartStopEventStatus(_generator->waveActive());

        auto waveProgress = _generator->waveProgress();
        auto waveProgressTotal = _generator->waveProgressTotal();

        Q_EMIT dynamicModeStatusEvent(enabledStatus, noRepetitionSpanSeconds);

        Q_EMIT dynamicModeWaveStatusEvent(waveStatus, user,
                                          waveProgress, waveProgressTotal);
    }

    void ServerInterface::enableDynamicMode()
    {
        if (!isLoggedIn()) return;

        qDebug() << "ServerInterface: enabling dynamic mode";

        _generator->enable();
    }

    void ServerInterface::disableDynamicMode()
    {
        if (!isLoggedIn()) return;

        qDebug() << "ServerInterface: disabling dynamic mode";

        _generator->disable();
    }

    void ServerInterface::startDynamicModeWave()
    {
        if (!isLoggedIn()) return;
        if (_generator->waveActive()) return;

        qDebug() << "ServerInterface: starting dynamic mode wave";

        _generator->startWave();
    }

    void ServerInterface::terminateDynamicModeWave()
    {
        if (!isLoggedIn()) return;
        if (!_generator->waveActive()) return;

        qDebug() << "ServerInterface: terminating dynamic mode wave";

        _generator->terminateWave();
    }

    void ServerInterface::setTrackRepetitionAvoidanceSeconds(int seconds)
    {
        if (!isLoggedIn()) return;
        if (seconds < 0) return;

        qDebug() << "ServerInterface: changing track repetition avoidance interval to"
                 << seconds << "seconds";

        _generator->setNoRepetitionSpanSeconds(seconds);
    }

    void ServerInterface::startFullIndexation()
    {
        if (!isLoggedIn()) return;
        _player->resolver().startFullIndexation();
    }

<<<<<<< HEAD
    bool ServerInterface::isFullIndexationRunning()
    {
        return _player->resolver().fullIndexationRunning();
=======
    void ServerInterface::requestHashUserData(quint32 userId, QVector<FileHash> hashes)
    {
        if (!isLoggedIn()) return;

        if (userId != 0 && !_users->checkUserIdExists(userId))
            return;

        /* we make sure not to trigger registration of unknown hashes */
        const auto existingHashes = _hashIdRegistrar->getExistingIdsOnly(hashes);

        QVector<HashStats> hashStatsAlreadyAvailable;
        hashStatsAlreadyAvailable.reserve(existingHashes.size());

        for (auto const& idAndHash : existingHashes)
        {
            auto statsOrNull = _history->getUserStats(idAndHash.first, userId);
            if (statsOrNull == null)
                continue; /* stats will arrive after a delay */

            HashStats stats(idAndHash.second, statsOrNull.value());
            hashStatsAlreadyAvailable.append(stats);
        }

        /* if possible, reply immediately with the information that is already known */
        if (!hashStatsAlreadyAvailable.isEmpty())
            Q_EMIT hashUserDataChangedOrAvailable(userId, hashStatsAlreadyAvailable);
>>>>>>> bfe0155b
    }

    void ServerInterface::shutDownServer()
    {
        if (!isLoggedIn()) return;
        _server->shutdown();
    }

    void ServerInterface::shutDownServer(QString serverPassword)
    {
        if (serverPassword != _server->serverPassword()) return;
        _server->shutdown();
    }

    void ServerInterface::onQueueEntryAdded(qint32 offset, quint32 queueId)
    {
        auto it = _queueEntryInsertionsPending.find(queueId);
        if (it == _queueEntryInsertionsPending.end())
        {
            Q_EMIT queueEntryAddedWithoutReference(offset, queueId);
            return;
        }

        auto clientReference = it.value();
        _queueEntryInsertionsPending.erase(it);

        Q_EMIT queueEntryAddedWithReference(offset, queueId, clientReference);
    }

    void ServerInterface::onDynamicModeStatusChanged()
    {
        auto enabledStatus =
                Common::createChangedStartStopEventStatus(_generator->enabled());

        auto noRepetitionSpanSeconds = _generator->noRepetitionSpanSeconds();

        Q_EMIT dynamicModeStatusEvent(enabledStatus, noRepetitionSpanSeconds);
    }

    void ServerInterface::onDynamicModeNoRepetitionSpanChanged()
    {
        auto enabledStatus =
                Common::createUnchangedStartStopEventStatus(_generator->enabled());

        auto noRepetitionSpanSeconds = _generator->noRepetitionSpanSeconds();

        Q_EMIT dynamicModeStatusEvent(enabledStatus, noRepetitionSpanSeconds);
    }

    void ServerInterface::onDynamicModeWaveStarted()
    {
        auto user = _generator->userPlayingFor();

        auto waveStatus =
                Common::createChangedStartStopEventStatus(_generator->waveActive());

        auto waveProgress = _generator->waveProgress();
        auto waveProgressTotal = _generator->waveProgressTotal();

        Q_EMIT dynamicModeWaveStatusEvent(waveStatus, user,
                                          waveProgress, waveProgressTotal);
    }

    void ServerInterface::onDynamicModeWaveProgress(int tracksDelivered, int tracksTotal)
    {
        auto user = _generator->userPlayingFor();

        auto waveStatus =
                Common::createUnchangedStartStopEventStatus(_generator->waveActive());

        Q_EMIT dynamicModeWaveStatusEvent(waveStatus, user,
                                          tracksDelivered, tracksTotal);
    }

    void ServerInterface::onDynamicModeWaveEnded()
    {
        auto user = _generator->userPlayingFor();

        auto waveStatus =
                Common::createChangedStartStopEventStatus(_generator->waveActive());

        auto waveProgress = _generator->waveProgress();
        auto waveProgressTotal = _generator->waveProgressTotal();

        Q_EMIT dynamicModeWaveStatusEvent(waveStatus, user,
                                          waveProgress, waveProgressTotal);
    }

    void ServerInterface::onHashStatisticsChanged(quint32 userId, QVector<uint> hashIds)
    {
        addUserHashDataNotification(userId, hashIds);
    }

    int ServerInterface::toNormalIndex(const PlayerQueue& queue,
                                       QueueIndexType indexType, int index)
    {
        if (index < 0) /* invalid index */
            return -1;

        if (indexType == QueueIndexType::Normal)
        {
            return index;
        }
        else /* reverse index */
        {
            return queue.length() - index;
        }
    }

    std::function<void (uint)> ServerInterface::createQueueInsertionIdNotifier(
                                                                  quint32 clientReference)
    {
        return
            [this, clientReference](uint queueId)
            {
                _queueEntryInsertionsPending[queueId] = clientReference;
            };
    }

    void ServerInterface::addUserHashDataNotification(quint32 userId,
                                                      QVector<uint> hashIds)
    {
        ContainerUtil::addToSet(hashIds, _userHashDataNotificationsPending[userId]);

        if (_userHashDataNotificationTimerRunning.value(userId, false) == false)
        {
            _userHashDataNotificationTimerRunning[userId] = true;
            QTimer::singleShot(
                100,
                this,
                [this, userId]()
                {
                    _userHashDataNotificationTimerRunning[userId] = false;
                    sendUserHashDataNotifications(userId);
                }
            );
        }
    }

    void ServerInterface::sendUserHashDataNotifications(quint32 userId)
    {
        QVector<HashStats> statsToSend;

        {
            auto const& hashesPendingForUser = _userHashDataNotificationsPending[userId];

            if (hashesPendingForUser.isEmpty())
                return;

            statsToSend.reserve(hashesPendingForUser.size());

            for (auto hashId : hashesPendingForUser)
            {
                auto hashOrNull = _hashIdRegistrar->getHashForId(hashId);
                if (hashOrNull == null)
                {
                    qWarning() << "ServerInterface: could not get hash for hash ID"
                               << hashId;
                    continue;
                }

                auto statsOrNull = _history->getUserStats(hashId, userId);
                if (statsOrNull == null)
                {
                    qWarning() << "ServerInterface: stats have disappeared for hash ID"
                               << hashId << "and user ID" << userId;
                    continue;
                }

                statsToSend.append(HashStats(hashOrNull.value(), statsOrNull.value()));
            }
        }

        _userHashDataNotificationsPending.remove(userId);

        if (!statsToSend.isEmpty())
            Q_EMIT hashUserDataChangedOrAvailable(userId, statsToSend);
    }
}<|MERGE_RESOLUTION|>--- conflicted
+++ resolved
@@ -102,17 +102,16 @@
             this, &ServerInterface::onDynamicModeWaveEnded
         );
 
-<<<<<<< HEAD
         auto* resolver = &player->resolver();
 
         connect(
             resolver, &Resolver::fullIndexationRunStatusChanged,
             this, &ServerInterface::fullIndexationRunStatusChanged
-=======
+        );
+
         connect(
             _history, &History::hashStatisticsChanged,
             this, &ServerInterface::onHashStatisticsChanged
->>>>>>> bfe0155b
         );
     }
 
@@ -509,11 +508,11 @@
         _player->resolver().startFullIndexation();
     }
 
-<<<<<<< HEAD
     bool ServerInterface::isFullIndexationRunning()
     {
         return _player->resolver().fullIndexationRunning();
-=======
+    }
+
     void ServerInterface::requestHashUserData(quint32 userId, QVector<FileHash> hashes)
     {
         if (!isLoggedIn()) return;
@@ -540,7 +539,6 @@
         /* if possible, reply immediately with the information that is already known */
         if (!hashStatsAlreadyAvailable.isEmpty())
             Q_EMIT hashUserDataChangedOrAvailable(userId, hashStatsAlreadyAvailable);
->>>>>>> bfe0155b
     }
 
     void ServerInterface::shutDownServer()
