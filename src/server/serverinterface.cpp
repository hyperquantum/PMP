/*
    Copyright (C) 2020-2022, Kevin Andre <hyperquantum@gmail.com>

    This file is part of PMP (Party Music Player).

    PMP is free software: you can redistribute it and/or modify it under the
    terms of the GNU General Public License as published by the Free Software
    Foundation, either version 3 of the License, or (at your option) any later
    version.

    PMP is distributed in the hope that it will be useful, but WITHOUT ANY
    WARRANTY; without even the implied warranty of MERCHANTABILITY or FITNESS
    FOR A PARTICULAR PURPOSE.  See the GNU General Public License for more
    details.

    You should have received a copy of the GNU General Public License along
    with PMP.  If not, see <http://www.gnu.org/licenses/>.
*/

#include "serverinterface.h"

#include "delayedstart.h"
#include "generator.h"
#include "player.h"
#include "playerqueue.h"
#include "queueentry.h"
#include "resolver.h"
#include "server.h"
#include "serversettings.h"

#include <QtDebug>

namespace PMP
{
    ServerInterface::ServerInterface(ServerSettings* serverSettings, Server* server,
<<<<<<< HEAD
                                     uint connectionReference, Player* player,
                                     Generator* generator)
     : _connectionReference(connectionReference),
       _userLoggedIn(0),
=======
                                     Player* player, Generator* generator,
                                     DelayedStart* delayedStart)
     : _userLoggedIn(0),
>>>>>>> 9691fccc
       _serverSettings(serverSettings),
       _server(server),
       _player(player),
       _generator(generator),
       _delayedStart(delayedStart)
    {
        connect(
            _server, &Server::captionChanged,
            this, &ServerInterface::serverCaptionChanged
        );
        connect(
            _server, &Server::serverClockTimeSendingPulse,
            this, &ServerInterface::serverClockTimeSendingPulse
        );
        connect(
            _server, &Server::shuttingDown,
            this, &ServerInterface::serverShuttingDown
        );

        connect(
            _delayedStart, &DelayedStart::delayedStartActiveChanged,
            this, &ServerInterface::delayedStartActiveChanged
        );

        auto* queue = &_player->queue();
        connect(
            queue, &PlayerQueue::entryAdded,
            this, &ServerInterface::onQueueEntryAdded
        );

        connect(
            _generator, &Generator::enabledChanged,
            this, &ServerInterface::onDynamicModeStatusChanged
        );
        connect(
            _generator, &Generator::noRepetitionSpanChanged,
            this, &ServerInterface::onDynamicModeNoRepetitionSpanChanged
        );
        connect(
            _generator, &Generator::waveStarting,
            this, &ServerInterface::onDynamicModeWaveStarted
        );
        connect(
            _generator, &Generator::waveProgressChanged,
            this, &ServerInterface::onDynamicModeWaveProgress
        );
        connect(
            _generator, &Generator::waveFinished,
            this, &ServerInterface::onDynamicModeWaveEnded
        );
    }

    ServerInterface::~ServerInterface()
    {
        qDebug() << "ServerInterface destructor called";
    }

    QUuid ServerInterface::getServerUuid() const
    {
        return _server->uuid();
    }

    QString ServerInterface::getServerCaption() const
    {
        return _server->caption();
    }

    void ServerInterface::setLoggedIn(quint32 userId, QString userLogin)
    {
        _userLoggedIn = userId;
        _userLoggedInName = userLogin;
    }

    void ServerInterface::reloadServerSettings(uint clientReference)
    {
        ResultMessageErrorCode errorCode;

        // TODO : in the future allow reloading if the database is not connected yet
        if (!isLoggedIn())
        {
            errorCode = ResultMessageErrorCode::NotLoggedIn;
        }
        else
        {
            _serverSettings->load();
            errorCode = ResultMessageErrorCode::NoError;
        }

        Q_EMIT serverSettingsReloadResultEvent(clientReference, errorCode);
    }

    void ServerInterface::switchToPersonalMode()
    {
        if (!isLoggedIn()) return;

        qDebug() << "ServerInterface: switching to personal mode for user "
                 << _userLoggedInName;

        _player->setUserPlayingFor(_userLoggedIn);
    }

    void ServerInterface::switchToPublicMode()
    {
        if (!isLoggedIn()) return;

        qDebug() << "ServerInterface: switching to public mode";

        _player->setUserPlayingFor(0);
    }

    Result ServerInterface::activateDelayedStart(qint64 delayMilliseconds)
    {
        if (!isLoggedIn())
            return Error::notLoggedIn();

        return _delayedStart->activate(delayMilliseconds);
    }

    Result ServerInterface::deactivateDelayedStart()
    {
        if (!isLoggedIn())
            return Error::notLoggedIn();

        return _delayedStart->deactivate();
    }

    bool ServerInterface::delayedStartActive() const
    {
        return _delayedStart->isActive();
    }

    qint64 ServerInterface::getDelayedStartTimeRemainingMilliseconds() const
    {
        return _delayedStart->timeRemainingMilliseconds();
    }

    void ServerInterface::play()
    {
        if (!isLoggedIn()) return;
        _player->play();
    }

    void ServerInterface::pause()
    {
        if (!isLoggedIn()) return;
        _player->pause();
    }

    void ServerInterface::skip()
    {
        if (!isLoggedIn()) return;
        _player->skip();
    }

    void ServerInterface::seekTo(qint64 positionMilliseconds)
    {
        if (!isLoggedIn()) return;
        if (positionMilliseconds < 0) return; /* invalid position */

        _player->seekTo(positionMilliseconds);
    }

    void ServerInterface::setVolume(int volumePercentage)
    {
        if (!isLoggedIn()) return;
        if (volumePercentage < 0 || volumePercentage > 100) return;

        _player->setVolume(volumePercentage);
    }

    PlayerStateOverview ServerInterface::getPlayerStateOverview()
    {
        QueueEntry const* nowPlaying = _player->nowPlaying();

        PlayerStateOverview overview;
        overview.playerState = _player->state();
        overview.nowPlayingQueueId = nowPlaying ? nowPlaying->queueID() : 0;
        overview.trackPosition = _player->playPosition();
        overview.volume = _player->volume();
        overview.queueLength = _player->queue().length();
        overview.delayedStartActive = _delayedStart->isActive();

        return overview;
    }

    Result ServerInterface::enqueue(FileHash hash)
    {
        if (!isLoggedIn())
            return Error::notLoggedIn();

        auto& queue = _player->queue();

        return queue.enqueue(hash);
    }

    Result ServerInterface::insertAtFront(FileHash hash)
    {
        if (!isLoggedIn())
            return Error::notLoggedIn();

        auto& queue = _player->queue();

        return queue.insertAtFront(hash);
    }

    Result ServerInterface::insertBreakAtFrontIfNotExists()
    {
        if (!isLoggedIn())
            return Error::notLoggedIn();

        auto& queue = _player->queue();
        auto* firstEntry = queue.peek();
        if (firstEntry && firstEntry->kind() == QueueEntryKind::Break)
            return Success(); /* already present, nothing to do */

        return queue.insertBreakAtFront();
    }

    Result ServerInterface::insertSpecialQueueItem(SpecialQueueItemType itemType,
                                                   QueueIndexType indexType, int index,
                                                   quint32 clientReference)
    {
        if (!isLoggedIn())
            return Error::notLoggedIn();

        auto& queue = _player->queue();
        index = toNormalIndex(queue, indexType, index);
        if (index < 0)
            return Error::queueIndexOutOfRange();

        return queue.insertAtIndex(index, itemType,
                                   createQueueInsertionIdNotifier(clientReference));
    }

    Result ServerInterface::duplicateQueueEntry(uint id, quint32 clientReference)
    {
        if (!isLoggedIn())
            return Error::notLoggedIn();

        auto& queue = _player->queue();

        auto index = queue.findIndex(id);
        if (index < 0)
            return Error::queueEntryIdNotFound(id);

        auto existing = queue.entryAtIndex(index);
        if (!existing || existing->queueID() != id)
        {
            qWarning() << "queue inconsistency for QID" << id;
            return Error::internalError();
        }

        auto entryCreator = QueueEntryCreators::copyOf(existing);

        return insertAtIndex(index + 1, entryCreator, clientReference);
    }

    Result ServerInterface::insertAtIndex(qint32 index,
                                      std::function<QueueEntry* (uint)> queueEntryCreator,
                                          quint32 clientReference)
    {
        if (!isLoggedIn())
            return Error::notLoggedIn();

        auto& queue = _player->queue();

        return queue.insertAtIndex(index, queueEntryCreator,
                                   createQueueInsertionIdNotifier(clientReference));
    }

    void ServerInterface::moveQueueEntry(uint id, int upDownOffset)
    {
        if (!isLoggedIn()) return;
        if (id == 0) return;

        _player->queue().moveById(id, upDownOffset);
    }

    void ServerInterface::removeQueueEntry(uint id)
    {
        if (!isLoggedIn()) return;
        if (id == 0) return;

        _player->queue().remove(id);
    }

    void ServerInterface::trimQueue()
    {
        if (!isLoggedIn()) return;

        /* TODO: get the '10' from elsewhere */
       _player->queue().trim(10);
    }

    void ServerInterface::requestQueueExpansion()
    {
        if (!isLoggedIn()) return;
        _generator->requestQueueExpansion();
    }

    void ServerInterface::requestDynamicModeStatus()
    {
        auto enabledStatus =
                Common::createUnchangedStartStopEventStatus(_generator->enabled());

        auto noRepetitionSpanSeconds = _generator->noRepetitionSpanSeconds();

        auto user = _generator->userPlayingFor();

        auto waveStatus =
                Common::createUnchangedStartStopEventStatus(_generator->waveActive());

        auto waveProgress = _generator->waveProgress();
        auto waveProgressTotal = _generator->waveProgressTotal();

        Q_EMIT dynamicModeStatusEvent(enabledStatus, noRepetitionSpanSeconds);

        Q_EMIT dynamicModeWaveStatusEvent(waveStatus, user,
                                          waveProgress, waveProgressTotal);
    }

    void ServerInterface::enableDynamicMode()
    {
        if (!isLoggedIn()) return;

        qDebug() << "ServerInterface: enabling dynamic mode";

        _generator->enable();
    }

    void ServerInterface::disableDynamicMode()
    {
        if (!isLoggedIn()) return;

        qDebug() << "ServerInterface: disabling dynamic mode";

        _generator->disable();
    }

    void ServerInterface::startDynamicModeWave()
    {
        if (!isLoggedIn()) return;
        if (_generator->waveActive()) return;

        qDebug() << "ServerInterface: starting dynamic mode wave";

        _generator->startWave();
    }

    void ServerInterface::terminateDynamicModeWave()
    {
        if (!isLoggedIn()) return;
        if (!_generator->waveActive()) return;

        qDebug() << "ServerInterface: terminating dynamic mode wave";

        _generator->terminateWave();
    }

    void ServerInterface::setTrackRepetitionAvoidanceSeconds(int seconds)
    {
        if (!isLoggedIn()) return;
        if (seconds < 0) return;

        qDebug() << "ServerInterface: changing track repetition avoidance interval to"
                 << seconds << "seconds";

        _generator->setNoRepetitionSpanSeconds(seconds);
    }

    void ServerInterface::startFullIndexation()
    {
        if (!isLoggedIn()) return;
        _player->resolver().startFullIndexation();
    }

    void ServerInterface::shutDownServer()
    {
        if (!isLoggedIn()) return;
        _server->shutdown();
    }

    void ServerInterface::shutDownServer(QString serverPassword)
    {
        if (serverPassword != _server->serverPassword()) return;
        _server->shutdown();
    }

    void ServerInterface::onQueueEntryAdded(qint32 offset, quint32 queueId)
    {
        auto it = _queueEntryInsertionsPending.find(queueId);
        if (it == _queueEntryInsertionsPending.end())
        {
            Q_EMIT queueEntryAddedWithoutReference(offset, queueId);
            return;
        }

        auto clientReference = it.value();
        _queueEntryInsertionsPending.erase(it);

        Q_EMIT queueEntryAddedWithReference(offset, queueId, clientReference);
    }

    void ServerInterface::onDynamicModeStatusChanged()
    {
        auto enabledStatus =
                Common::createChangedStartStopEventStatus(_generator->enabled());

        auto noRepetitionSpanSeconds = _generator->noRepetitionSpanSeconds();

        Q_EMIT dynamicModeStatusEvent(enabledStatus, noRepetitionSpanSeconds);
    }

    void ServerInterface::onDynamicModeNoRepetitionSpanChanged()
    {
        auto enabledStatus =
                Common::createUnchangedStartStopEventStatus(_generator->enabled());

        auto noRepetitionSpanSeconds = _generator->noRepetitionSpanSeconds();

        Q_EMIT dynamicModeStatusEvent(enabledStatus, noRepetitionSpanSeconds);
    }

    void ServerInterface::onDynamicModeWaveStarted()
    {
        auto user = _generator->userPlayingFor();

        auto waveStatus =
                Common::createChangedStartStopEventStatus(_generator->waveActive());

        auto waveProgress = _generator->waveProgress();
        auto waveProgressTotal = _generator->waveProgressTotal();

        Q_EMIT dynamicModeWaveStatusEvent(waveStatus, user,
                                          waveProgress, waveProgressTotal);
    }

    void ServerInterface::onDynamicModeWaveProgress(int tracksDelivered, int tracksTotal)
    {
        auto user = _generator->userPlayingFor();

        auto waveStatus =
                Common::createUnchangedStartStopEventStatus(_generator->waveActive());

        Q_EMIT dynamicModeWaveStatusEvent(waveStatus, user,
                                          tracksDelivered, tracksTotal);
    }

    void ServerInterface::onDynamicModeWaveEnded()
    {
        auto user = _generator->userPlayingFor();

        auto waveStatus =
                Common::createChangedStartStopEventStatus(_generator->waveActive());

        auto waveProgress = _generator->waveProgress();
        auto waveProgressTotal = _generator->waveProgressTotal();

        Q_EMIT dynamicModeWaveStatusEvent(waveStatus, user,
                                          waveProgress, waveProgressTotal);
    }

    int ServerInterface::toNormalIndex(const PlayerQueue& queue,
                                       QueueIndexType indexType, int index)
    {
        if (index < 0) /* invalid index */
            return -1;

        if (indexType == QueueIndexType::Normal)
        {
            return index;
        }
        else /* reverse index */
        {
            return queue.length() - index;
        }
    }

    std::function<void (uint)> ServerInterface::createQueueInsertionIdNotifier(
                                                                  quint32 clientReference)
    {
        return
            [this, clientReference](uint queueId)
            {
                _queueEntryInsertionsPending[queueId] = clientReference;
            };
    }
}<|MERGE_RESOLUTION|>--- conflicted
+++ resolved
@@ -33,16 +33,10 @@
 namespace PMP
 {
     ServerInterface::ServerInterface(ServerSettings* serverSettings, Server* server,
-<<<<<<< HEAD
                                      uint connectionReference, Player* player,
-                                     Generator* generator)
+                                     Generator* generator, DelayedStart* delayedStart)
      : _connectionReference(connectionReference),
        _userLoggedIn(0),
-=======
-                                     Player* player, Generator* generator,
-                                     DelayedStart* delayedStart)
-     : _userLoggedIn(0),
->>>>>>> 9691fccc
        _serverSettings(serverSettings),
        _server(server),
        _player(player),
