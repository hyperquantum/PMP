/*
    Copyright (C) 2020-2021, Kevin Andre <hyperquantum@gmail.com>

    This file is part of PMP (Party Music Player).

    PMP is free software: you can redistribute it and/or modify it under the
    terms of the GNU General Public License as published by the Free Software
    Foundation, either version 3 of the License, or (at your option) any later
    version.

    PMP is distributed in the hope that it will be useful, but WITHOUT ANY
    WARRANTY; without even the implied warranty of MERCHANTABILITY or FITNESS
    FOR A PARTICULAR PURPOSE.  See the GNU General Public License for more
    details.

    You should have received a copy of the GNU General Public License along
    with PMP.  If not, see <http://www.gnu.org/licenses/>.
*/

#include "serverinterface.h"

#include "generator.h"
#include "player.h"
#include "playerqueue.h"
#include "queueentry.h"
#include "resolver.h"
#include "server.h"
#include "serversettings.h"

#include <QtDebug>

<<<<<<< HEAD
namespace PMP {

    ServerInterface::ServerInterface(Server* server, uint connectionReference,
                                     Player* player, Generator* generator)
     : _connectionReference(connectionReference), _userLoggedIn(0), _server(server),
       _player(player), _generator(generator)
=======
namespace PMP
{
    ServerInterface::ServerInterface(ServerSettings* serverSettings, Server* server,
                                     Player* player, Generator* generator)
     : _userLoggedIn(0),
       _serverSettings(serverSettings),
       _server(server),
       _player(player),
       _generator(generator)
>>>>>>> 3035fa3c
    {
        connect(
            _server, &Server::serverClockTimeSendingPulse,
            this, &ServerInterface::serverClockTimeSendingPulse
        );
        connect(
            _server, &Server::shuttingDown,
            this, &ServerInterface::serverShuttingDown
        );

        connect(
            _generator, &Generator::enabledChanged,
            this, &ServerInterface::onDynamicModeStatusChanged
        );
        connect(
            _generator, &Generator::noRepetitionSpanChanged,
            this, &ServerInterface::onDynamicModeNoRepetitionSpanChanged
        );
        connect(
            _generator, &Generator::waveStarting,
            this, &ServerInterface::onDynamicModeWaveStarted
        );
        connect(
            _generator, &Generator::waveProgressChanged,
            this, &ServerInterface::onDynamicModeWaveProgress
        );
        connect(
            _generator, &Generator::waveFinished,
            this, &ServerInterface::onDynamicModeWaveEnded
        );
    }

    QUuid ServerInterface::getServerUuid() const
    {
        return _server->uuid();
    }

    void ServerInterface::setLoggedIn(quint32 userId, QString userLogin)
    {
        _userLoggedIn = userId;
        _userLoggedInName = userLogin;
    }

    void ServerInterface::reloadServerSettings(uint clientReference)
    {
        ResultMessageErrorCode errorCode;

        // TODO : in the future allow reloading if the database is not connected yet
        if (!isLoggedIn())
        {
            errorCode = ResultMessageErrorCode::NotLoggedIn;
        }
        else
        {
            _serverSettings->load();
            errorCode = ResultMessageErrorCode::NoError;
        }

        Q_EMIT serverSettingsReloadResultEvent(clientReference, errorCode);
    }

    void ServerInterface::switchToPersonalMode()
    {
        if (!isLoggedIn()) return;

        qDebug() << "ServerInterface: switching to personal mode for user "
                 << _userLoggedInName;

        _player->setUserPlayingFor(_userLoggedIn);
    }

    void ServerInterface::switchToPublicMode()
    {
        if (!isLoggedIn()) return;

        qDebug() << "ServerInterface: switching to public mode";

        _player->setUserPlayingFor(0);
    }

    void ServerInterface::play()
    {
        if (!isLoggedIn()) return;
        _player->play();
    }

    void ServerInterface::pause()
    {
        if (!isLoggedIn()) return;
        _player->pause();
    }

    void ServerInterface::skip()
    {
        if (!isLoggedIn()) return;
        _player->skip();
    }

    void ServerInterface::seekTo(qint64 positionMilliseconds)
    {
        if (!isLoggedIn()) return;
        if (positionMilliseconds < 0) return; /* invalid position */

        _player->seekTo(positionMilliseconds);
    }

    void ServerInterface::setVolume(int volumePercentage)
    {
        if (!isLoggedIn()) return;
        if (volumePercentage < 0 || volumePercentage > 100) return;

        _player->setVolume(volumePercentage);
    }

    void ServerInterface::enqueue(FileHash hash)
    {
        if (!isLoggedIn()) return;
        if (hash.isNull()) return;

        auto& queue = _player->queue();

        if (!queue.canAddMoreEntries())
            return;

        queue.enqueue(hash);
    }

    void ServerInterface::insertAtFront(FileHash hash)
    {
        if (!isLoggedIn()) return;
        if (hash.isNull()) return;

        auto& queue = _player->queue();

        if (!queue.canAddMoreEntries())
            return;

        queue.insertAtFront(hash);
    }

    void ServerInterface::insertBreakAtFront()
    {
        if (!isLoggedIn()) return;

        auto& queue = _player->queue();

        // TODO : if a break is already present, there is no need to bail out here
        if (!queue.canAddMoreEntries())
            return;

        _player->queue().insertBreakAtFront();
    }

    void ServerInterface::insertAtIndex(quint32 index, QueueEntry* entry)
    {
        if (!isLoggedIn())
        {
            entry->deleteLater();
            return;
        }

        auto& queue = _player->queue();

        if (!queue.canAddMoreEntries())
            return;

        queue.insertAtIndex(index, entry);
    }

    void ServerInterface::moveQueueEntry(uint id, int upDownOffset)
    {
        if (!isLoggedIn()) return;
        if (id == 0) return;

        _player->queue().moveById(id, upDownOffset);
    }

    void ServerInterface::removeQueueEntry(uint id)
    {
        if (!isLoggedIn()) return;
        if (id == 0) return;

        _player->queue().remove(id);
    }

    void ServerInterface::trimQueue()
    {
        if (!isLoggedIn()) return;

        /* TODO: get the '10' from elsewhere */
       _player->queue().trim(10);
    }

    void ServerInterface::requestQueueExpansion()
    {
        if (!isLoggedIn()) return;
        _generator->requestQueueExpansion();
    }

    void ServerInterface::requestDynamicModeStatus()
    {
        auto enabledStatus =
                Common::createUnchangedStartStopEventStatus(_generator->enabled());

        auto noRepetitionSpanSeconds = _generator->noRepetitionSpanSeconds();

        auto user = _generator->userPlayingFor();

        auto waveStatus =
                Common::createUnchangedStartStopEventStatus(_generator->waveActive());

        auto waveProgress = _generator->waveProgress();
        auto waveProgressTotal = _generator->waveProgressTotal();

        Q_EMIT dynamicModeStatusEvent(enabledStatus, noRepetitionSpanSeconds);

        Q_EMIT dynamicModeWaveStatusEvent(waveStatus, user,
                                          waveProgress, waveProgressTotal);
    }

    void ServerInterface::enableDynamicMode()
    {
        if (!isLoggedIn()) return;

        qDebug() << "ServerInterface: enabling dynamic mode";

        _generator->enable();
    }

    void ServerInterface::disableDynamicMode()
    {
        if (!isLoggedIn()) return;

        qDebug() << "ServerInterface: disabling dynamic mode";

        _generator->disable();
    }

    void ServerInterface::startDynamicModeWave()
    {
        if (!isLoggedIn()) return;
        if (_generator->waveActive()) return;

        qDebug() << "ServerInterface: starting dynamic mode wave";

        _generator->startWave();
    }

    void ServerInterface::terminateDynamicModeWave()
    {
        if (!isLoggedIn()) return;
        if (!_generator->waveActive()) return;

        qDebug() << "ServerInterface: terminating dynamic mode wave";

        _generator->terminateWave();
    }

    void ServerInterface::setTrackRepetitionAvoidanceSeconds(int seconds)
    {
        if (!isLoggedIn()) return;
        if (seconds < 0) return;

        qDebug() << "ServerInterface: changing track repetition avoidance interval to"
                 << seconds << "seconds";

        _generator->setNoRepetitionSpanSeconds(seconds);
    }

    void ServerInterface::startFullIndexation()
    {
        if (!isLoggedIn()) return;
        _player->resolver().startFullIndexation();
    }

    void ServerInterface::shutDownServer()
    {
        if (!isLoggedIn()) return;
        _server->shutdown();
    }

    void ServerInterface::shutDownServer(QString serverPassword)
    {
        if (serverPassword != _server->serverPassword()) return;
        _server->shutdown();
    }

    void ServerInterface::onDynamicModeStatusChanged()
    {
        auto enabledStatus =
                Common::createChangedStartStopEventStatus(_generator->enabled());

        auto noRepetitionSpanSeconds = _generator->noRepetitionSpanSeconds();

        Q_EMIT dynamicModeStatusEvent(enabledStatus, noRepetitionSpanSeconds);
    }

    void ServerInterface::onDynamicModeNoRepetitionSpanChanged()
    {
        auto enabledStatus =
                Common::createUnchangedStartStopEventStatus(_generator->enabled());

        auto noRepetitionSpanSeconds = _generator->noRepetitionSpanSeconds();

        Q_EMIT dynamicModeStatusEvent(enabledStatus, noRepetitionSpanSeconds);
    }

    void ServerInterface::onDynamicModeWaveStarted()
    {
        auto user = _generator->userPlayingFor();

        auto waveStatus =
                Common::createChangedStartStopEventStatus(_generator->waveActive());

        auto waveProgress = _generator->waveProgress();
        auto waveProgressTotal = _generator->waveProgressTotal();

        Q_EMIT dynamicModeWaveStatusEvent(waveStatus, user,
                                          waveProgress, waveProgressTotal);
    }

    void ServerInterface::onDynamicModeWaveProgress(int tracksDelivered, int tracksTotal)
    {
        auto user = _generator->userPlayingFor();

        auto waveStatus =
                Common::createUnchangedStartStopEventStatus(_generator->waveActive());

        Q_EMIT dynamicModeWaveStatusEvent(waveStatus, user,
                                          tracksDelivered, tracksTotal);
    }

    void ServerInterface::onDynamicModeWaveEnded()
    {
        auto user = _generator->userPlayingFor();

        auto waveStatus =
                Common::createChangedStartStopEventStatus(_generator->waveActive());

        auto waveProgress = _generator->waveProgress();
        auto waveProgressTotal = _generator->waveProgressTotal();

        Q_EMIT dynamicModeWaveStatusEvent(waveStatus, user,
                                          waveProgress, waveProgressTotal);
    }
}<|MERGE_RESOLUTION|>--- conflicted
+++ resolved
@@ -29,24 +29,17 @@
 
 #include <QtDebug>
 
-<<<<<<< HEAD
-namespace PMP {
-
-    ServerInterface::ServerInterface(Server* server, uint connectionReference,
-                                     Player* player, Generator* generator)
-     : _connectionReference(connectionReference), _userLoggedIn(0), _server(server),
-       _player(player), _generator(generator)
-=======
 namespace PMP
 {
     ServerInterface::ServerInterface(ServerSettings* serverSettings, Server* server,
-                                     Player* player, Generator* generator)
-     : _userLoggedIn(0),
+                                     uint connectionReference, Player* player,
+                                     Generator* generator)
+     : _connectionReference(connectionReference),
+       _userLoggedIn(0),
        _serverSettings(serverSettings),
        _server(server),
        _player(player),
        _generator(generator)
->>>>>>> 3035fa3c
     {
         connect(
             _server, &Server::serverClockTimeSendingPulse,
