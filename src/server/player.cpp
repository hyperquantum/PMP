--- conflicted
+++ resolved
@@ -353,12 +353,9 @@
                     
                     _currentInstance->play(); /* resume paused track */
                     changeStateTo(ServerPlayerState::Playing);
-<<<<<<< HEAD
-                    
+
                     if (atTheBeginning)
                         emitStartedPlaying(_nowPlaying);
-=======
->>>>>>> e9097a90
                 }
                 break;
             case ServerPlayerState::Playing:
@@ -496,12 +493,9 @@
             Q_EMIT currentTrackChanged(nextTrack);
 
         changeStateTo(newState);
-<<<<<<< HEAD
-        
+
         if (nextTrack && playNext)
             emitStartedPlaying(_nowPlaying);
-=======
->>>>>>> e9097a90
 
         if (!nextTrack && _queue.empty() && oldQueueLength > 0) {
             qDebug() << "queue is finished, nothing left to play";
