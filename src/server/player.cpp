--- conflicted
+++ resolved
@@ -813,8 +813,8 @@
         return true;
     }
 
-<<<<<<< HEAD
-    void Player::emitStartedPlaying(QueueEntry const* queueEntry) {
+    void Player::emitStartedPlaying(QSharedPointer<QueueEntry> queueEntry)
+    {
         if (!queueEntry) return;
 
         auto startTime = queueEntry->started();
@@ -825,10 +825,7 @@
                             queueEntry->artist(), queueEntry->album(), lengthInSeconds);
     }
 
-    void Player::putInHistoryOrder(QueueEntry* entry)
-=======
     void Player::putInHistoryOrder(QSharedPointer<QueueEntry> entry)
->>>>>>> 4132f4b2
     {
         _historyOrder.enqueue(entry->queueID());
     }
