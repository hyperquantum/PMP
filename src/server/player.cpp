--- conflicted
+++ resolved
@@ -1,5 +1,5 @@
 /*
-    Copyright (C) 2014-2020, Kevin Andre <hyperquantum@gmail.com>
+    Copyright (C) 2014-2021, Kevin Andre <hyperquantum@gmail.com>
 
     This file is part of PMP (Party Music Player).
 
@@ -305,15 +305,11 @@
 
         qDebug() << "Player: state changed from" << int(_state) << "to" << int(state);
         _state = state;
-<<<<<<< HEAD
-        emit stateChanged(state);
+        Q_EMIT stateChanged(state);
 
         if (state == ServerPlayerState::Playing) {
             emitStartedPlaying(_nowPlaying);
         }
-=======
-        Q_EMIT stateChanged(state);
->>>>>>> faa8ada2
     }
 
     QueueEntry const* Player::nowPlaying() const {
