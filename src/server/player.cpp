/*
    Copyright (C) 2014-2021, Kevin Andre <hyperquantum@gmail.com>

    This file is part of PMP (Party Music Player).

    PMP is free software: you can redistribute it and/or modify it under the
    terms of the GNU General Public License as published by the Free Software
    Foundation, either version 3 of the License, or (at your option) any later
    version.

    PMP is distributed in the hope that it will be useful, but WITHOUT ANY
    WARRANTY; without even the implied warranty of MERCHANTABILITY or FITNESS
    FOR A PARTICULAR PURPOSE.  See the GNU General Public License for more
    details.

    You should have received a copy of the GNU General Public License along
    with PMP.  If not, see <http://www.gnu.org/licenses/>.
*/

#include "player.h"

#include "queueentry.h"
#include "resolver.h"

#include <QAudio>
#include <QtDebug>
#include <QtGlobal>

namespace PMP
{
    PlayerInstance::PlayerInstance(QObject* parent, int identifier, Preloader* preloader,
                                   Resolver* resolver)
     : QObject(parent),
       _player(new QMediaPlayer(this)),
       _preloader(preloader),
       _resolver(resolver),
       _track(nullptr),
       _positionWhenStopped(-1),
       _identifier(identifier),
       _availableForNewTrack(true),
       _mediaSet(false),
       _endOfTrackComingUp(false),
       _hadSeek(false),
       _deleteAfterStopped(false)
    {
        connect(
            _player, &QMediaPlayer::mediaStatusChanged,
            this, &PlayerInstance::internalMediaStatusChanged
        );
        connect(
            _player, &QMediaPlayer::stateChanged,
            this, &PlayerInstance::internalStateChanged
        );
        connect(
            _player, &QMediaPlayer::positionChanged,
            this, &PlayerInstance::internalPositionChanged
        );
        connect(
            _player, &QMediaPlayer::durationChanged,
            this, &PlayerInstance::internalDurationChanged
        );
    }

    bool PlayerInstance::availableForNewTrack() const
    {
        return _availableForNewTrack;
    }

    qint64 PlayerInstance::position() const {
        if (!_mediaSet) return 0;
        return _player->position();
    }

    void PlayerInstance::setVolume(int volume)
    {
        qDebug() << "PlayerInstance" << _identifier
                 << " setvolume(" << volume << ") called";

        qreal linearVolume =
                QAudio::convertVolume(volume / qreal(100.0),
                                      QAudio::LogarithmicVolumeScale,
                                      QAudio::LinearVolumeScale);

        _player->setVolume(qRound(linearVolume * 100));
    }

    void PlayerInstance::setTrack(QueueEntry* queueEntry, bool onlyIfPreloaded)
    {
        auto queueId = queueEntry->queueID();

        qDebug() << "PlayerInstance" << _identifier
                 << ": setTrack() called for queue ID" << queueId;

        if (!availableForNewTrack())
        {
            qWarning() << "cannot set new track because we're not available yet!";
            return;
        }

        _mediaSet = false;
        _endOfTrackComingUp = false;
        _hadSeek = false;
        _track = queueEntry;
        _positionWhenStopped = -1;

        if (!queueEntry || !queueEntry->isTrack())
            return;

        _preloadedFile = _preloader->getPreloadedCacheFile(queueId);
        QString filename = _preloadedFile.getFilename();

        if (filename.isEmpty())
        {
            if (onlyIfPreloaded)
            {
                qDebug() << "queue ID" << queueId
                         << "not preloaded yet, will not set media now";
                return;
            }

            if (queueEntry->checkValidFilename(*_resolver, true, &filename))
            {
                qWarning() << "QID" << queueId << "was not preloaded; "
                              "using unpreprocessed file that may be slow to access or "
                              "may fail to play";
            }
        }

        if (!filename.isEmpty())
        {
            qDebug() << "going to load media:" << filename;
            _player->setMedia(QUrl::fromLocalFile(filename));
            _mediaSet = true;
        }
    }

    void PlayerInstance::play()
    {
        qDebug() << "PlayerInstance" << _identifier << " play() called";
        _availableForNewTrack = false;
        _player->play();

        /* set start time if it hasn't been set yet */
        if (_track->started().isNull())
        {
            _track->setStartedNow();
        }

        updateEndOfTrackComingUpFlag();
    }

    void PlayerInstance::pause()
    {
        qDebug() << "PlayerInstance" << _identifier << " pause() called";
        _player->pause();
    }

    void PlayerInstance::stop()
    {
        qDebug() << "PlayerInstance" << _identifier << " stop() called";
        _positionWhenStopped = _player->position();
        _player->stop();
    }

    void PlayerInstance::seekTo(qint64 position)
    {
        qDebug() << "PlayerInstance" << _identifier << " seek(" << position << ") called";

        _hadSeek = true;
        _player->setPosition(position);
        Q_EMIT positionChanged(position); /* notify all listeners immediately */

        updateEndOfTrackComingUpFlag();
    }

    void PlayerInstance::deleteAfterStopped()
    {
        _deleteAfterStopped = true;

        if (_player->state() == QMediaPlayer::StoppedState)
            this->deleteLater();
    }

    void PlayerInstance::internalStateChanged(QMediaPlayer::State state)
    {
        qDebug() << "PlayerInstance" << _identifier << ": state changed to" << state;

        switch (state)
        {
            case QMediaPlayer::StoppedState:
                switch (_player->mediaStatus())
                {
                    case QMediaPlayer::EndOfMedia:
                        Q_EMIT trackFinished();
                        break;
                    case QMediaPlayer::InvalidMedia:
                        Q_EMIT playbackError();
                        break;
                    default:
                        Q_EMIT stoppedEarly(_positionWhenStopped);
                        break;
                }

                _availableForNewTrack = true;

                if (_deleteAfterStopped)
                    this->deleteLater();

                break;
            case QMediaPlayer::PausedState:
                Q_EMIT paused();
                break;
            case QMediaPlayer::PlayingState:
                Q_EMIT playing();
                break;
        }
    }

    void PlayerInstance::internalMediaStatusChanged(QMediaPlayer::MediaStatus status)
    {
        qDebug() << "PlayerInstance" << _identifier
                 << ": media state changed to" << status;
    }

    void PlayerInstance::internalPositionChanged(qint64 position)
    {
        Q_EMIT positionChanged(position);

        updateEndOfTrackComingUpFlag();
    }

    void PlayerInstance::internalDurationChanged(qint64 duration)
    {
        Q_UNUSED(duration)

        updateEndOfTrackComingUpFlag();
    }

    void PlayerInstance::updateEndOfTrackComingUpFlag()
    {
        auto lengthMilliseconds = _track->lengthInMilliseconds();
        if (lengthMilliseconds < 0)
        {
            qWarning() << "track duration not known, using backend duration";
            lengthMilliseconds = _player->duration();
            if (lengthMilliseconds <= 0)
            {
                qWarning() << "track duration still unknown";
                return;
            }
        }

        const int endOfTrackSpanMilliseconds = 5 * 1000; /* 5 seconds */

        auto positionMilliseconds = _player->position();

        bool endOfTrackComingUp =
                positionMilliseconds >= (lengthMilliseconds - endOfTrackSpanMilliseconds);

        if (endOfTrackComingUp != _endOfTrackComingUp)
        {
            _endOfTrackComingUp = endOfTrackComingUp;
            Q_EMIT endOfTrackComingUpChanged(endOfTrackComingUp);
        }
    }


    /* ================================================================================ */

    Player::Player(QObject* parent, Resolver* resolver, int defaultVolume)
     : QObject(parent),
       _oldInstance1(nullptr),
       _oldInstance2(nullptr),
       _currentInstance(nullptr),
       _nextInstance(nullptr),
       _resolver(resolver),
       _queue(resolver), _preloader(nullptr, &_queue, resolver),
       _nowPlaying(nullptr),
       _instanceIdentifier(0),
       _volume(-1),
       _playPosition(0),
       _state(ServerPlayerState::Stopped),
       _userPlayingFor(0)
    {
        auto volume = (defaultVolume >= 0 && defaultVolume <= 100) ? defaultVolume : 75;
        setVolume(volume);

        connect(
            &_queue, &PlayerQueue::firstTrackChanged,
            this, &Player::firstTrackInQueueChanged
        );
        connect(
            &_preloader, &Preloader::trackPreloaded,
            this, &Player::trackPreloaded
        );

        /* speed up things by creating the player instances at startup */
        _nextInstance = createNewPlayerInstance();
        _oldInstance1 = createNewPlayerInstance();
        _oldInstance2 = createNewPlayerInstance();
    }

    int Player::volume() const
    {
        return _volume;
    }

    bool Player::playing() const
    {
        return _state == ServerPlayerState::Playing;
    }

    ServerPlayerState Player::state() const
    {
        return _state;
    }

    void Player::changeStateTo(ServerPlayerState state)
    {
        if (_state == state) return;

        qDebug() << "Player: state changed from" << int(_state) << "to" << int(state);
        _state = state;
        Q_EMIT stateChanged(state);

        if (state == ServerPlayerState::Playing) {
            emitStartedPlaying(_nowPlaying);
        }
    }

    QueueEntry const* Player::nowPlaying() const
    {
        return _nowPlaying;
    }

    uint Player::nowPlayingQID() const
    {
        QueueEntry* entry = _nowPlaying;
        return entry ? entry->queueID() : 0;
    }

    qint64 Player::playPosition() const
    {
        return _playPosition;
    }

    quint32 Player::userPlayingFor() const
    {
        return _userPlayingFor;
    }

    PlayerQueue& Player::queue()
    {
        return _queue;
    }

    Resolver& Player::resolver()
    {
        return *_resolver;
    }

    void Player::playPause()
    {
        if (_state == ServerPlayerState::Playing)
            pause();
        else
            play();
    }

    void Player::play()
    {
        switch (_state)
        {
            case ServerPlayerState::Stopped:
                startNext(false, true);
                break;
            case ServerPlayerState::Paused:
<<<<<<< HEAD
                if (_currentInstance) {
                    bool atTheBeginning = _currentInstance->position() == 0;
                    
=======
                if (_currentInstance)
                {
>>>>>>> 02c99e19
                    _currentInstance->play(); /* resume paused track */
                    changeStateTo(ServerPlayerState::Playing);

                    if (atTheBeginning)
                        emitStartedPlaying(_nowPlaying);
                }
                break;
            case ServerPlayerState::Playing:
                break; /* already playing */
        }
    }

    void Player::pause()
    {
        switch (_state)
        {
            case ServerPlayerState::Stopped:
            case ServerPlayerState::Paused:
                break; /* no effect */
            case ServerPlayerState::Playing:
                if (_currentInstance)
                {
                    _currentInstance->pause();
                    changeStateTo(ServerPlayerState::Paused);
                }
                break;
        }
    }

    void Player::skip()
    {
        bool mustPlay;

        switch (_state)
        {
            case ServerPlayerState::Stopped:
            default:
                return; /* do nothing */
            case ServerPlayerState::Paused:
                mustPlay = false;
                break;
            case ServerPlayerState::Playing:
                mustPlay = true;
                break;
        }

        /* start next track */
        startNext(true, mustPlay);
    }

    void Player::seekTo(qint64 position)
    {
        if (_state != ServerPlayerState::Playing && _state != ServerPlayerState::Paused)
            return;

        if (_currentInstance)
            _currentInstance->seekTo(position);
    }

    void Player::setVolume(int volume)
    {
        if (volume < 0 || volume > 100) return;
        if (volume == _volume) return;

        _volume = volume;

        if (_currentInstance)
            _currentInstance->setVolume(volume);

        Q_EMIT volumeChanged(volume);
    }

    void Player::setUserPlayingFor(quint32 user)
    {
        if (_userPlayingFor == user) return; /* no change */

        _userPlayingFor = user;
        Q_EMIT userPlayingForChanged(user);
    }

    bool Player::startNext(bool stopCurrent, bool playNext)
    {
        qDebug() << "Player::startNext(" << stopCurrent << "," << playNext << ") called";

        PlayerInstance* oldCurrentInstance = _currentInstance;
        QueueEntry* oldNowPlaying = _nowPlaying;

        if (_currentInstance)
            moveCurrentInstanceToOldInstanceSlot();

        /* Take control of the next instance so it won't be used for preparing the next
           track as soon as we dequeue the track we want to play right now */
        PlayerInstance* nextInstance = _nextInstance;
        _nextInstance = nullptr;

        /* find next track to play and start it */
        QueueEntry* nextTrack = nullptr;
        while (!_queue.empty())
        {
            if (_queue.firstEntryIsBarrier())
                break; /* this will cause playback to stop because next == nullptr */

            QueueEntry* entry = _queue.dequeue();
            if (!entry->isTrack())
            {
                if (entry->kind() == QueueEntryKind::Break)
                {
                    break; /* this will cause playback to stop because next == nullptr */
                }
                else /* unknown non-track thing, let's just ignore it */
                {
                    continue;
                }
            }

            putInHistoryOrder(entry);
            bool ok = tryStartNextTrack(nextInstance, entry, playNext);
            if (ok)
            {
                nextTrack = entry;
                break;
            }
            else
            {
                qWarning() << "failed to load/start track with queue ID"
                           << entry->queueID();

                addToHistory(entry, 0, true, false); /* register track as not played */
            }
        }

        if (stopCurrent && oldCurrentInstance)
        {
            oldCurrentInstance->stop();
        }

        ServerPlayerState newState;
        if (nextTrack)
        {
            newState = playNext ? ServerPlayerState::Playing : ServerPlayerState::Paused;

            /* try to figure out track length, and if possible tag, artist... */
            nextTrack->checkTrackData(*_resolver);
        }
        else
        {
            /* we stop because we don't have a track to play */
            newState = ServerPlayerState::Stopped;

            /* this instance ended up not being used for playing a track, don't lose it */
            moveToOldInstanceSlot(nextInstance);
        }

        _nowPlaying = nextTrack;

        if (!nextTrack)
            _playPosition = 0;

        if (oldNowPlaying || nextTrack)
            Q_EMIT currentTrackChanged(nextTrack);

        changeStateTo(newState);

<<<<<<< HEAD
        if (nextTrack && playNext)
            emitStartedPlaying(_nowPlaying);

        if (!nextTrack && _queue.empty() && oldQueueLength > 0) {
            qDebug() << "queue is finished, nothing left to play";
            Q_EMIT finished();
        }

=======
>>>>>>> 02c99e19
        return nextTrack;
    }

    void Player::instancePlaying(PlayerInstance* instance)
    {
        if (instance != _currentInstance) return;

        changeStateTo(ServerPlayerState::Playing);
    }

    void Player::instancePaused(PlayerInstance* instance)
    {
        if (instance != _currentInstance) return;

        changeStateTo(ServerPlayerState::Paused);
    }

    void Player::instancePositionChanged(PlayerInstance* instance, qint64 position)
    {
        if (instance != _currentInstance) return;

        if (_state == ServerPlayerState::Stopped)
        {
            _playPosition = 0;
            return;
        }

        _playPosition = position;

        Q_EMIT positionChanged(position);
    }

    void Player::instanceEndOfTrackComingUpChanged(PlayerInstance* instance,
                                                   bool endOfTrackComingUp)
    {
        if (instance != _currentInstance) return;

        if (endOfTrackComingUp)
            prepareForFirstTrackFromQueue();
    }

    void Player::instancePlaybackError(PlayerInstance* instance)
    {
        /* register track as not played */
        addToHistory(instance->track(), 0, true, false);
    }

    void Player::instanceTrackFinished(PlayerInstance* instance)
    {
        auto track = instance->track();
        bool hadSeek = instance->hadSeek();
        addToHistory(track, 1000, false, hadSeek);

        if (instance != _currentInstance) return;

        switch (_state)
        {
            case ServerPlayerState::Playing:
                startNext(false, true);
                break;
            case ServerPlayerState::Paused:
                startNext(false, false);
                break;
            case ServerPlayerState::Stopped:
                break;
        }
    }

    void Player::instanceStoppedEarly(PlayerInstance* instance, qint64 position)
    {
        auto track = instance->track();
        bool hadSeek = instance->hadSeek();
        auto permillage = calcPermillagePlayed(track, position, hadSeek);

        addToHistory(instance->track(), permillage, false, hadSeek);
    }

    void Player::firstTrackInQueueChanged(int index, uint queueId)
    {
        if (index < 0) return;

        if (_preloader.havePreloadedFileQuickCheck(queueId))
            prepareForFirstTrackFromQueue();
    }

    void Player::trackPreloaded(uint queueId)
    {
        if (queueId == _queue.firstTrackQueueId())
            prepareForFirstTrackFromQueue();
    }

    void Player::makeSureOneOldInstanceSlotIsFree()
    {
        if (!_oldInstance1 || !_oldInstance2)
            return;

        if (!_nextInstance && _oldInstance1->availableForNewTrack())
        {
            qDebug() << "moving old player instance 1 to next instance";
            _nextInstance = _oldInstance1;
            _oldInstance1 = nullptr;
        }
        else if (!_nextInstance && _oldInstance2->availableForNewTrack())
        {
            qDebug() << "moving old player instance 2 to next instance";
            _nextInstance = _oldInstance2;
            _oldInstance2 = nullptr;
        }
        else
        {
            qDebug() << "old player instance 2 will be deleted";
            _oldInstance2->deleteAfterStopped();
            _oldInstance2 = nullptr;
        }
    }

    void Player::moveCurrentInstanceToOldInstanceSlot()
    {
        moveToOldInstanceSlot(_currentInstance);
        _currentInstance = nullptr;
    }

    void Player::moveToOldInstanceSlot(PlayerInstance* instance)
    {
        if (!instance)
            return;

        makeSureOneOldInstanceSlotIsFree();

        if (!_oldInstance1)
        {
            _oldInstance1 = instance;
        }
        else if (!_oldInstance2)
        {
            _oldInstance2 = instance;
        }
        else
        {
            qWarning() << "will have to delete instance because no slot is free";
            instance->deleteAfterStopped();
        }
    }

    PlayerInstance* Player::createNewPlayerInstance()
    {
        auto* instance =
                new PlayerInstance(this, ++_instanceIdentifier, &_preloader, _resolver);

        connect(
            instance, &PlayerInstance::playing,
            this, [=]() { this->instancePlaying(instance); }
        );
        connect(
            instance, &PlayerInstance::paused,
            this, [=]() { this->instancePaused(instance); }
        );
        connect(
            instance, &PlayerInstance::positionChanged,
            this,
            [=](qint64 position) { this->instancePositionChanged(instance, position); }
        );
        connect(
            instance, &PlayerInstance::endOfTrackComingUpChanged,
            this,
            [=](bool endOfTrackComingUp)
            {
                this->instanceEndOfTrackComingUpChanged(instance, endOfTrackComingUp);
            }
        );
        connect(
            instance, &PlayerInstance::playbackError,
            this, [=]() { this->instancePlaybackError(instance); }
        );
        connect(
            instance, &PlayerInstance::trackFinished,
            this, [=]() { this->instanceTrackFinished(instance); }
        );
        connect(
            instance, &PlayerInstance::stoppedEarly,
            this, [=](qint64 position) { this->instanceStoppedEarly(instance, position); }
        );

        return instance;
    }

    void Player::prepareForFirstTrackFromQueue()
    {
        QueueEntry* nextTrack = _queue.peekFirstTrackEntry();
        if (!nextTrack || !nextTrack->isTrack())
            return; /* no next track to prepare for now */

        if (!_nextInstance)
        {
            if (_oldInstance1 && _oldInstance1->availableForNewTrack())
            {
                _nextInstance = _oldInstance1;
                _oldInstance1 = nullptr;
            }
            else if (_oldInstance2 && _oldInstance2->availableForNewTrack())
            {
                _nextInstance = _oldInstance2;
                _oldInstance2 = nullptr;
            }
            else
            {
                _nextInstance = createNewPlayerInstance();
            }
        }

        tryPrepareTrack(_nextInstance, nextTrack, true); /* ignore the result */
    }

    bool Player::tryPrepareTrack(PlayerInstance* playerInstance, QueueEntry* entry,
                                 bool onlyIfPreloaded)
    {
        if (!entry || !entry->isTrack())
            return false; /* argument should be a track */

        if (!playerInstance->availableForNewTrack())
        {
            qWarning() << "instance not available for new track!";
            return false;
        }

        if (playerInstance->track() == entry && playerInstance->trackSetSuccessfully())
            return true; /* already prepared */

        playerInstance->setTrack(entry, onlyIfPreloaded);
        return playerInstance->trackSetSuccessfully();
    }

    bool Player::tryStartNextTrack(PlayerInstance* playerInstance, QueueEntry* entry,
                                   bool startPlaying)
    {
        if (!entry || !entry->isTrack())
            return false; /* argument should be a track */

        /* make sure we are prepared */
        bool prepared = tryPrepareTrack(playerInstance, entry, false);
        if (!prepared)
            return false; /* preparation went wrong */

        _currentInstance = playerInstance;
        _playPosition = 0;
        playerInstance->setVolume(_volume);

        if (startPlaying)
            playerInstance->play();

        return true;
    }

    void Player::emitStartedPlaying(QueueEntry const* queueEntry) {
        if (!queueEntry) return;

        auto startTime = queueEntry->started();
        int lengthInSeconds =
                static_cast<int>(queueEntry->lengthInMilliseconds() / 1000);

        Q_EMIT startedPlaying(_userPlayingFor, startTime, queueEntry->title(),
                            queueEntry->artist(), queueEntry->album(), lengthInSeconds);
    }

    void Player::putInHistoryOrder(QueueEntry* entry)
    {
        _historyOrder.enqueue(entry->queueID());
    }

    void Player::addToHistory(QueueEntry* entry, int permillage, bool hadError,
                              bool hadSeek)
    {
        entry->setEndedNow(); /* register end time */

        if (!entry->isTrack())
            return; /* don't put breakpoints in the history */

        if (_historyOrder.isEmpty())
        {
            qWarning()
                    << "history order is empty when adding a history entry for queue ID"
                    << entry->queueID();
        }

        if (hadSeek)
            permillage = -1;

        auto userPlayedFor = _userPlayingFor;

        permillage = qMin(permillage, 1000); /* prevent overrun by wrong track lengths */

        auto queueID = entry->queueID();

        QDateTime started = entry->started();
        if (!started.isValid())
            started = QDateTime::currentDateTimeUtc();

        QDateTime ended = entry->ended();
        if (!ended.isValid())
        {
            if (permillage > 0)
                ended = QDateTime::currentDateTimeUtc();
            else
                ended = started;
        }

        auto* hash = entry->hash();

        auto historyEntry =
            QSharedPointer<PlayerHistoryEntry>::create(
                queueID, hash ? *hash : FileHash(), userPlayedFor, started, ended,
                hadError, hadSeek, permillage
            );

        if (_historyOrder.isEmpty() || _historyOrder.first() != queueID)
        {
            _pendingHistory.insert(queueID, historyEntry);
            return;
        }

        _historyOrder.removeFirst();
        performHistoryActions(historyEntry);

        while (!_historyOrder.isEmpty()
               && _pendingHistory.contains(_historyOrder.first()))
        {
            auto entry = _pendingHistory.take(_historyOrder.dequeue());
            performHistoryActions(entry);
        }
    }

    void Player::performHistoryActions(QSharedPointer<PlayerHistoryEntry> historyEntry)
    {
        _queue.addToHistory(historyEntry);

        Q_EMIT newHistoryEntry(historyEntry);
    }

    /* permillage (for lack of a better name) is like percentage, but with factor 1000
       instead of 100 */
    int Player::calcPermillagePlayed(QueueEntry* track, qint64 positionReached,
                                     bool seeked)
    {
        if (seeked) return -1;
        if (!track) return -2;

        auto msLength = track->lengthInMilliseconds();
        if (msLength < 0) return -3;

        return qBound(0, int(positionReached * 1000 / msLength), 1000);
    }

}<|MERGE_RESOLUTION|>--- conflicted
+++ resolved
@@ -375,14 +375,10 @@
                 startNext(false, true);
                 break;
             case ServerPlayerState::Paused:
-<<<<<<< HEAD
-                if (_currentInstance) {
+                if (_currentInstance)
+                {
                     bool atTheBeginning = _currentInstance->position() == 0;
                     
-=======
-                if (_currentInstance)
-                {
->>>>>>> 02c99e19
                     _currentInstance->play(); /* resume paused track */
                     changeStateTo(ServerPlayerState::Playing);
 
@@ -546,17 +542,9 @@
 
         changeStateTo(newState);
 
-<<<<<<< HEAD
         if (nextTrack && playNext)
             emitStartedPlaying(_nowPlaying);
 
-        if (!nextTrack && _queue.empty() && oldQueueLength > 0) {
-            qDebug() << "queue is finished, nothing left to play";
-            Q_EMIT finished();
-        }
-
-=======
->>>>>>> 02c99e19
         return nextTrack;
     }
 
