--- conflicted
+++ resolved
@@ -1,5 +1,5 @@
 /*
-    Copyright (C) 2018-2020, Kevin Andre <hyperquantum@gmail.com>
+    Copyright (C) 2018-2021, Kevin Andre <hyperquantum@gmail.com>
 
     This file is part of PMP (Party Music Player).
 
@@ -43,17 +43,13 @@
         if (_databaseUnavailable) return;
 
         _databaseUnavailable = true;
-<<<<<<< HEAD
-        emit serverHealthChanged(_databaseUnavailable, _sslLibrariesMissing);
+        Q_EMIT serverHealthChanged(_databaseUnavailable, _sslLibrariesMissing);
     }
 
     void ServerHealthMonitor::setSslLibrariesMissing() {
         if (_sslLibrariesMissing) return;
 
         _sslLibrariesMissing = true;
-        emit serverHealthChanged(_databaseUnavailable, _sslLibrariesMissing);
-=======
-        Q_EMIT serverHealthChanged(_databaseUnavailable);
->>>>>>> faa8ada2
+        Q_EMIT serverHealthChanged(_databaseUnavailable, _sslLibrariesMissing);
     }
 }