--- conflicted
+++ resolved
@@ -189,12 +189,8 @@
         }
 
         /* create table 'pmp_user' if needed */
-<<<<<<< HEAD
-        if (!initUsersTable(q)) {
-=======
         if (!initUsersTable(q))
         {
->>>>>>> 9dfd0fc8
             printInitializationError(out, db);
             return false;
         }
@@ -254,12 +250,8 @@
         return true;
     }
 
-<<<<<<< HEAD
-    bool Database::initUsersTable(QSqlQuery& q) {
-=======
     bool Database::initUsersTable(QSqlQuery& q)
     {
->>>>>>> 9dfd0fc8
         q.prepare(
             "CREATE TABLE IF NOT EXISTS pmp_user("
             " `UserID` INT UNSIGNED NOT NULL AUTO_INCREMENT,"
@@ -272,29 +264,26 @@
             "ENGINE = InnoDB "
             "DEFAULT CHARACTER SET = utf8 COLLATE = utf8_general_ci"
         );
-<<<<<<< HEAD
-        if (!q.exec()) {
-=======
         if (!q.exec())
         {
->>>>>>> 9dfd0fc8
             return false;
         }
 
         const auto tableName = "pmp_user";
 
-<<<<<<< HEAD
+        /* add columns for dynamic mode preferences */
+        if (!addColumnIfNotExists(q, tableName, "DynamicModeEnabled", "BIT")
+            || !addColumnIfNotExists(q, tableName,
+                                     "TrackRepetitionAvoidanceIntervalSeconds", "INT"))
+        {
+            return false;
+        }
+
         /* extra columns for Last.Fm scrobbling */
         if (!addColumnIfNotExists(q, tableName, "EnableLastFmScrobbling", "BIT")
             || !addColumnIfNotExists(q, tableName, "LastFmUser", "VARCHAR(255)")
             || !addColumnIfNotExists(q, tableName, "LastFmSessionKey", "VARCHAR(255)")
             || !addColumnIfNotExists(q, tableName, "LastFmScrobbledUpTo", "INT UNSIGNED"))
-=======
-        /* add columns for dynamic mode preferences */
-        if (!addColumnIfNotExists(q, tableName, "DynamicModeEnabled", "BIT")
-            || !addColumnIfNotExists(q, tableName,
-                                     "TrackRepetitionAvoidanceIntervalSeconds", "INT"))
->>>>>>> 9dfd0fc8
         {
             return false;
         }
@@ -589,7 +578,6 @@
         return userId;
     }
 
-<<<<<<< HEAD
     QVector<UserScrobblingDataRecord> Database::getUsersScrobblingData() {
         auto preparer =
             prepareSimple(
@@ -652,7 +640,8 @@
         }
 
         return result;
-=======
+    }
+
     UserDynamicModePreferencesRecord Database::getUserDynamicModePreferences(
                                                                            quint32 userId,
                                                                            bool* ok)
@@ -719,7 +708,6 @@
         }
 
         return true;
->>>>>>> 9dfd0fc8
     }
 
     void Database::addToHistory(quint32 hashId, quint32 userId, QDateTime start,
@@ -1277,10 +1265,6 @@
         return q.exec();
     }
 
-<<<<<<< HEAD
-    bool Database::getBool(QVariant v, bool nullValue) {
-        if (v.isNull()) return nullValue;
-=======
     bool Database::getBool(QVariant v, bool nullValue)
     {
         if (v.isNull())
@@ -1290,7 +1274,6 @@
         if (v == QVariant(QChar(0)))
             return false;
 
->>>>>>> 9dfd0fc8
         return v.toBool();
     }
 
@@ -1304,26 +1287,20 @@
         return v.toUInt();
     }
 
-<<<<<<< HEAD
-    QDateTime Database::getUtcDateTime(QVariant v) {
-=======
     QDateTime Database::getUtcDateTime(QVariant v)
     {
->>>>>>> 9dfd0fc8
         /* assuming that it is not null */
         auto dateTime = v.toDateTime();
         dateTime.setTimeSpec(Qt::UTC);
         return dateTime;
     }
 
-<<<<<<< HEAD
-    QString Database::getString(QVariant v, const char* nullValue) {
+    QString Database::getString(QVariant v, const char* nullValue)
+    {
         if (v.isNull()) return nullValue;
         return v.toString();
     }
 
-=======
->>>>>>> 9dfd0fc8
     qint16 Database::calculateScore(qint32 permillageFromDB, quint32 heardCount) {
         if (permillageFromDB < 0 || heardCount < 3) return -1;
 
