--- conflicted
+++ resolved
@@ -688,8 +688,8 @@
         return userId;
     }
 
-<<<<<<< HEAD
-    QVector<UserScrobblingDataRecord> Database::getUsersScrobblingData() {
+    QVector<UserScrobblingDataRecord> Database::getUsersScrobblingData()
+    {
         auto preparer =
             prepareSimple(
                 "SELECT `UserID`,`EnableLastFmScrobbling`,`LastFmUser`,"
@@ -700,8 +700,10 @@
         QVector<UserScrobblingDataRecord> result;
 
         auto resultGetter =
-            [&result] (QSqlQuery& q) {
-                while (q.next()) {
+            [&result] (QSqlQuery& q)
+            {
+                while (q.next())
+                {
                     UserScrobblingDataRecord record;
                     record.userId = q.value(0).toUInt();
                     record.enableLastFmScrobbling = getBool(q.value(1), false);
@@ -713,7 +715,8 @@
                 }
             };
 
-        if (!executeQuery(preparer, true, resultGetter)) { /* error */
+        if (!executeQuery(preparer, true, resultGetter)) /* error */
+        {
             qWarning() << "Database::getUsersScrobblingData : could not execute";
             return {};
         }
@@ -721,9 +724,11 @@
         return result;
     }
 
-    LastFmScrobblingDataRecord Database::getUserLastFmScrobblingData(quint32 userId) {
-        auto preparer =
-            [=] (QSqlQuery& q) {
+    LastFmScrobblingDataRecord Database::getUserLastFmScrobblingData(quint32 userId)
+    {
+        auto preparer =
+            [=] (QSqlQuery& q)
+            {
                 q.prepare(
                     "SELECT `EnableLastFmScrobbling`,`LastFmUser`,"
                     "  `LastFmSessionKey`,`LastFmScrobbledUpTo` "
@@ -736,8 +741,10 @@
         LastFmScrobblingDataRecord result;
 
         auto resultGetter =
-            [&result] (QSqlQuery& q) {
-                if (q.next()) {
+            [&result] (QSqlQuery& q)
+            {
+                if (q.next())
+                {
                     result.enableLastFmScrobbling = getBool(q.value(0), false);
                     result.lastFmUser = getString(q.value(1), "");
                     result.lastFmSessionKey = getString(q.value(2), "");
@@ -745,7 +752,8 @@
                 }
             };
 
-        if (!executeQuery(preparer, true, resultGetter)) { /* error */
+        if (!executeQuery(preparer, true, resultGetter)) /* error */
+        {
             qWarning() << "Database::getUserLastFmScrobblingData : could not execute";
             return {};
         }
@@ -753,13 +761,8 @@
         return result;
     }
 
-    UserDynamicModePreferencesRecord Database::getUserDynamicModePreferences(
-                                                                           quint32 userId,
-                                                                           bool* ok)
-=======
     UserDynamicModePreferences Database::getUserDynamicModePreferences(quint32 userId,
                                                                        bool* ok)
->>>>>>> 4053bf4f
     {
         auto preparer =
             [=] (QSqlQuery& q)
@@ -1402,25 +1405,10 @@
         dateTime.setTimeSpec(Qt::UTC);
         return dateTime;
     }
-<<<<<<< HEAD
 
     QString Database::getString(QVariant v, const char* nullValue)
     {
         if (v.isNull()) return nullValue;
         return v.toString();
     }
-
-    qint16 Database::calculateScore(qint32 permillageFromDB, quint32 heardCount)
-    {
-        if (permillageFromDB < 0 || heardCount < 3) return -1;
-
-        if (permillageFromDB > 1000) permillageFromDB = 1000;
-
-        if (heardCount >= 100) return permillageFromDB;
-
-        quint16 permillage = (quint16)permillageFromDB;
-        return (permillage * heardCount + 500) / (heardCount + 1);
-    }
-=======
->>>>>>> 4053bf4f
 }