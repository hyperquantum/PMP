/*
    Copyright (C) 2020-2022, Kevin Andre <hyperquantum@gmail.com>

    This file is part of PMP (Party Music Player).

    PMP is free software: you can redistribute it and/or modify it under the
    terms of the GNU General Public License as published by the Free Software
    Foundation, either version 3 of the License, or (at your option) any later
    version.

    PMP is distributed in the hope that it will be useful, but WITHOUT ANY
    WARRANTY; without even the implied warranty of MERCHANTABILITY or FITNESS
    FOR A PARTICULAR PURPOSE.  See the GNU General Public License for more
    details.

    You should have received a copy of the GNU General Public License along
    with PMP.  If not, see <http://www.gnu.org/licenses/>.
*/

#ifndef PMP_SERVERINTERFACE_H
#define PMP_SERVERINTERFACE_H

#include "common/filehash.h"
#include "common/future.h"
#include "common/queueindextype.h"
#include "common/resultmessageerrorcode.h"
#include "common/specialqueueitemtype.h"
#include "common/startstopeventstatus.h"

#include "hashstats.h"
#include "result.h"
#include "serverplayerstate.h"

#include <QObject>
#include <QHash>
#include <QSet>
#include <QString>
#include <QUuid>

#include <functional>

namespace PMP
{
    class DelayedStart;
    class Generator;
    class HashIdRegistrar;
    class History;
    class Player;
    class PlayerQueue;
    class QueueEntry;
    class Server;
    class ServerSettings;
    class Users;

    struct PlayerStateOverview
    {
        quint64 trackPosition;
        quint32 nowPlayingQueueId;
        qint32 queueLength;
        ServerPlayerState playerState;
        quint8 volume;
        bool delayedStartActive;
    };

    class ServerInterface : public QObject
    {
        Q_OBJECT
    public:
<<<<<<< HEAD
        ServerInterface(ServerSettings* serverSettings, Server* server,
                        uint connectionReference, Player* player, Generator* generator,
=======
        ServerInterface(ServerSettings* serverSettings, Server* server, Player* player,
                        Generator* generator, History* history,
                        HashIdRegistrar* hashIdRegistrar, Users* users,
>>>>>>> 4053bf4f
                        DelayedStart* delayedStart);

        ~ServerInterface();

        QUuid getServerUuid() const;
        QString getServerCaption() const;

        ResultOrError<QUuid, Result> getDatabaseUuid() const;

        bool isLoggedIn() const { return _userLoggedIn > 0; }
        quint32 userLoggedIn() const { return _userLoggedIn; }
        void setLoggedIn(quint32 userId, QString userLogin);

        SimpleFuture<ResultMessageErrorCode> reloadServerSettings();

        void switchToPersonalMode();
        void switchToPublicMode();

        Result activateDelayedStart(qint64 delayMilliseconds);
        Result deactivateDelayedStart();
        bool delayedStartActive() const;
        qint64 getDelayedStartTimeRemainingMilliseconds() const;

        void play();
        void pause();
        void skip();
        void seekTo(qint64 positionMilliseconds);

        void setVolume(int volumePercentage);

        PlayerStateOverview getPlayerStateOverview();

        Future<QVector<QString>, Result> getPossibleFilenamesForQueueEntry(uint id);

        Result enqueue(FileHash hash);
        Result insertAtFront(FileHash hash);
        Result insertBreakAtFrontIfNotExists();
        Result insertSpecialQueueItem(SpecialQueueItemType itemType,
                                      QueueIndexType indexType, int index,
                                      quint32 clientReference);
        Result duplicateQueueEntry(uint id, quint32 clientReference);
        Result insertAtIndex(qint32 index,
                       std::function<QSharedPointer<QueueEntry> (uint)> queueEntryCreator,
                       quint32 clientReference);
        void moveQueueEntry(uint id, int upDownOffset);
        void removeQueueEntry(uint id);
        void trimQueue();
        void requestQueueExpansion();

        void requestDynamicModeStatus();
        void enableDynamicMode();
        void disableDynamicMode();
        void startDynamicModeWave();
        void terminateDynamicModeWave();
        void setTrackRepetitionAvoidanceSeconds(int seconds);

        void startFullIndexation();

        void requestHashUserData(quint32 userId, QVector<FileHash> hashes);

        void shutDownServer();
        void shutDownServer(QString serverPassword);

    Q_SIGNALS:
        void serverCaptionChanged();
        void serverClockTimeSendingPulse();
        void serverShuttingDown();

        void delayedStartActiveChanged();

        void queueEntryAddedWithoutReference(qint32 offset, quint32 queueId);
        void queueEntryAddedWithReference(qint32 offset, quint32 queueId,
                                          quint32 clientReference);

        void dynamicModeStatusEvent(StartStopEventStatus dynamicModeStatus,
                                    int noRepetitionSpanSeconds);

        void dynamicModeWaveStatusEvent(StartStopEventStatus waveStatus,
                                        quint32 user,
                                        int waveDeliveredCount,
                                        int waveTotalCount);

        void hashUserDataChangedOrAvailable(quint32 userId, QVector<HashStats> tracks);

    private Q_SLOTS:
        void onQueueEntryAdded(qint32 offset, quint32 queueId);

        void onDynamicModeStatusChanged();
        void onDynamicModeNoRepetitionSpanChanged();
        void onDynamicModeWaveStarted();
        void onDynamicModeWaveProgress(int tracksDelivered, int tracksTotal);
        void onDynamicModeWaveEnded();

        void onHashStatisticsChanged(quint32 userId, QVector<uint> hashIds);

    private:
        int toNormalIndex(PlayerQueue const& queue, QueueIndexType indexType, int index);
        std::function<void (uint)> createQueueInsertionIdNotifier(
                                                                 quint32 clientReference);
        void addUserHashDataNotification(quint32 userId, QVector<uint> hashIds);
        void sendUserHashDataNotifications(quint32 userId);

        const uint _connectionReference;    
        quint32 _userLoggedIn;
        QString _userLoggedInName;
        ServerSettings* _serverSettings;
        Server* _server;
        Player* _player;
        Generator* _generator;
        History* _history;
        HashIdRegistrar* _hashIdRegistrar;
        Users* _users;
        DelayedStart* _delayedStart;
        QHash<quint32, quint32> _queueEntryInsertionsPending;
        QHash<quint32, QSet<uint>> _userHashDataNotificationsPending;
        QHash<quint32, bool> _userHashDataNotificationTimerRunning;
    };
}

#endif<|MERGE_RESOLUTION|>--- conflicted
+++ resolved
@@ -66,14 +66,10 @@
     {
         Q_OBJECT
     public:
-<<<<<<< HEAD
         ServerInterface(ServerSettings* serverSettings, Server* server,
-                        uint connectionReference, Player* player, Generator* generator,
-=======
-        ServerInterface(ServerSettings* serverSettings, Server* server, Player* player,
+                        uint connectionReference, Player* player,
                         Generator* generator, History* history,
                         HashIdRegistrar* hashIdRegistrar, Users* users,
->>>>>>> 4053bf4f
                         DelayedStart* delayedStart);
 
         ~ServerInterface();
@@ -176,7 +172,7 @@
         void addUserHashDataNotification(quint32 userId, QVector<uint> hashIds);
         void sendUserHashDataNotifications(quint32 userId);
 
-        const uint _connectionReference;    
+        const uint _connectionReference;
         quint32 _userLoggedIn;
         QString _userLoggedInName;
         ServerSettings* _serverSettings;
