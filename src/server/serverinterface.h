/*
    Copyright (C) 2020-2021, Kevin Andre <hyperquantum@gmail.com>

    This file is part of PMP (Party Music Player).

    PMP is free software: you can redistribute it and/or modify it under the
    terms of the GNU General Public License as published by the Free Software
    Foundation, either version 3 of the License, or (at your option) any later
    version.

    PMP is distributed in the hope that it will be useful, but WITHOUT ANY
    WARRANTY; without even the implied warranty of MERCHANTABILITY or FITNESS
    FOR A PARTICULAR PURPOSE.  See the GNU General Public License for more
    details.

    You should have received a copy of the GNU General Public License along
    with PMP.  If not, see <http://www.gnu.org/licenses/>.
*/

#ifndef PMP_SERVERINTERFACE_H
#define PMP_SERVERINTERFACE_H

#include "common/filehash.h"
#include "common/resultmessageerrorcode.h"
#include "common/startstopeventstatus.h"

#include <QObject>
#include <QString>
#include <QUuid>

namespace PMP
{
    class FileHash;
    class Generator;
    class Player;
    class QueueEntry;
    class Server;
    class ServerSettings;

    class ServerInterface : public QObject
    {
        Q_OBJECT
    public:
<<<<<<< HEAD
        ServerInterface(Server* server, uint connectionReference, Player* player,
=======
        ServerInterface(ServerSettings* serverSettings, Server* server, Player* player,
>>>>>>> 3035fa3c
                        Generator* generator);

        QUuid getServerUuid() const;

        quint32 userLoggedIn() const { return _userLoggedIn; }
        bool isLoggedIn() const { return _userLoggedIn > 0; }
        void setLoggedIn(quint32 userId, QString userLogin);

        void reloadServerSettings(uint clientReference);

        void switchToPersonalMode();
        void switchToPublicMode();

        void play();
        void pause();
        void skip();
        void seekTo(qint64 positionMilliseconds);

        void setVolume(int volumePercentage);

        void enqueue(FileHash hash);
        void insertAtFront(FileHash hash);
        void insertBreakAtFront();
        void insertAtIndex(quint32 index, QueueEntry* entry);
        void moveQueueEntry(uint id, int upDownOffset);
        void removeQueueEntry(uint id);
        void trimQueue();
        void requestQueueExpansion();

        void requestDynamicModeStatus();
        void enableDynamicMode();
        void disableDynamicMode();
        void startDynamicModeWave();
        void terminateDynamicModeWave();
        void setTrackRepetitionAvoidanceSeconds(int seconds);

        void startFullIndexation();

        void shutDownServer();
        void shutDownServer(QString serverPassword);

    Q_SIGNALS:
        void serverClockTimeSendingPulse();
        void serverShuttingDown();

        void serverSettingsReloadResultEvent(uint clientReference,
                                             ResultMessageErrorCode errorCode);

        void dynamicModeStatusEvent(StartStopEventStatus dynamicModeStatus,
                                    int noRepetitionSpanSeconds);

        void dynamicModeWaveStatusEvent(StartStopEventStatus waveStatus,
                                        quint32 user,
                                        int waveDeliveredCount,
                                        int waveTotalCount);

    private Q_SLOTS:
        void onDynamicModeStatusChanged();
        void onDynamicModeNoRepetitionSpanChanged();
        void onDynamicModeWaveStarted();
        void onDynamicModeWaveProgress(int tracksDelivered, int tracksTotal);
        void onDynamicModeWaveEnded();

    private:
        const uint _connectionReference;
        quint32 _userLoggedIn;
        QString _userLoggedInName;
        ServerSettings* _serverSettings;
        Server* _server;
        Player* _player;
        Generator* _generator;
    };
}
#endif<|MERGE_RESOLUTION|>--- conflicted
+++ resolved
@@ -41,12 +41,8 @@
     {
         Q_OBJECT
     public:
-<<<<<<< HEAD
-        ServerInterface(Server* server, uint connectionReference, Player* player,
-=======
-        ServerInterface(ServerSettings* serverSettings, Server* server, Player* player,
->>>>>>> 3035fa3c
-                        Generator* generator);
+        ServerInterface(ServerSettings* serverSettings, Server* server,
+                        uint connectionReference, Player* player, Generator* generator);
 
         QUuid getServerUuid() const;
 
