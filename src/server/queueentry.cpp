/*
    Copyright (C) 2014-2021, Kevin Andre <hyperquantum@gmail.com>

    This file is part of PMP (Party Music Player).

    PMP is free software: you can redistribute it and/or modify it under the
    terms of the GNU General Public License as published by the Free Software
    Foundation, either version 3 of the License, or (at your option) any later
    version.

    PMP is distributed in the hope that it will be useful, but WITHOUT ANY
    WARRANTY; without even the implied warranty of MERCHANTABILITY or FITNESS
    FOR A PARTICULAR PURPOSE.  See the GNU General Public License for more
    details.

    You should have received a copy of the GNU General Public License along
    with PMP.  If not, see <http://www.gnu.org/licenses/>.
*/

#include "queueentry.h"

#include "playerqueue.h"
#include "resolver.h"

#include <QFileInfo>
#include <QtDebug>

namespace PMP
{
    QueueEntry::QueueEntry(uint queueId, const QString& filename)
     : QObject(nullptr),
       _queueID(queueId),
       _kind(QueueEntryKind::Track),
       _filename(filename),
       _haveFilename(true),
       _fetchedTagData(false),
       _fileFinderBackoff(0),
       _fileFinderFailedCount(0)
    {
        //
    }

    QueueEntry::QueueEntry(uint queueId, FileHash hash)
     : QObject(nullptr),
       _queueID(queueId),
       _kind(QueueEntryKind::Track),
       _hash(hash),
       _haveFilename(false),
       _fetchedTagData(false),
       _fileFinderBackoff(0),
       _fileFinderFailedCount(0)
    {
        //
    }

    QueueEntry::QueueEntry(uint queueId, QueueEntry const* existing)
     : QObject(nullptr),
       _queueID(queueId),
       _kind(existing->_kind),
       _hash(existing->_hash),
       _audioInfo(existing->_audioInfo),
       _filename(existing->_filename),
       _haveFilename(existing->_haveFilename),
       _fetchedTagData(existing->_fetchedTagData),
       _tagData(existing->_tagData),
       _fileFinderBackoff(existing->_fileFinderBackoff),
       _fileFinderFailedCount(existing->_fileFinderFailedCount)
    {
        //
    }

    QueueEntry::QueueEntry(uint queueId, QueueEntryKind kind)
     : QObject(nullptr),
       _queueID(queueId),
       _kind(kind),
       _haveFilename(false),
       _fetchedTagData(false),
       _fileFinderBackoff(0),
       _fileFinderFailedCount(0)
    {
        //
    }

    QueueEntry* QueueEntry::createBreak(uint queueId)
    {
        return new QueueEntry(queueId, QueueEntryKind::Break);
    }

    QueueEntry* QueueEntry::createBarrier(uint queueId)
    {
        return new QueueEntry(queueId, QueueEntryKind::Barrier);
    }

    QueueEntry* QueueEntry::createFromFilename(uint queueId, const QString& filename)
    {
        return new QueueEntry(queueId, filename);
    }

    QueueEntry* QueueEntry::createFromHash(uint queueId, FileHash hash)
    {
        return new QueueEntry(queueId, hash);
    }

    QueueEntry* QueueEntry::createCopyOf(uint queueId, const QueueEntry* existing)
    {
        return new QueueEntry(queueId, existing);
    }

    QueueEntry::~QueueEntry()
    {
        //
    }

    FileHash const* QueueEntry::hash() const
    {
        if (_hash.isNull()) { return nullptr; }

        return &_hash;
    }

    bool QueueEntry::checkHash(Resolver& resolver)
    {
        if (!_hash.isNull()) return true; /* already got it */

        if (!_haveFilename)
        {
            qDebug() << "PROBLEM: QueueEntry" << _queueID
                     << "does not have either hash nor filename";
            return false;
        }

        _hash = resolver.analyzeAndRegisterFile(_filename);

        if (_hash.isNull())
        {
            qDebug() << "PROBLEM: QueueEntry" << _queueID
                     << ": analysis of file failed:" << _filename;
            return false;
        }

        return true;
    }

    void QueueEntry::setFilename(QString const& filename)
    {
        _filename = filename;
        _haveFilename = true;
    }

    QString const* QueueEntry::filename() const
    {
        if (_haveFilename)
            return &_filename;

        return nullptr;
    }

    bool QueueEntry::checkValidFilename(Resolver& resolver, bool fast,
                                        QString* outFilename)
    {
        qDebug() << "QueueEntry::checkValidFilename QID" << _queueID;
        if (!isTrack()) return false;

        FileHash const* fileHash = this->hash();

        if (_haveFilename)
        {
            qDebug() << " have filename, need to verify it: " << _filename;

            if (fileHash)
            {
                if (resolver.pathStillValid(*fileHash, _filename))
                {
                    if (outFilename) { (*outFilename) = _filename; }
                    return true;
                }

                qDebug() << "  filename is no longer valid";
                _haveFilename = false;
                _filename = "";
            }
            else
            {
                QString name = _filename;
                QFileInfo file(name);

                if (file.isRelative())
                {
                    if (!file.makeAbsolute())
                    {
                        qDebug() << "  failed to make path absolute";
                        return false;
                    }
                    _filename = file.absolutePath();
                }

                if (file.isFile() && file.isReadable())
                {
                    if (outFilename) { (*outFilename) = _filename; }
                    return true;
                }

                qDebug() << "  filename is no longer valid, and we have no hash";
                return false;
            }
        }

        /* we don't have a valid filename */

        if (!fileHash)
        {
            qDebug() << " no hash, cannot get filename";
            return false;
        }

        QString path = resolver.findPathForHash(*fileHash, fast);

        if (path.length() > 0)
        {
            _filename = path;
            _haveFilename = true;
            if (outFilename) { (*outFilename) = _filename; }
            qDebug() << " found filename: " << path;
            return true;
        }

        qDebug() << " no known filename";
        return false;
    }

    void QueueEntry::checkAudioData(Resolver& resolver)
    {
        if (_hash.isNull()) return;

        if (!_audioInfo.isComplete())
        {
            _audioInfo = resolver.findAudioData(_hash);
        }
    }

    void QueueEntry::checkTrackData(Resolver& resolver)
    {
        if (_hash.isNull()) return;

        checkAudioData(resolver);

        if (_fetchedTagData) return;

        const TagData* tag = resolver.findTagData(_hash);
        if (tag)
        {
            _tagData = *tag;
            _fetchedTagData = true;
        }
    }

    qint64 QueueEntry::lengthInMilliseconds() const
    {
        return _audioInfo.trackLengthMilliseconds();
    }

    QString QueueEntry::artist() const
    {
        return _tagData.artist();
    }

    QString QueueEntry::title() const
    {
        return _tagData.title();
    }

<<<<<<< HEAD
    QString QueueEntry::album() const {
        return _tagData.album();
    }

    void QueueEntry::setStartedNow() {
=======
    void QueueEntry::setStartedNow()
    {
>>>>>>> 02c99e19
        _started = QDateTime::currentDateTimeUtc();
    }

    void QueueEntry::setEndedNow()
    {
        /* set 'started' equal to 'ended' if 'started' hasn't been set yet */
        if (_started.isNull())
        {
            _started = QDateTime::currentDateTimeUtc();
            _ended = _started;
            return;
        }

        _ended = QDateTime::currentDateTimeUtc();
    }
}<|MERGE_RESOLUTION|>--- conflicted
+++ resolved
@@ -269,16 +269,13 @@
         return _tagData.title();
     }
 
-<<<<<<< HEAD
-    QString QueueEntry::album() const {
+    QString QueueEntry::album() const
+    {
         return _tagData.album();
     }
 
-    void QueueEntry::setStartedNow() {
-=======
     void QueueEntry::setStartedNow()
     {
->>>>>>> 02c99e19
         _started = QDateTime::currentDateTimeUtc();
     }
 
