--- conflicted
+++ resolved
@@ -1,9 +1,5 @@
 /*
-<<<<<<< HEAD
-    Copyright (C) 2014-2019, Kevin Andre <hyperquantum@gmail.com>
-=======
     Copyright (C) 2014-2020, Kevin Andre <hyperquantum@gmail.com>
->>>>>>> 59133737
 
     This file is part of PMP (Party Music Player).
 
