--- conflicted
+++ resolved
@@ -26,11 +26,8 @@
 #include "common/scrobblerstatus.h"
 #include "common/scrobblingprovider.h"
 
-<<<<<<< HEAD
 #include "clientrequestorigin.h"
-=======
 #include "playerhistoryentry.h"
->>>>>>> 59133737
 #include "serverplayerstate.h"
 #include "userdataforhashesfetcher.h"
 
@@ -59,14 +56,8 @@
     class ConnectedClient : public QObject {
         Q_OBJECT
     public:
-<<<<<<< HEAD
-        ConnectedClient(uint connectionReference, QTcpSocket* socket,
-                        Server* server, Player* player,
-                        Generator* generator, Users* users,
-=======
         ConnectedClient(QTcpSocket* socket, ServerInterface* serverInterface,
                         Player* player, Generator* generator, Users* users,
->>>>>>> 59133737
                         CollectionMonitor* collectionMonitor,
                         ServerHealthMonitor* serverHealthMonitor, Scrobbling* scrobbling);
 
@@ -127,7 +118,7 @@
         void enableHealthEvents();
 
         bool isLoggedIn() const;
-        void connectSlotsAfterSuccessfulUserLogin();
+        void connectSlotsAfterSuccessfulUserLogin(quint32 userLoggedIn);
 
         void readTextCommands();
         void readBinaryCommands();
@@ -218,7 +209,6 @@
 
         static const qint16 ServerProtocolNo;
 
-        const uint _connectionReference;
         QTcpSocket* _socket;
         ServerInterface* _serverInterface;
         Player* _player;
