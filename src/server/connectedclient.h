/*
    Copyright (C) 2014-2021, Kevin Andre <hyperquantum@gmail.com>

    This file is part of PMP (Party Music Player).

    PMP is free software: you can redistribute it and/or modify it under the
    terms of the GNU General Public License as published by the Free Software
    Foundation, either version 3 of the License, or (at your option) any later
    version.

    PMP is distributed in the hope that it will be useful, but WITHOUT ANY
    WARRANTY; without even the implied warranty of MERCHANTABILITY or FITNESS
    FOR A PARTICULAR PURPOSE.  See the GNU General Public License for more
    details.

    You should have received a copy of the GNU General Public License along
    with PMP.  If not, see <http://www.gnu.org/licenses/>.
*/

#ifndef PMP_CONNECTEDCLIENT_H
#define PMP_CONNECTEDCLIENT_H

#include "common/collectiontrackinfo.h"
#include "common/filehash.h"
#include "common/networkprotocol.h"
#include "common/scrobblerstatus.h"
#include "common/scrobblingprovider.h"

#include "clientrequestorigin.h"
#include "playerhistoryentry.h"
#include "serverplayerstate.h"
#include "userdataforhashesfetcher.h"

#include <QByteArray>
#include <QDateTime>
#include <QHash>
#include <QList>
#include <QSharedPointer>
#include <QTcpSocket>
#include <QVector>

namespace PMP
{
    class CollectionMonitor;
    class CollectionSender;
    class History;
    class Player;
    class QueueEntry;
    class Resolver;
    class Scrobbling;
    class Server;
    class ServerInterface;
    class ServerHealthMonitor;
    class Users;

    class ConnectedClient : public QObject
    {
        Q_OBJECT
    public:
        ConnectedClient(QTcpSocket* socket, ServerInterface* serverInterface,
                        Player* player, History* history, Users* users,
                        CollectionMonitor* collectionMonitor,
                        ServerHealthMonitor* serverHealthMonitor, Scrobbling* scrobbling);

        ~ConnectedClient();

    private Q_SLOTS:

        void terminateConnection();
        void dataArrived();
        void socketError(QAbstractSocket::SocketError error);

        void serverHealthChanged(bool databaseUnavailable, bool sslLibrariesMissing);

        void serverSettingsReloadResultEvent(uint clientReference,
                                             ResultMessageErrorCode errorCode);

        void volumeChanged(int volume);
        void onDynamicModeStatusEvent(StartStopEventStatus dynamicModeStatus,
                                      int noRepetitionSpanSeconds);
        void onDynamicModeWaveStatusEvent(StartStopEventStatus waveStatus,
                                          quint32 user,
                                          int waveDeliveredCount,
                                          int waveTotalCount);
        void playerStateChanged(ServerPlayerState state);
        void currentTrackChanged(QueueEntry const* entry);
        void newHistoryEntry(QSharedPointer<PlayerHistoryEntry> entry);
        void trackPositionChanged(qint64 position);
        void sendStateInfo();
        void sendStateInfoAfterTimeout();
        void sendVolumeMessage();
        void sendDynamicModeStatusMessage(StartStopEventStatus enabledStatus,
                                          int noRepetitionSpanSeconds);
        void sendUserPlayingForModeMessage();
        void sendTextualQueueInfo();
        void queueEntryRemoved(quint32 offset, quint32 queueID);
        void queueEntryAdded(quint32 offset, quint32 queueID);
        void queueEntryMoved(quint32 fromOffset, quint32 toOffset, quint32 queueID);
        void onUserPlayingForChanged(quint32 user);
        void onUserHashStatsUpdated(uint hashID, quint32 user,
                                    QDateTime previouslyHeard, qint16 score);
        void onFullIndexationRunStatusChanged(bool running);
        void onCollectionTrackInfoBatchToSend(uint clientReference,
                                              QVector<CollectionTrackInfo> tracks);
        void onCollectionTrackInfoCompleted(uint clientReference);
        void onHashAvailabilityChanged(QVector<PMP::FileHash> available,
                                       QVector<PMP::FileHash> unavailable);
        void onHashInfoChanged(QVector<CollectionTrackInfo> changes);

        void userDataForHashesFetchCompleted(quint32 userId,
                                             QVector<PMP::UserDataForHash> results,
                                             bool havePreviouslyHeard, bool haveScore);

        void onScrobblingProviderInfo(ScrobblingProvider provider, ScrobblerStatus status,
                                      bool enabled);
        void onScrobblerStatusChanged(ScrobblingProvider provider,
                                      ScrobblerStatus status);
        void onScrobblingProviderEnabledChanged(ScrobblingProvider provider,
                                                bool enabled);

    private:
        void enableEvents();
        void enableHealthEvents();

        bool isLoggedIn() const;
        void connectSlotsAfterSuccessfulUserLogin(quint32 userLoggedIn);

        void readTextCommands();
        void readBinaryCommands();
        void executeTextCommand(QString const& commandText);
        void executeTextCommandWithoutArgs(QString const& command);
        void executeTextCommandWithArgs(QString const& command, QString const& arg1);
        void executeTextCommandWithArgs(QString const& command, QString const& arg1,
                                        QString const& arg2);
        void sendTextCommand(QString const& command);
        void handleBinaryModeSwitchRequest();
        void appendScrobblingMessageStart(QByteArray& buffer,
                                    NetworkProtocol::ScrobblingServerMessage messageType);
        void sendBinaryMessage(QByteArray const& message);
        void sendProtocolExtensionsMessage();
        void sendEventNotificationMessage(ServerEventCode eventCode);
        void sendServerInstanceIdentifier();
        void sendDatabaseIdentifier();
        void sendUsersList();
        void sendGeneratorWaveStatusMessage(StartStopEventStatus status,
                                            quint32 user,
                                            int waveDeliveredCount,
                                            int waveTotalCount);
        void sendQueueContentMessage(quint32 startOffset, quint8 length);
        void sendQueueEntryRemovedMessage(quint32 offset, quint32 queueID);
        void sendQueueEntryAddedMessage(quint32 offset, quint32 queueID);
        void sendQueueEntryAdditionConfirmationMessage(quint32 clientReference,
                                                       quint32 index, quint32 queueID);
        void sendQueueEntryMovedMessage(quint32 fromOffset, quint32 toOffset,
                                        quint32 queueID);
        void sendQueueEntryInfoMessage(quint32 queueID);
        void sendQueueEntryInfoMessage(QList<quint32> const& queueIDs);
        void sendQueueEntryHashMessage(QList<quint32> const& queueIDs);
        quint16 createTrackStatusFor(QueueEntry* entry);
        void sendPossibleTrackFilenames(quint32 queueID, QList<QString> const& names);
        void sendNewUserAccountSaltMessage(QString login, QByteArray const& salt);
        void sendSuccessMessage(quint32 clientReference, quint32 intData);
        void sendSuccessMessage(quint32 clientReference, quint32 intData,
                                QByteArray const& blobData);
        void sendResultMessage(ResultMessageErrorCode errorType, quint32 clientReference,
                               quint32 intData);
        void sendResultMessage(ResultMessageErrorCode errorType, quint32 clientReference,
                               quint32 intData, QByteArray const& blobData);
        void sendNonFatalInternalErrorResultMessage(quint32 clientReference);
        void sendUserLoginSaltMessage(QString login, QByteArray const& userSalt,
                                      QByteArray const& sessionSalt);
        void sendTrackAvailabilityBatchMessage(QVector<FileHash> available,
                                               QVector<FileHash> unavailable);
        void sendTrackInfoBatchMessage(uint clientReference, bool isNotification,
                                       QVector<CollectionTrackInfo> tracks);
        void sendNewHistoryEntryMessage(QSharedPointer<PlayerHistoryEntry> entry);
        void sendQueueHistoryMessage(int limit);
        void sendServerNameMessage(quint8 type, QString name);
        void sendServerHealthMessageIfNotEverythingOkay();
        void sendServerHealthMessage();
<<<<<<< HEAD
        void fetchScrobblingProviderInfoForCurrentUser();
        void sendScrobblingProviderInfoMessage(quint32 userId,
                                               ScrobblingProvider provider,
                                               ScrobblerStatus status, bool enabled);
        void sendScrobblerStatusChangedMessage(quint32 userId,
                                               ScrobblingProvider provider,
                                               ScrobblerStatus newStatus);
        void sendScrobblingProviderEnabledChangeMessage(quint32 userId,
                                                        ScrobblingProvider provider,
                                                        bool enabled);
=======
        void sendServerClockMessage();
>>>>>>> 3035fa3c

        void handleBinaryMessage(QByteArray const& message);
        void handleStandardBinaryMessage(ClientMessageType messageType,
                                         QByteArray const& message);
        void handleExtensionMessage(quint8 extensionId, quint8 messageType,
                                    QByteArray const& message);
        void registerClientProtocolExtensions(
                           const QVector<NetworkProtocol::ProtocolExtension>& extensions);
        void handleSingleByteAction(quint8 action);
        void handleParameterlessAction(ParameterlessActionCode code,
                                       quint32 clientReference);
        void handleCollectionFetchRequest(uint clientReference);

        void parseClientProtocolExtensionsMessage(QByteArray const& message);
        void parseSingleByteActionMessage(QByteArray const& message);
        void parseParameterlessActionMessage(QByteArray const& message);
        void parseAddHashToQueueRequest(QByteArray const& message,
                                        ClientMessageType messageType);
        void parseInsertHashIntoQueueRequest(QByteArray const& message);
        void parseQueueEntryRemovalRequest(QByteArray const& message);
        void parseQueueEntryDuplicationRequest(QByteArray const& message);
        void parseHashUserDataRequest(QByteArray const& message);
        void parsePlayerHistoryRequest(QByteArray const& message);
        void parseCurrentUserScrobblingProviderInfoRequestMessage(
                                                               QByteArray const& message);
        void parseUserScrobblingEnableDisableRequest(QByteArray const& message);

        void schedulePlayerStateNotification();

        static const qint16 ServerProtocolNo;

        QTcpSocket* _socket;
        ServerInterface* _serverInterface;
        Player* _player;
        History* _history;
        Users* _users;
        CollectionMonitor* _collectionMonitor;
        ServerHealthMonitor* _serverHealthMonitor;
        Scrobbling* _scrobbling;
        QByteArray _textReadBuffer;
        int _clientProtocolNo;
        QHash<quint8, QString> _clientExtensionNames;
        const NetworkProtocol::ProtocolExtension _scrobblingSupportThis;
        NetworkProtocol::ProtocolExtensionSupport _scrobblingSupportOther;
        quint32 _lastSentNowPlayingID;
        QString _userAccountRegistering;
        QByteArray _saltForUserAccountRegistering;
        QString _userAccountLoggingIn;
        QByteArray _sessionSaltForUserLoggingIn;
        QHash<quint32, quint32> _trackAdditionConfirmationsPending;
        bool _terminated;
        bool _binaryMode;
        bool _eventsEnabled;
        bool _healthEventsEnabled;
        bool _pendingPlayerStatus;
    };

    class CollectionSender : public QObject
    {
        Q_OBJECT
    public:
        CollectionSender(ConnectedClient* connection, uint clientReference,
                         Resolver* resolver);

    Q_SIGNALS:
        void sendCollectionList(uint clientReference,
                                QVector<CollectionTrackInfo> tracks);
        void allSent(uint clientReference);

    private Q_SLOTS:
        void sendNextBatch();

    private:
        uint _clientRef;
        Resolver* _resolver;
        QVector<FileHash> _hashes;
        int _currentIndex;
    };

}
#endif<|MERGE_RESOLUTION|>--- conflicted
+++ resolved
@@ -178,7 +178,8 @@
         void sendServerNameMessage(quint8 type, QString name);
         void sendServerHealthMessageIfNotEverythingOkay();
         void sendServerHealthMessage();
-<<<<<<< HEAD
+        void sendServerClockMessage();
+
         void fetchScrobblingProviderInfoForCurrentUser();
         void sendScrobblingProviderInfoMessage(quint32 userId,
                                                ScrobblingProvider provider,
@@ -189,9 +190,6 @@
         void sendScrobblingProviderEnabledChangeMessage(quint32 userId,
                                                         ScrobblingProvider provider,
                                                         bool enabled);
-=======
-        void sendServerClockMessage();
->>>>>>> 3035fa3c
 
         void handleBinaryMessage(QByteArray const& message);
         void handleStandardBinaryMessage(ClientMessageType messageType,
