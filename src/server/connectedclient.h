--- conflicted
+++ resolved
@@ -1,9 +1,5 @@
 /*
-<<<<<<< HEAD
-    Copyright (C) 2014-2019, Kevin Andre <hyperquantum@gmail.com>
-=======
     Copyright (C) 2014-2020, Kevin Andre <hyperquantum@gmail.com>
->>>>>>> 2c54b134
 
     This file is part of PMP (Party Music Player).
 
@@ -30,12 +26,8 @@
 #include "common/scrobblerstatus.h"
 #include "common/scrobblingprovider.h"
 
-<<<<<<< HEAD
 #include "clientrequestorigin.h"
-#include "playerstate.h"
-=======
 #include "serverplayerstate.h"
->>>>>>> 2c54b134
 #include "userdataforhashesfetcher.h"
 
 #include <QByteArray>
