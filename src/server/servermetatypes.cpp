/*
    Copyright (C) 2018-2023, Kevin Andre <hyperquantum@gmail.com>

    This file is part of PMP (Party Music Player).

    PMP is free software: you can redistribute it and/or modify it under the
    terms of the GNU General Public License as published by the Free Software
    Foundation, either version 3 of the License, or (at your option) any later
    version.

    PMP is distributed in the hope that it will be useful, but WITHOUT ANY
    WARRANTY; without even the implied warranty of MERCHANTABILITY or FITNESS
    FOR A PARTICULAR PURPOSE.  See the GNU General Public License for more
    details.

    You should have received a copy of the GNU General Public License along
    with PMP.  If not, see <http://www.gnu.org/licenses/>.
*/

#include "analyzer.h"
<<<<<<< HEAD
#include "clientrequestorigin.h"
#include "scrobblingbackend.h"
=======
#include "collectiontrackinfo.h"
>>>>>>> 064a1b2b

#include <QMetaType>
#include <QVector>

namespace PMP::Server
{
    /** Utility object to automatically do the qRegisterMetaType calls at program
     *  startup */
    class ServerMetatypesInit
    {
    private:
        ServerMetatypesInit()
        {
            qRegisterMetaType<QVector<uint>>();

<<<<<<< HEAD
            qRegisterMetaType<PMP::Server::ClientRequestOrigin>();
=======
            qRegisterMetaType<PMP::Server::CollectionTrackInfo>();
>>>>>>> 064a1b2b
            qRegisterMetaType<PMP::Server::FileAnalysis>();
            qRegisterMetaType<PMP::Server::FileHashes>();
            qRegisterMetaType<PMP::Server::FileInfo>();
            qRegisterMetaType<PMP::Server::ScrobblingBackendState>();
            qRegisterMetaType<PMP::Server::ScrobbleResult>();
        }

        static ServerMetatypesInit GlobalVariable;
    };

    ServerMetatypesInit ServerMetatypesInit::GlobalVariable;
}<|MERGE_RESOLUTION|>--- conflicted
+++ resolved
@@ -18,12 +18,9 @@
 */
 
 #include "analyzer.h"
-<<<<<<< HEAD
 #include "clientrequestorigin.h"
+#include "collectiontrackinfo.h"
 #include "scrobblingbackend.h"
-=======
-#include "collectiontrackinfo.h"
->>>>>>> 064a1b2b
 
 #include <QMetaType>
 #include <QVector>
@@ -39,11 +36,8 @@
         {
             qRegisterMetaType<QVector<uint>>();
 
-<<<<<<< HEAD
             qRegisterMetaType<PMP::Server::ClientRequestOrigin>();
-=======
             qRegisterMetaType<PMP::Server::CollectionTrackInfo>();
->>>>>>> 064a1b2b
             qRegisterMetaType<PMP::Server::FileAnalysis>();
             qRegisterMetaType<PMP::Server::FileHashes>();
             qRegisterMetaType<PMP::Server::FileInfo>();
