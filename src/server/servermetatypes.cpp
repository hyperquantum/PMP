/*
    Copyright (C) 2018-2022, Kevin Andre <hyperquantum@gmail.com>

    This file is part of PMP (Party Music Player).

    PMP is free software: you can redistribute it and/or modify it under the
    terms of the GNU General Public License as published by the Free Software
    Foundation, either version 3 of the License, or (at your option) any later
    version.

    PMP is distributed in the hope that it will be useful, but WITHOUT ANY
    WARRANTY; without even the implied warranty of MERCHANTABILITY or FITNESS
    FOR A PARTICULAR PURPOSE.  See the GNU General Public License for more
    details.

    You should have received a copy of the GNU General Public License along
    with PMP.  If not, see <http://www.gnu.org/licenses/>.
*/

<<<<<<< HEAD
#include "clientrequestorigin.h"
#include "scrobblingbackend.h"
=======
#include "analyzer.h"
>>>>>>> 4132f4b2
#include "userdataforhashesfetcher.h"

#include <QMetaType>
#include <QVector>

namespace PMP
{
    /** Utility object to automatically do the qRegisterMetaType calls at program
     *  startup */
    class ServerMetatypesInit
    {
    private:
<<<<<<< HEAD
        ServerMetatypesInit() {
            qRegisterMetaType<PMP::ClientRequestOrigin>();
            qRegisterMetaType<PMP::ScrobblingBackendState>();
            qRegisterMetaType<PMP::ScrobbleResult>();

=======
        ServerMetatypesInit()
        {
            qRegisterMetaType<PMP::FileAnalysis>();
            qRegisterMetaType<PMP::FileHashes>();
            qRegisterMetaType<PMP::FileInfo>();
>>>>>>> 4132f4b2
            qRegisterMetaType<PMP::UserDataForHash>();
            qRegisterMetaType<QVector<PMP::UserDataForHash>>();
        }

        static ServerMetatypesInit GlobalVariable;
    };

    ServerMetatypesInit ServerMetatypesInit::GlobalVariable;
}<|MERGE_RESOLUTION|>--- conflicted
+++ resolved
@@ -17,12 +17,9 @@
     with PMP.  If not, see <http://www.gnu.org/licenses/>.
 */
 
-<<<<<<< HEAD
+#include "analyzer.h"
 #include "clientrequestorigin.h"
 #include "scrobblingbackend.h"
-=======
-#include "analyzer.h"
->>>>>>> 4132f4b2
 #include "userdataforhashesfetcher.h"
 
 #include <QMetaType>
@@ -35,19 +32,14 @@
     class ServerMetatypesInit
     {
     private:
-<<<<<<< HEAD
-        ServerMetatypesInit() {
-            qRegisterMetaType<PMP::ClientRequestOrigin>();
-            qRegisterMetaType<PMP::ScrobblingBackendState>();
-            qRegisterMetaType<PMP::ScrobbleResult>();
-
-=======
         ServerMetatypesInit()
         {
+            qRegisterMetaType<PMP::ClientRequestOrigin>();
             qRegisterMetaType<PMP::FileAnalysis>();
             qRegisterMetaType<PMP::FileHashes>();
             qRegisterMetaType<PMP::FileInfo>();
->>>>>>> 4132f4b2
+            qRegisterMetaType<PMP::ScrobblingBackendState>();
+            qRegisterMetaType<PMP::ScrobbleResult>();
             qRegisterMetaType<PMP::UserDataForHash>();
             qRegisterMetaType<QVector<PMP::UserDataForHash>>();
         }
