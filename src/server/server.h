--- conflicted
+++ resolved
@@ -52,11 +52,8 @@
                     Users* users,
                     CollectionMonitor* collectionMonitor,
                     ServerHealthMonitor* serverHealthMonitor,
-<<<<<<< HEAD
                     Scrobbling* scrobbling,
-=======
                     DelayedStart* delayedStart,
->>>>>>> 9691fccc
                     const QHostAddress& address = QHostAddress::Any, quint16 port = 0);
 
         QString errorString() const;
@@ -83,12 +80,10 @@
     private:
         static QString generateServerPassword();
 
-<<<<<<< HEAD
         uint generateConnectionReference();
         void retireConnectionReference(uint connectionReference);
-=======
         ServerInterface* createServerInterface();
->>>>>>> 9691fccc
+
         void determineCaption();
 
         uint _lastNewConnectionReference;
@@ -103,11 +98,8 @@
         Users* _users;
         CollectionMonitor* _collectionMonitor;
         ServerHealthMonitor* _serverHealthMonitor;
-<<<<<<< HEAD
         Scrobbling* _scrobbling;
-=======
         DelayedStart* _delayedStart;
->>>>>>> 9691fccc
         QTcpServer* _server;
         QUdpSocket* _udpSocket;
         QTimer* _broadcastTimer;
