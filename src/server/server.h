/*
    Copyright (C) 2014-2021, Kevin Andre <hyperquantum@gmail.com>

    This file is part of PMP (Party Music Player).

    PMP is free software: you can redistribute it and/or modify it under the
    terms of the GNU General Public License as published by the Free Software
    Foundation, either version 3 of the License, or (at your option) any later
    version.

    PMP is distributed in the hope that it will be useful, but WITHOUT ANY
    WARRANTY; without even the implied warranty of MERCHANTABILITY or FITNESS
    FOR A PARTICULAR PURPOSE.  See the GNU General Public License for more
    details.

    You should have received a copy of the GNU General Public License along
    with PMP.  If not, see <http://www.gnu.org/licenses/>.
*/

#ifndef PMP_SERVER_H
#define PMP_SERVER_H

#include <QHostAddress>
#include <QSet>
#include <QUuid>

QT_FORWARD_DECLARE_CLASS(QTcpServer)
QT_FORWARD_DECLARE_CLASS(QTimer)
QT_FORWARD_DECLARE_CLASS(QUdpSocket)

namespace PMP
{
    class CollectionMonitor;
    class Generator;
    class History;
    class Player;
    class Scrobbling;
    class ServerHealthMonitor;
    class ServerSettings;
    class Users;

    class Server : public QObject
    {
        Q_OBJECT
    public:
        Server(QObject* parent, ServerSettings* serverSettings,
               const QUuid& serverInstanceIdentifier);

        bool listen(Player* player, Generator* generator, History* history,
                    Users* users,
                    CollectionMonitor* collectionMonitor,
                    ServerHealthMonitor* serverHealthMonitor,
                    Scrobbling* scrobbling,
                    const QHostAddress& address = QHostAddress::Any, quint16 port = 0);

        QString errorString() const;

        quint16 port() const;

        QUuid uuid() const { return _uuid; }
        QString caption() const { return _caption; }
        QString serverPassword() const { return _serverPassword; }

    public Q_SLOTS:
        void shutdown();

    Q_SIGNALS:
        void captionChanged();
        void serverClockTimeSendingPulse();
        void shuttingDown();

    private Q_SLOTS:
        void newConnectionReceived();
        void sendBroadcast();
        void readPendingDatagrams();

    private:
        uint generateConnectionReference();
        void retireConnectionReference(uint connectionReference);
        static QString generateServerPassword();

<<<<<<< HEAD
        uint _lastNewConnectionReference;
        QSet<uint> _connectionReferencesInUse;
=======
        void determineCaption();

>>>>>>> f1b2b5c3
        QUuid _uuid;
        QString _caption;
        QString _serverPassword;
        ServerSettings* _settings;
        Player* _player;
        Generator* _generator;
        History* _history;
        Users* _users;
        CollectionMonitor* _collectionMonitor;
        ServerHealthMonitor* _serverHealthMonitor;
        Scrobbling* _scrobbling;
        QTcpServer* _server;
        QUdpSocket* _udpSocket;
        QTimer* _broadcastTimer;
    };
}
#endif<|MERGE_RESOLUTION|>--- conflicted
+++ resolved
@@ -75,17 +75,14 @@
         void readPendingDatagrams();
 
     private:
+        static QString generateServerPassword();
+
         uint generateConnectionReference();
         void retireConnectionReference(uint connectionReference);
-        static QString generateServerPassword();
+        void determineCaption();
 
-<<<<<<< HEAD
         uint _lastNewConnectionReference;
         QSet<uint> _connectionReferencesInUse;
-=======
-        void determineCaption();
-
->>>>>>> f1b2b5c3
         QUuid _uuid;
         QString _caption;
         QString _serverPassword;
