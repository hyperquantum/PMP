/*
    Copyright (C) 2015-2020, Kevin Andre <hyperquantum@gmail.com>

    This file is part of PMP (Party Music Player).

    PMP is free software: you can redistribute it and/or modify it under the
    terms of the GNU General Public License as published by the Free Software
    Foundation, either version 3 of the License, or (at your option) any later
    version.

    PMP is distributed in the hope that it will be useful, but WITHOUT ANY
    WARRANTY; without even the implied warranty of MERCHANTABILITY or FITNESS
    FOR A PARTICULAR PURPOSE.  See the GNU General Public License for more
    details.

    You should have received a copy of the GNU General Public License along
    with PMP.  If not, see <http://www.gnu.org/licenses/>.
*/

#ifndef PMP_NETWORKPROTOCOL_H
#define PMP_NETWORKPROTOCOL_H

#include "common/scrobblerstatus.h"
#include "common/scrobblingprovider.h"

#include <QByteArray>
#include <QString>

namespace PMP {

    /*
        Network protocol versions
        =========================

        Changes for each version:

          1: first version, no version increments for a long time
          2: first increment for test purposes, no strict incrementing yet after this
          3: client msg 18, server msg 22: added support for retrieving scores
          4: client msg 19: added support for inserting a track at a specific index
          5: client msg 20, server msg 23 & 24: added player history fetching
          6: single byte request 17 & server msg 25: retrieving the database identifier
          7: server msgs 18 & 19 extended with album and track length
          8: server msg 26 and single byte request 24 for dynamic mode waves
          9: client msg 21, server msg 27: queue entry duplication
         10: single byte request 51 & server msg 28: server health messages
         11: server msg 29: track availability change notifications
<<<<<<< HEAD
         12: client msg 22, single byte request 18 and server msgs 30 & 31 & 32:scrobbling
=======
         12: clienst msg 22, server msg 30, single byte request 18: protocol extensions
>>>>>>> 76be3c6a

    */

    class FileHash;

    enum class QueueEntryType : quint8 {
        Unknown = 0,
        Track = 1,
        BreakPoint = 10,
    };

    class NetworkProtocol {
    public:
        enum ServerMessageType {
            ServerMessageTypeNone = 0,
            PlayerStateMessage = 1,
            VolumeChangedMessage = 2,
            TrackInfoMessage = 3,
            BulkTrackInfoMessage = 4,
            QueueContentsMessage = 5,
            QueueEntryRemovedMessage = 6,
            QueueEntryAddedMessage = 7,
            DynamicModeStatusMessage = 8,
            PossibleFilenamesForQueueEntryMessage = 9,
            ServerInstanceIdentifierMessage = 10,
            QueueEntryMovedMessage = 11,
            UsersListMessage = 12,
            NewUserAccountSaltMessage = 13,
            SimpleResultMessage = 14,
            UserLoginSaltMessage = 15,
            UserPlayingForModeMessage = 16,
            ServerEventNotificationMessage = 17,
            CollectionFetchResponseMessage = 18,
            CollectionChangeNotificationMessage = 19,
            ServerNameMessage = 20,
            BulkQueueEntryHashMessage = 21,
            HashUserDataMessage = 22,
            NewHistoryEntryMessage = 23,
            PlayerHistoryMessage = 24,
            DatabaseIdentifierMessage = 25,
            DynamicModeWaveStatusMessage = 26,
            QueueEntryAdditionConfirmationMessage = 27,
            ServerHealthMessage = 28,
            CollectionAvailabilityChangeNotificationMessage = 29,
<<<<<<< HEAD
            ScrobblerStatusChangeMessage = 30,
            ScrobblingProviderEnabledChangeMessage = 31,
            ScrobblingProviderInfoMessage = 32,
=======
            ServerExtensionsMessage = 30,
>>>>>>> 76be3c6a
        };

        enum ClientMessageType {
            ClientMessageTypeNone = 0,
            SingleByteActionMessage = 1,
            TrackInfoRequestMessage = 2,
            BulkTrackInfoRequestMessage = 3,
            QueueFetchRequestMessage = 4,
            QueueEntryRemovalRequestMessage = 5,
            GeneratorNonRepetitionChangeMessage = 6,
            PossibleFilenamesForQueueEntryRequestMessage = 7,
            PlayerSeekRequestMessage = 8,
            QueueEntryMoveRequestMessage = 9,
            InitiateNewUserAccountMessage = 10,
            FinishNewUserAccountMessage = 11,
            InitiateLoginMessage = 12,
            FinishLoginMessage = 13,
            CollectionFetchRequestMessage = 14,
            AddHashToEndOfQueueRequestMessage = 15,
            AddHashToFrontOfQueueRequestMessage = 16,
            BulkQueueEntryHashRequestMessage = 17,
            HashUserDataRequestMessage = 18,
            InsertHashIntoQueueRequestMessage = 19,
            PlayerHistoryRequestMessage = 20,
            QueueEntryDuplicationRequestMessage = 21,
<<<<<<< HEAD
            UserScrobblingEnableDisableRequestMessage = 22,
=======
            ClientExtensionsMessage = 22,
>>>>>>> 76be3c6a
        };

        enum ErrorType {
            NoError = 0,
            InvalidMessageStructure = 1,
            NotLoggedIn = 10,

            InvalidUserAccountName = 11,
            UserAccountAlreadyExists = 12,
            UserAccountRegistrationMismatch = 13,
            UserAccountLoginMismatch = 14,
            UserLoginAuthenticationFailed = 15,
            AlreadyLoggedIn = 16,

            QueueIdNotFound = 20,

            DatabaseProblem = 90,
            NonFatalInternalServerError = 254,
            UnknownError = 255
        };

        enum class StartStopEventStatus : quint8 {
            Undefined = 0,
            StatusNotActive = 1,
            StatusActiveAlready = 2,
            EventActivatedNow = 3,
            EventDeactivatedNow = 4,
        };

        struct ProtocolExtension {
            quint8 id;
            quint8 version;
            QString name;

            ProtocolExtension()
             : id(0)
            {
                //
            }

            ProtocolExtension(quint8 id, QString name, quint8 version = 1)
             : id(id), name(name)
            {
                //
            }
        };

        static bool isValidStartStopEventStatus(quint8 status);
        static bool isActive(StartStopEventStatus status);
        static bool isChange(StartStopEventStatus status);
        static StartStopEventStatus createAlreadyActiveStartStopEventStatus(bool active);

        static quint8 encode(ScrobblingProvider provider);
        static ScrobblingProvider decodeScrobblingProvider(quint8 provider);

        static quint8 encode(ScrobblerStatus status);
        static ScrobblerStatus decodeScrobblerStatus(quint8 status);

        static int ratePassword(QString password);

        static QByteArray hashPassword(QByteArray const& salt, QString password);
        static QByteArray hashPasswordForSession(QByteArray const& userSalt,
                                                 QByteArray const& sessionSalt,
                                                 QString password);
        static QByteArray hashPasswordForSession(QByteArray const& sessionSalt,
                                              QByteArray const& hashedSaltedUserPassword);

        static quint16 createTrackStatusForTrack();
        static quint16 createTrackStatusUnknownId();
        static quint16 createTrackStatusForBreakPoint();

        static bool isTrackStatusFromRealTrack(quint16 status);
        static QString getPseudoTrackStatusText(quint16 status);
        static QueueEntryType trackStatusToQueueEntryType(quint16 status);

        static const int FILEHASH_BYTECOUNT = 8 /*length*/ + 20 /*SHA-1*/ + 16 /*MD5*/;
        static void appendHash(QByteArray& buffer, const FileHash& hash);
        static FileHash getHash(const QByteArray& buffer, int position, bool* ok);

        static qint16 getHashUserDataFieldsMaskForProtocolVersion(int version);
    };
}
#endif<|MERGE_RESOLUTION|>--- conflicted
+++ resolved
@@ -45,11 +45,7 @@
           9: client msg 21, server msg 27: queue entry duplication
          10: single byte request 51 & server msg 28: server health messages
          11: server msg 29: track availability change notifications
-<<<<<<< HEAD
-         12: client msg 22, single byte request 18 and server msgs 30 & 31 & 32:scrobbling
-=======
          12: clienst msg 22, server msg 30, single byte request 18: protocol extensions
->>>>>>> 76be3c6a
 
     */
 
@@ -94,13 +90,7 @@
             QueueEntryAdditionConfirmationMessage = 27,
             ServerHealthMessage = 28,
             CollectionAvailabilityChangeNotificationMessage = 29,
-<<<<<<< HEAD
-            ScrobblerStatusChangeMessage = 30,
-            ScrobblingProviderEnabledChangeMessage = 31,
-            ScrobblingProviderInfoMessage = 32,
-=======
             ServerExtensionsMessage = 30,
->>>>>>> 76be3c6a
         };
 
         enum ClientMessageType {
@@ -126,11 +116,7 @@
             InsertHashIntoQueueRequestMessage = 19,
             PlayerHistoryRequestMessage = 20,
             QueueEntryDuplicationRequestMessage = 21,
-<<<<<<< HEAD
-            UserScrobblingEnableDisableRequestMessage = 22,
-=======
             ClientExtensionsMessage = 22,
->>>>>>> 76be3c6a
         };
 
         enum ErrorType {
@@ -160,23 +146,54 @@
             EventDeactivatedNow = 4,
         };
 
-        struct ProtocolExtension {
+        struct ProtocolExtensionSupport {
             quint8 id;
             quint8 version;
+
+            ProtocolExtensionSupport()
+             : id(0), version(0)
+            {
+                //
+            }
+
+            explicit ProtocolExtensionSupport(quint8 id, quint8 version = 1)
+             : id(id), version(version)
+            {
+                //
+            }
+        };
+
+        struct ProtocolExtension : ProtocolExtensionSupport {
             QString name;
 
             ProtocolExtension()
-             : id(0)
+             : ProtocolExtensionSupport()
             {
                 //
             }
 
             ProtocolExtension(quint8 id, QString name, quint8 version = 1)
-             : id(id), name(name)
-            {
-                //
-            }
-        };
+             : ProtocolExtensionSupport(id, version), name(name)
+            {
+                //
+            }
+        };
+
+        enum class ScrobblingServerMessage : quint8 {
+            ProviderInfoMessage = 1,
+            StatusChangeMessage = 2,
+            ProviderEnabledChangeMessage = 3,
+        };
+
+        enum class ScrobblingClientMessage : quint8 {
+            ProviderInfoRequestMessage = 1,
+            EnableDisableRequestMessage = 2,
+        };
+
+        static quint16 encodeMessageTypeForExtension(quint8 extensionId,
+                                                     quint8 messageType);
+        static void appendExtensionMessageStart(QByteArray& buffer, quint8 extensionId,
+                                                quint8 messageType);
 
         static bool isValidStartStopEventStatus(quint8 status);
         static bool isActive(StartStopEventStatus status);
