--- conflicted
+++ resolved
@@ -20,15 +20,10 @@
 #ifndef PMP_NETWORKPROTOCOL_H
 #define PMP_NETWORKPROTOCOL_H
 
-<<<<<<< HEAD
 #include "compatibilityui.h"
 #include "queueentrytype.h"
+#include "resultmessageerrorcode.h"
 #include "startstopeventstatus.h"
-=======
-#include "common/queueentrytype.h"
-#include "common/resultmessageerrorcode.h"
-#include "common/startstopeventstatus.h"
->>>>>>> f1b2b5c3
 
 #include <QByteArray>
 #include <QString>
@@ -55,12 +50,9 @@
          12: clienst msg 22, server msg 30, single byte request 18: protocol extensions
          13: server msgs 3 & 4: change track length to milliseconds
          14: single byte request 25 & server msg 26: wave termination & progress
-<<<<<<< HEAD
-         15: single byte request 52, server msgs 31-36, client msgs 23-24: compatibility interfaces
-=======
          15: client msg 23, parameterless action 10, error code 21: server settings reload
          16: server msg 31: sending server clock time
->>>>>>> f1b2b5c3
+         17: single byte request 52, server msgs 31-36, client msgs 23-24: compatibility interfaces
 
     */
 
@@ -100,17 +92,14 @@
         ServerHealthMessage = 28,
         CollectionAvailabilityChangeNotificationMessage = 29,
         ServerExtensionsMessage = 30,
-<<<<<<< HEAD
-        CompatibilityInterfaceAnnouncement = 31,
-        CompatibilityInterfaceLanguageSelectionConfirmation = 32,
-        CompatibilityInterfaceDefinition = 33,
-        CompatibilityInterfaceStateUpdate = 34,
-        CompatibilityInterfaceActionStateUpdate = 35,
-        CompatibilityInterfaceTextUpdate = 36,
-        CompatibilityInterfaceActionTextUpdate = 37,
-=======
         ServerClockMessage = 31,
->>>>>>> f1b2b5c3
+        CompatibilityInterfaceAnnouncement = 32,
+        CompatibilityInterfaceLanguageSelectionConfirmation = 33,
+        CompatibilityInterfaceDefinition = 34,
+        CompatibilityInterfaceStateUpdate = 35,
+        CompatibilityInterfaceActionStateUpdate = 36,
+        CompatibilityInterfaceTextUpdate = 37,
+        CompatibilityInterfaceActionTextUpdate = 38,
     };
 
     enum class ClientMessageType
@@ -138,39 +127,14 @@
         PlayerHistoryRequestMessage = 20,
         QueueEntryDuplicationRequestMessage = 21,
         ClientExtensionsMessage = 22,
-<<<<<<< HEAD
-        CompatibilityInterfaceLanguageSelectionRequest = 23,
-        CompatibilityInterfaceDefinitionsRequest = 24,
-        CompatibilityInterfaceTriggerActionRequest = 25,
-=======
         ParameterlessActionMessage = 23,
->>>>>>> f1b2b5c3
+        CompatibilityInterfaceLanguageSelectionRequest = 24,
+        CompatibilityInterfaceDefinitionsRequest = 25,
+        CompatibilityInterfaceTriggerActionRequest = 26,
     };
 
     enum class ServerEventCode
     {
-<<<<<<< HEAD
-        NoError = 0,
-        InvalidMessageStructure = 1,
-        NotLoggedIn = 10,
-
-        InvalidUserAccountName = 11,
-        UserAccountAlreadyExists = 12,
-        UserAccountRegistrationMismatch = 13,
-        UserAccountLoginMismatch = 14,
-        UserLoginAuthenticationFailed = 15,
-        AlreadyLoggedIn = 16,
-
-        QueueIdNotFound = 20,
-        InvalidLanguage = 21,
-        InvalidCompatibilityInterfaceId = 22,
-
-        LanguageNotSet = 30,
-
-        DatabaseProblem = 90,
-        NonFatalInternalServerError = 254,
-        UnknownError = 255
-=======
         Reserved = 0,
         FullIndexationRunning = 1,
         FullIndexationNotRunning = 2,
@@ -182,7 +146,6 @@
 
         /* 10 - 29 : server administration */
         ReloadServerSettings = 10,
->>>>>>> f1b2b5c3
     };
 
     class NetworkProtocol
