/*
    Copyright (C) 2014-2023, Kevin Andre <hyperquantum@gmail.com>

    This file is part of PMP (Party Music Player).

    PMP is free software: you can redistribute it and/or modify it under the
    terms of the GNU General Public License as published by the Free Software
    Foundation, either version 3 of the License, or (at your option) any later
    version.

    PMP is distributed in the hope that it will be useful, but WITHOUT ANY
    WARRANTY; without even the implied warranty of MERCHANTABILITY or FITNESS
    FOR A PARTICULAR PURPOSE.  See the GNU General Public License for more
    details.

    You should have received a copy of the GNU General Public License along
    with PMP.  If not, see <http://www.gnu.org/licenses/>.
*/

<<<<<<< HEAD
#include "collectiontrackinfo.h"
#include "compatibilityui.h"
=======
#include "audiodata.h"
>>>>>>> bfe0155b
#include "filehash.h"
#include "playerhistorytrackinfo.h"
#include "playermode.h"
#include "playerstate.h"
#include "queueentrytype.h"
#include "queueindextype.h"
#include "serverhealthstatus.h"
#include "specialqueueitemtype.h"
#include "startstopeventstatus.h"
#include "tagdata.h"
#include "userloginerror.h"
#include "userregistrationerror.h"
#include "versioninfo.h"

namespace PMP
{
    /** Utility object to automatically do the qRegisterMetaType calls at program
     *  startup */
    class CommonMetatypesInit
    {
    protected:
        CommonMetatypesInit()
        {
<<<<<<< HEAD
            qRegisterMetaType<PMP::CollectionTrackInfo>();
            qRegisterMetaType<PMP::CompatibilityUiActionState>();
            qRegisterMetaType<PMP::CompatibilityUiState>();
=======
            qRegisterMetaType<PMP::AudioData>();
>>>>>>> bfe0155b
            qRegisterMetaType<PMP::FileHash>();
            qRegisterMetaType<PMP::PlayerHistoryTrackInfo>();
            qRegisterMetaType<PMP::PlayerMode>();
            qRegisterMetaType<PMP::PlayerState>();
            qRegisterMetaType<PMP::QueueEntryType>();
            qRegisterMetaType<PMP::QueueIndexType>();
            qRegisterMetaType<PMP::ServerHealthStatus>();
            qRegisterMetaType<PMP::SpecialQueueItemType>();
            qRegisterMetaType<PMP::StartStopEventStatus>();
<<<<<<< HEAD
            qRegisterMetaType<PMP::UserInterfaceLanguage>();
=======
            qRegisterMetaType<PMP::TagData>();
>>>>>>> bfe0155b
            qRegisterMetaType<PMP::UserLoginError>();
            qRegisterMetaType<PMP::UserRegistrationError>();
            qRegisterMetaType<PMP::VersionInfo>();
        }

    private:
        static CommonMetatypesInit GlobalVariable;
    };

    CommonMetatypesInit CommonMetatypesInit::GlobalVariable;
}<|MERGE_RESOLUTION|>--- conflicted
+++ resolved
@@ -17,12 +17,8 @@
     with PMP.  If not, see <http://www.gnu.org/licenses/>.
 */
 
-<<<<<<< HEAD
-#include "collectiontrackinfo.h"
+#include "audiodata.h"
 #include "compatibilityui.h"
-=======
-#include "audiodata.h"
->>>>>>> bfe0155b
 #include "filehash.h"
 #include "playerhistorytrackinfo.h"
 #include "playermode.h"
@@ -46,13 +42,9 @@
     protected:
         CommonMetatypesInit()
         {
-<<<<<<< HEAD
-            qRegisterMetaType<PMP::CollectionTrackInfo>();
+            qRegisterMetaType<PMP::AudioData>();
             qRegisterMetaType<PMP::CompatibilityUiActionState>();
             qRegisterMetaType<PMP::CompatibilityUiState>();
-=======
-            qRegisterMetaType<PMP::AudioData>();
->>>>>>> bfe0155b
             qRegisterMetaType<PMP::FileHash>();
             qRegisterMetaType<PMP::PlayerHistoryTrackInfo>();
             qRegisterMetaType<PMP::PlayerMode>();
@@ -62,11 +54,8 @@
             qRegisterMetaType<PMP::ServerHealthStatus>();
             qRegisterMetaType<PMP::SpecialQueueItemType>();
             qRegisterMetaType<PMP::StartStopEventStatus>();
-<<<<<<< HEAD
+            qRegisterMetaType<PMP::TagData>();
             qRegisterMetaType<PMP::UserInterfaceLanguage>();
-=======
-            qRegisterMetaType<PMP::TagData>();
->>>>>>> bfe0155b
             qRegisterMetaType<PMP::UserLoginError>();
             qRegisterMetaType<PMP::UserRegistrationError>();
             qRegisterMetaType<PMP::VersionInfo>();
