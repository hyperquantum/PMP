--- conflicted
+++ resolved
@@ -331,7 +331,6 @@
 
     /* ============================================================================ */
 
-<<<<<<< HEAD
     class ServerConnection::CompatibilityInterfaceLanguageSelectionResultHandler
         : public ResultHandler
     {
@@ -417,10 +416,7 @@
 
     /* ============================================================================ */
 
-    const quint16 ServerConnection::ClientProtocolNo = 15;
-=======
-    const quint16 ServerConnection::ClientProtocolNo = 16;
->>>>>>> f1b2b5c3
+    const quint16 ServerConnection::ClientProtocolNo = 17;
 
     ServerConnection::ServerConnection(QObject* parent,
                                        ServerEventSubscription eventSubscription)
@@ -1996,7 +1992,9 @@
         case ServerMessageType::CollectionAvailabilityChangeNotificationMessage:
             parseTrackAvailabilityChangeBatchMessage(message);
             break;
-<<<<<<< HEAD
+        case ServerMessageType::ServerClockMessage:
+            parseServerClockMessage(message);
+            break;
         case ServerMessageType::CompatibilityInterfaceAnnouncement:
             parseCompatibilityInterfaceAnnouncement(message);
             break;
@@ -2017,10 +2015,6 @@
             break;
         case ServerMessageType::CompatibilityInterfaceActionTextUpdate:
             parseCompatibilityInterfaceActionTextUpdate(message);
-=======
-        case ServerMessageType::ServerClockMessage:
-            parseServerClockMessage(message);
->>>>>>> f1b2b5c3
             break;
         default:
             qDebug() << "received unknown binary message type"
