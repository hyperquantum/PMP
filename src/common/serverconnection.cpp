--- conflicted
+++ resolved
@@ -516,7 +516,6 @@
         _socket.flush();
     }
 
-<<<<<<< HEAD
     void ServerConnection::appendScrobblingMessageStart(QByteArray& buffer,
                                      NetworkProtocol::ScrobblingClientMessage messageType)
     {
@@ -526,11 +525,8 @@
         NetworkProtocol::appendExtensionMessageStart(buffer, id, type);
     }
 
-    void ServerConnection::sendBinaryMessage(QByteArray const& message) {
-=======
     void ServerConnection::sendBinaryMessage(QByteArray const& message)
     {
->>>>>>> 71d4ba85
         auto messageLength = message.length();
         if (messageLength > std::numeric_limits<qint32>::max() - 1)
         {
@@ -851,28 +847,27 @@
         sendSingleByteAction(14);
     }
 
-<<<<<<< HEAD
-    void ServerConnection::requestScrobblingProviderInfoForCurrentUser() {
+    void ServerConnection::requestScrobblingProviderInfoForCurrentUser()
+    {
         sendScrobblingProviderInfoRequest();
     }
 
-    void ServerConnection::enableScrobblingForCurrentUser(ScrobblingProvider provider) {
+    void ServerConnection::enableScrobblingForCurrentUser(ScrobblingProvider provider)
+    {
         if (!isLoggedIn()) return;
 
         sendUserScrobblingEnableDisableRequest(provider, true);
     }
 
-    void ServerConnection::disableScrobblingForCurrentUser(ScrobblingProvider provider) {
+    void ServerConnection::disableScrobblingForCurrentUser(ScrobblingProvider provider)
+    {
         if (!isLoggedIn()) return;
 
         sendUserScrobblingEnableDisableRequest(provider, false);
     }
 
-    void ServerConnection::handleNewUserSalt(QString login, QByteArray salt) {
-=======
     void ServerConnection::handleNewUserSalt(QString login, QByteArray salt)
     {
->>>>>>> 71d4ba85
         if (login != _userAccountRegistrationLogin) return;
 
         uint reference = _userAccountRegistrationRef;
@@ -977,8 +972,8 @@
         }
     }
 
-<<<<<<< HEAD
-    void ServerConnection::sendScrobblingProviderInfoRequest() {
+    void ServerConnection::sendScrobblingProviderInfoRequest()
+    {
         /* only send it if the server will understand it */
         if (_scrobblingSupportOther.version < 1) return;
 
@@ -1008,11 +1003,8 @@
         sendBinaryMessage(message);
     }
 
-    void ServerConnection::onFullIndexationRunningStatusReceived(bool running) {
-=======
     void ServerConnection::onFullIndexationRunningStatusReceived(bool running)
     {
->>>>>>> 71d4ba85
         auto oldValue = _doingFullIndexation;
         _doingFullIndexation = running;
 
