--- conflicted
+++ resolved
@@ -3077,7 +3077,6 @@
         Q_EMIT receivedPlayerHistory(entries);
     }
 
-<<<<<<< HEAD
     void ServerConnection::parseScrobblingProviderInfoMessage(QByteArray const& message) {
         if (message.length() != 12) {
             qWarning() << "invalid message; length incorrect";
@@ -3144,10 +3143,7 @@
         emit scrobblingProviderEnabledChanged(provider, enabled);
     }
 
-    void ServerConnection::handleResultMessage(quint16 errorType, quint32 clientReference,
-=======
     void ServerConnection::handleResultMessage(quint16 errorCode, quint32 clientReference,
->>>>>>> 9691fccc
                                                quint32 intData,
                                                QByteArray const& blobData)
     {
