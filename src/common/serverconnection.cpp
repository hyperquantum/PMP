--- conflicted
+++ resolved
@@ -247,15 +247,10 @@
        _autoSubscribeToEventsAfterConnect(eventSubscription),
        _state(ServerConnection::NotConnected),
        _binarySendingMode(false),
-<<<<<<< HEAD
        _serverProtocolNo(-1),
        _scrobblingSupportThis(255, "scrobbling"),
-       _nextRef(1), _userAccountRegistrationRef(0), _userLoginRef(0), _userLoggedInId(0),
-       _simplePlayerController(nullptr), _simplePlayerStateMonitor(nullptr)
-=======
-       _serverProtocolNo(-1), _nextRef(1),
+       _nextRef(1),
        _userAccountRegistrationRef(0), _userLoginRef(0), _userLoggedInId(0)
->>>>>>> 9f713e1a
     {
         connect(&_socket, &QTcpSocket::connected, this, &ServerConnection::onConnected);
         connect(&_socket, &QTcpSocket::readyRead, this, &ServerConnection::onReadyRead);
