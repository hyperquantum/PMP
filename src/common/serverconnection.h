/*
    Copyright (C) 2014-2022, Kevin Andre <hyperquantum@gmail.com>

    This file is part of PMP (Party Music Player).

    PMP is free software: you can redistribute it and/or modify it under the
    terms of the GNU General Public License as published by the Free Software
    Foundation, either version 3 of the License, or (at your option) any later
    version.

    PMP is distributed in the hope that it will be useful, but WITHOUT ANY
    WARRANTY; without even the implied warranty of MERCHANTABILITY or FITNESS
    FOR A PARTICULAR PURPOSE.  See the GNU General Public License for more
    details.

    You should have received a copy of the GNU General Public License along
    with PMP.  If not, see <http://www.gnu.org/licenses/>.
*/

#ifndef PMP_SERVERCONNECTION_H
#define PMP_SERVERCONNECTION_H

#include "collectiontrackinfo.h"
<<<<<<< HEAD
#include "compatibilityui.h"
=======
#include "disconnectreason.h"
>>>>>>> 7a05ce8e
#include "networkprotocol.h"
#include "playerhistorytrackinfo.h"
#include "playerstate.h"
#include "queueindextype.h"
#include "requestid.h"
#include "serverhealthstatus.h"
#include "specialqueueitemtype.h"
#include "tribool.h"
#include "userloginerror.h"
#include "userregistrationerror.h"

#include <QByteArray>
#include <QDateTime>
#include <QElapsedTimer>
#include <QHash>
#include <QList>
#include <QObject>
#include <QSet>
#include <QTcpSocket>
#include <QUuid>
#include <QVector>

namespace PMP
{
    class CollectionFetcher;
    class ServerCapabilities;
    class ServerCapabilitiesImpl;

    enum class ServerEventSubscription
    {
        None = 0,
        AllEvents = 1,
        ServerHealthMessages = 2,
    };

    /**
        Represents a connection to a PMP server.
    */
    class ServerConnection : public QObject
    {
        Q_OBJECT
    private:
        enum State
        {
            NotConnected, Connecting, Handshake, TextMode,
            HandshakeFailure, BinaryHandshake, BinaryMode,
            Aborting, Disconnecting
        };

        class ResultMessageData;
        class ResultHandler;
        class StandardResultHandler;
        class ParameterlessActionResultHandler;
        class CollectionFetchResultHandler;
        class TrackInsertionResultHandler;
        class QueueEntryInsertionResultHandler;
        class DuplicationResultHandler;
        class CompatibilityInterfaceLanguageSelectionResultHandler;
        class CompatibilityInterfaceActionTriggerResultHandler;

    public:
        explicit ServerConnection(QObject* parent = nullptr,
                                  ServerEventSubscription eventSubscription =
                                                      ServerEventSubscription::AllEvents);
        ~ServerConnection();

        void connectToHost(QString const& host, quint16 port);
        void disconnect();

        ServerCapabilities const& serverCapabilities() const;
        ServerHealthStatus serverHealth() const { return _serverHealthStatus; }

<<<<<<< HEAD
        QVector<int> getCompatibilityInterfaceIds();
        void sendCompatibilityInterfaceLanguageSelectionRequest(
                                                          UserInterfaceLanguage language);
        void sendCompatibilityInterfaceDefinitionsRequest(QVector<int> interfaceIds);
        RequestID sendCompatibilityInterfaceTriggerActionRequest(int interfaceId,
                                                                 int actionId);
=======
        bool isConnected() const;
        bool isLoggedIn() const { return userLoggedInId() > 0; }
>>>>>>> 7a05ce8e

        quint32 userLoggedInId() const;
        QString userLoggedInName() const;

        TriBool doingFullIndexation() const { return _doingFullIndexation; }

        void fetchCollection(CollectionFetcher* fetcher);

        RequestID reloadServerSettings();
        RequestID activateDelayedStart(qint64 delayMilliseconds);
        RequestID deactivateDelayedStart();
        RequestID insertQueueEntryAtIndex(FileHash const& hash, quint32 index);
        RequestID insertSpecialQueueItemAtIndex(SpecialQueueItemType itemType, int index,
                                       QueueIndexType indexType = QueueIndexType::Normal);
        RequestID duplicateQueueEntry(uint queueID);

    public Q_SLOTS:
        void shutdownServer();

        void sendDatabaseIdentifierRequest();
        void sendServerInstanceIdentifierRequest();
        void sendServerNameRequest();

        void requestPlayerState();
        void play();
        void pause();
        void skip();

        void seekTo(uint queueID, qint64 position);

        void insertBreakAtFrontIfNotExists();

        void setVolume(int percentage);

        void enableDynamicMode();
        void disableDynamicMode();
        void expandQueue();
        void trimQueue();
        void requestDynamicModeStatus();
        void setDynamicModeNoRepetitionSpan(int seconds);
        void startDynamicModeWave();
        void terminateDynamicModeWave();

        void sendQueueFetchRequest(uint startOffset, quint8 length = 0);
        void deleteQueueEntry(uint queueID);
        void moveQueueEntry(uint queueID, qint16 offsetDiff);

        void insertQueueEntryAtFront(FileHash const& hash);
        void insertQueueEntryAtEnd(FileHash const& hash);

        void sendQueueEntryInfoRequest(uint queueID);
        void sendQueueEntryInfoRequest(QList<uint> const& queueIDs);

        void sendQueueEntryHashRequest(QList<uint> const& queueIDs);

        void sendHashUserDataRequest(quint32 userId, QList<FileHash> const& hashes);

        void sendPossibleFilenamesRequest(uint queueID);

        void sendPlayerHistoryRequest(int limit);

        void sendUserAccountsFetchRequest();
        void createNewUserAccount(QString login, QString password);
        void login(QString login, QString password);

        void switchToPublicMode();
        void switchToPersonalMode();
        void requestUserPlayingForMode();

        void startFullIndexation();
        void requestFullIndexationRunningStatus();

    Q_SIGNALS:
        void connected();
        void disconnected(DisconnectReason reason);
        void cannotConnect(QAbstractSocket::SocketError error);
        void invalidServer();
        void serverHealthReceived();

        void receivedDatabaseIdentifier(QUuid uuid);
        void receivedServerInstanceIdentifier(QUuid uuid);
        void receivedServerName(quint8 nameType, QString name);
        void receivedClientClockTimeOffset(qint64 clientClockTimeOffsetMs);

        void serverSettingsReloadResultEvent(ResultMessageErrorCode errorCode,
                                             RequestID requestId);
        void delayedStartActivationResultEvent(ResultMessageErrorCode errorCode,
                                               RequestID requestId);
        void delayedStartDeactivationResultEvent(ResultMessageErrorCode errorCode,
                                                 RequestID requestId);

        void receivedPlayerState(PlayerState state, quint8 volume, quint32 queueLength,
                                 quint32 nowPlayingQID, quint64 nowPlayingPosition,
                                 bool delayedStartActive);

        void volumeChanged(int percentage);

        void dynamicModeStatusReceived(bool enabled, int noRepetitionSpanSeconds);
        void dynamicModeHighScoreWaveStatusReceived(bool active, bool statusChanged,
                                                    int progress, int progressTotal);

        void receivedPlayerHistoryEntry(PMP::PlayerHistoryTrackInfo track);
        void receivedPlayerHistory(QVector<PMP::PlayerHistoryTrackInfo> tracks);

        void receivedQueueContents(int queueLength, int startOffset,
                                   QList<quint32> queueIDs);
        void queueEntryAdded(qint32 offset, quint32 queueId, RequestID requestId);
        void queueEntryInsertionFailed(ResultMessageErrorCode errorCode,
                                       RequestID requestId);
        void queueEntryRemoved(qint32 offset, quint32 queueId);
        void queueEntryMoved(qint32 fromOffset, qint32 toOffset, quint32 queueId);
        void receivedTrackInfo(quint32 queueId, QueueEntryType type,
                               qint64 lengthMilliseconds, QString title, QString artist);
        void receivedQueueEntryHash(quint32 queueId, QueueEntryType type, FileHash hash);
        void receivedHashUserData(FileHash hash, quint32 userId,
                                  QDateTime previouslyHeard, qint16 scorePermillage);
        void receivedPossibleFilenames(quint32 queueId, QList<QString> names);

        void userAccountsReceived(QList<QPair<uint, QString>> accounts);
        void userAccountCreatedSuccessfully(QString login, quint32 id);
        void userAccountCreationError(QString login, UserRegistrationError errorType);

        void userLoggedInSuccessfully(QString login, quint32 id);
        void userLoginError(QString login, UserLoginError errorType);

        void receivedUserPlayingFor(quint32 userId, QString userLogin);

        void fullIndexationStatusReceived(bool running);
        void fullIndexationStarted();
        void fullIndexationFinished();

        void collectionTracksAvailabilityChanged(QVector<PMP::FileHash> available,
                                                 QVector<PMP::FileHash> unavailable);
        void collectionTracksChanged(QVector<PMP::CollectionTrackInfo> changes);

        void compatibilityInterfaceAnnouncementReceived(QVector<int> interfaceIds);
        void compatibilityInterfaceLanguageSelectionSucceeded(
                                                          UserInterfaceLanguage language);
        void compatibilityInterfaceDefinitionReceived(int interfaceId,
                                                      CompatibilityUiState state,
                                                      UserInterfaceLanguage language,
                                                      QString title, QString caption,
                                                      QString description,
                                                      QVector<int> actionIds);
        void compatibilityInterfaceActionDefinitionReceived(int interfaceId, int actionId,
                                                         CompatibilityUiActionState state,
                                                         UserInterfaceLanguage language,
                                                         QString caption);
        void compatibilityInterfaceStateChanged(int interfaceId,
                                                CompatibilityUiState state);
        void compatibilityInterfaceTextChanged(int interfaceId,
                                               UserInterfaceLanguage language,
                                               QString caption, QString description);
        void compatibilityInterfaceActionStateChanged(int interfaceId, int actionId,
                                                      CompatibilityUiActionState state);
        void compatibilityInterfaceActionTextChanged(int interfaceId, int actionId,
                                                     UserInterfaceLanguage language,
                                                     QString caption);
        void compatibilityInterfaceActionSucceeded(int interfaceId, int actionId,
                                                   RequestID requestId);
        void compatibilityInterfaceActionFailed(int interfaceId, int actionId,
                                                RequestID requestId);

    private Q_SLOTS:
        void onConnected();
        void onDisconnected();
        void onReadyRead();
        void onSocketError(QAbstractSocket::SocketError error);
        void onKeepAliveTimerTimeout();

    private:
        void breakConnection(DisconnectReason reason);

        uint getNewReference();
        RequestID getNewRequestId();
        RequestID signalRequestError(ResultMessageErrorCode errorCode,
                             void (ServerConnection::*errorSignal)(ResultMessageErrorCode,
                                                                   RequestID));
        RequestID signalServerTooOldError(
                             void (ServerConnection::*errorSignal)(ResultMessageErrorCode,
                                                                   RequestID));

        void sendTextCommand(QString const& command);
        void sendBinaryMessage(QByteArray const& message);
        void sendKeepAliveMessage();
        void sendProtocolExtensionsMessage();
        void sendSingleByteAction(quint8 action);
        RequestID sendParameterlessActionRequest(ParameterlessActionCode code);

        void readTextCommands();
        void readBinaryCommands();
        void executeTextCommand(QString const& commandText);
        void handleBinaryMessage(QByteArray const& message);
        void handleStandardBinaryMessage(ServerMessageType messageType,
                                         QByteArray const& message);
        void handleExtensionMessage(quint8 extensionId, quint8 extensionMessageType,
                                    QByteArray const& message);
        void handleResultMessage(quint16 errorCode, quint32 clientReference,
                                 quint32 intData, QByteArray const& blobData);
        quint32 registerResultHandler(ResultHandler* handler);
        void discardResultHandler(quint32 clientReference);
        void registerServerProtocolExtensions(
                           const QVector<NetworkProtocol::ProtocolExtension>& extensions);
        void handleServerEvent(ServerEventCode eventCode);

        void sendInitiateNewUserAccountMessage(QString login, quint32 clientReference);
        void sendFinishNewUserAccountMessage(QString login, QByteArray salt,
                                             QByteArray hashedPassword,
                                             quint32 clientReference);

        void handleNewUserSalt(QString login, QByteArray salt);
        void handleUserRegistrationResult(ResultMessageErrorCode errorCode,
                                          quint32 intData, QByteArray const& blobData);

        void sendInitiateLoginMessage(QString login, quint32 clientReference);
        void sendFinishLoginMessage(QString login, QByteArray userSalt,
                                    QByteArray sessionSalt, QByteArray hashedPassword,
                                    quint32 clientReference);
        void handleLoginSalt(QString login, QByteArray userSalt, QByteArray sessionSalt);
        void handleUserLoginResult(ResultMessageErrorCode errorCode, quint32 intData,
                                   QByteArray const& blobData);

        void onFullIndexationRunningStatusReceived(bool running);

        void parseKeepAliveMessage(QByteArray const& message);

        void parseSimpleResultMessage(QByteArray const& message);

        void parseServerProtocolExtensionsMessage(QByteArray const& message);
        void parseServerEventNotificationMessage(QByteArray const& message);
        void parseServerInstanceIdentifierMessage(QByteArray const& message);
        void parseServerNameMessage(QByteArray const& message);
        void parseDatabaseIdentifierMessage(QByteArray const& message);
        void parseServerHealthMessage(QByteArray const& message);
        void parseServerClockMessage(QByteArray const& message);

        void parseUsersListMessage(QByteArray const& message);
        void parseNewUserAccountSaltMessage(QByteArray const& message);
        void parseUserLoginSaltMessage(QByteArray const& message);

        void parsePlayerStateMessage(QByteArray const& message);
        void parseVolumeChangedMessage(QByteArray const& message);
        void parseUserPlayingForModeMessage(QByteArray const& message);

        void parseQueueContentsMessage(QByteArray const& message);
        void parseTrackInfoMessage(QByteArray const& message);
        void parseBulkTrackInfoMessage(QByteArray const& message);
        void parsePossibleFilenamesForQueueEntryMessage(QByteArray const& message);
        void parseBulkQueueEntryHashMessage(QByteArray const& message);
        void parseQueueEntryAddedMessage(QByteArray const& message);
        void parseQueueEntryAdditionConfirmationMessage(QByteArray const& message);
        void parseQueueEntryRemovedMessage(QByteArray const& message);
        void parseQueueEntryMovedMessage(QByteArray const& message);

        void parseDynamicModeStatusMessage(QByteArray const& message);
        void parseDynamicModeWaveStatusMessage(QByteArray const& message);

        void parseTrackAvailabilityChangeBatchMessage(QByteArray const& message);
        void parseTrackInfoBatchMessage(QByteArray const& message,
                                        ServerMessageType messageType);

        void parseHashUserDataMessage(QByteArray const& message);
        void parseNewHistoryEntryMessage(QByteArray const& message);
        void parsePlayerHistoryMessage(QByteArray const& message);

        void sendCollectionFetchRequestMessage(uint clientReference);

        void parseCompatibilityInterfaceAnnouncement(QByteArray const& message);
        void parseCompatibilityInterfaceLanguageSelectionConfirmation(
                                                               QByteArray const& message);
        void parseCompatibilityInterfaceDefinition(QByteArray const& message);
        void parseCompatibilityInterfaceStateUpdate(QByteArray const& message);
        void parseCompatibilityInterfaceActionStateUpdate(QByteArray const& message);
        void parseCompatibilityInterfaceTextUpdate(QByteArray const& message);
        void parseCompatibilityInterfaceActionTextUpdate(QByteArray const& message);

        void invalidMessageReceived(QByteArray const& message, QString messageType = "",
                                    QString extraInfo = "");

        static const quint16 ClientProtocolNo;
        static const int KeepAliveIntervalMs;
        static const int KeepAliveReplyTimeoutMs;

        ServerCapabilitiesImpl* _serverCapabilities;
        DisconnectReason _disconnectReason;
        QElapsedTimer _timeSinceLastMessageReceived;
        QTimer* _keepAliveTimer;
        ServerEventSubscription _autoSubscribeToEventsAfterConnect;
        State _state;
        QTcpSocket _socket;
        QByteArray _readBuffer;
        bool _binarySendingMode;
        int _serverProtocolNo;
        QHash<quint8, QString> _serverExtensionNames;
        uint _nextRef;
        uint _userAccountRegistrationRef;
        QString _userAccountRegistrationLogin;
        QString _userAccountRegistrationPassword;
        uint _userLoginRef;
        QString _userLoggingIn;
        QString _userLoggingInPassword;
        quint32 _userLoggedInId;
        QString _userLoggedInName;
        TriBool _doingFullIndexation;
        QHash<uint, ResultHandler*> _resultHandlers;
        QHash<uint, CollectionFetcher*> _collectionFetchers;
        ServerHealthStatus _serverHealthStatus;
        QSet<int> _compatibilityInterfaceIds;
    };
}
#endif<|MERGE_RESOLUTION|>--- conflicted
+++ resolved
@@ -21,11 +21,8 @@
 #define PMP_SERVERCONNECTION_H
 
 #include "collectiontrackinfo.h"
-<<<<<<< HEAD
 #include "compatibilityui.h"
-=======
 #include "disconnectreason.h"
->>>>>>> 7a05ce8e
 #include "networkprotocol.h"
 #include "playerhistorytrackinfo.h"
 #include "playerstate.h"
@@ -98,17 +95,15 @@
         ServerCapabilities const& serverCapabilities() const;
         ServerHealthStatus serverHealth() const { return _serverHealthStatus; }
 
-<<<<<<< HEAD
         QVector<int> getCompatibilityInterfaceIds();
         void sendCompatibilityInterfaceLanguageSelectionRequest(
                                                           UserInterfaceLanguage language);
         void sendCompatibilityInterfaceDefinitionsRequest(QVector<int> interfaceIds);
         RequestID sendCompatibilityInterfaceTriggerActionRequest(int interfaceId,
                                                                  int actionId);
-=======
+
         bool isConnected() const;
         bool isLoggedIn() const { return userLoggedInId() > 0; }
->>>>>>> 7a05ce8e
 
         quint32 userLoggedInId() const;
         QString userLoggedInName() const;
