--- conflicted
+++ resolved
@@ -235,16 +235,12 @@
                                                  QVector<PMP::FileHash> unavailable);
         void collectionTracksChanged(QVector<PMP::CollectionTrackInfo> changes);
 
-<<<<<<< HEAD
         void scrobblingProviderInfoReceived(ScrobblingProvider provider,
                                             ScrobblerStatus status, bool enabled);
         void scrobblerStatusChanged(ScrobblingProvider provider, ScrobblerStatus status);
         void scrobblingProviderEnabledChanged(ScrobblingProvider provider, bool enabled);
 
-    private slots:
-=======
     private Q_SLOTS:
->>>>>>> 57d5155c
         void onConnected();
         void onReadyRead();
         void onSocketError(QAbstractSocket::SocketError error);
