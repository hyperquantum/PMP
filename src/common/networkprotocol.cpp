--- conflicted
+++ resolved
@@ -64,7 +64,6 @@
         NetworkUtil::append2Bytes(buffer, encodedMessageType);
     }
 
-<<<<<<< HEAD
     quint8 NetworkProtocol::encode(ScrobblingProvider provider) {
         switch (provider) {
             case ScrobblingProvider::Unknown:
@@ -120,11 +119,8 @@
         }
     }
 
-    int NetworkProtocol::ratePassword(QString password) {
-=======
     int NetworkProtocol::ratePassword(QString password)
     {
->>>>>>> 71d4ba85
         int rating = 0;
         for (int i = 0; i < password.size(); ++i)
         {
