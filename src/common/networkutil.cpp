--- conflicted
+++ resolved
@@ -265,7 +265,6 @@
         return QString::fromUtf8(&buffer.data()[position], length);
     }
 
-<<<<<<< HEAD
     QByteArray NetworkUtil::getUtf8Bytes(QString text, int maxByteCount)
     {
         if (maxByteCount < 0)
@@ -294,11 +293,8 @@
         return {};
     }
 
-    quint16 NetworkUtil::compose2Bytes(quint8 b1, quint8 b0) {
-=======
     quint16 NetworkUtil::compose2Bytes(quint8 b1, quint8 b0)
     {
->>>>>>> 71d4ba85
         auto sum =
             (static_cast<quint16>(b1) << 8)
             + static_cast<quint16>(b0);
