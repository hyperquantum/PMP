/*
    Copyright (C) 2020-2023, Kevin Andre <hyperquantum@gmail.com>

    This file is part of PMP (Party Music Player).

    PMP is free software: you can redistribute it and/or modify it under the
    terms of the GNU General Public License as published by the Free Software
    Foundation, either version 3 of the License, or (at your option) any later
    version.

    PMP is distributed in the hope that it will be useful, but WITHOUT ANY
    WARRANTY; without even the implied warranty of MERCHANTABILITY or FITNESS
    FOR A PARTICULAR PURPOSE.  See the GNU General Public License for more
    details.

    You should have received a copy of the GNU General Public License along
    with PMP.  If not, see <http://www.gnu.org/licenses/>.
*/

#include "serverinterface.h"

#include "authenticationcontrollerimpl.h"
#include "collectionwatcherimpl.h"
#include "currenttrackmonitorimpl.h"
#include "dynamicmodecontrollerimpl.h"
#include "generalcontrollerimpl.h"
#include "historycontrollerimpl.h"
#include "playercontrollerimpl.h"
#include "queuecontrollerimpl.h"
#include "queueentryinfofetcher.h"
#include "queueentryinfostorageimpl.h"
#include "queuemonitor.h"
#include "scrobblingcontrollerimpl.h"
#include "serverconnection.h"
#include "userdatafetcher.h"

namespace PMP::Client
{
    ServerInterfaceImpl::ServerInterfaceImpl(ServerConnection* connection)
     : _connection(connection),
       _connected(connection->isConnected())
    {
        setParent(connection);

        connect(
            connection, &ServerConnection::connected,
            this,
            [this]()
            {
                if (_connected) return;

                _connected = true;
                Q_EMIT connectedChanged();
            },
            Qt::QueuedConnection
        );
        connect(
            connection, &ServerConnection::disconnected,
            this,
            [this]()
            {
                qDebug() << "connection has been disconnected";

                if (!_connected) return;

                _connected = false;
                Q_EMIT connectedChanged();
            },
            Qt::QueuedConnection
        );
    }

    LocalHashIdRepository* ServerInterfaceImpl::hashIdRepository() const
    {
        return _connection->hashIdRepository();
    }

    AuthenticationController& ServerInterfaceImpl::authenticationController()
    {
        if (!_authenticationController)
            _authenticationController = new AuthenticationControllerImpl(_connection);

        return *_authenticationController;
    }

    GeneralController& ServerInterfaceImpl::generalController()
    {
        if (!_generalController)
            _generalController = new GeneralControllerImpl(_connection);

        return *_generalController;
    }

    PlayerController& ServerInterfaceImpl::playerController()
    {
        if (!_simplePlayerController)
            _simplePlayerController = new PlayerControllerImpl(_connection);

        return *_simplePlayerController;
    }

    CurrentTrackMonitor& ServerInterfaceImpl::currentTrackMonitor()
    {
        if (!_currentTrackMonitor)
            _currentTrackMonitor = new CurrentTrackMonitorImpl(&queueEntryInfoStorage(),
                                                               _connection);

        return *_currentTrackMonitor;
    }

    QueueController& ServerInterfaceImpl::queueController()
    {
        if (!_queueController)
            _queueController = new QueueControllerImpl(_connection);

        return *_queueController;
    }

    AbstractQueueMonitor& ServerInterfaceImpl::queueMonitor()
    {
        if (!_queueMonitor)
            _queueMonitor = new QueueMonitor(_connection);

        return *_queueMonitor;
    }

    QueueEntryInfoStorage& ServerInterfaceImpl::queueEntryInfoStorage()
    {
        if (!_queueEntryInfoStorage)
            _queueEntryInfoStorage = new QueueEntryInfoStorageImpl(_connection);

        return *_queueEntryInfoStorage;
    }

    QueueEntryInfoFetcher& ServerInterfaceImpl::queueEntryInfoFetcher()
    {
        if (!_queueEntryInfoFetcher)
        {
            _queueEntryInfoFetcher = new QueueEntryInfoFetcher(this, &queueMonitor(),
                                                               &queueEntryInfoStorage(),
                                                               _connection);
        }

        return *_queueEntryInfoFetcher;
    }

    DynamicModeController& ServerInterfaceImpl::dynamicModeController()
    {
        if (!_dynamicModeController)
            _dynamicModeController = new DynamicModeControllerImpl(_connection);

        return *_dynamicModeController;
    }

    HistoryController& ServerInterfaceImpl::historyController()
    {
        if (!_historyController)
            _historyController = new HistoryControllerImpl(_connection);

        return *_historyController;
    }

    CollectionWatcher& ServerInterfaceImpl::collectionWatcher()
    {
        if (!_collectionWatcher)
            _collectionWatcher = new CollectionWatcherImpl(_connection);

        return *_collectionWatcher;
    }

    UserDataFetcher& ServerInterfaceImpl::userDataFetcher()
    {
        if (!_userDataFetcher)
        {
            _userDataFetcher =
                    new UserDataFetcherImpl(this, &collectionWatcher(), _connection);
        }

        return *_userDataFetcher;
    }

<<<<<<< HEAD
    ScrobblingController& ServerInterface::scrobblingController()
    {
        if (!_scrobblingController)
            _scrobblingController = new ScrobblingControllerImpl(_connection);

        return *_scrobblingController;
    }

    bool ServerInterface::isLoggedIn() const
=======
    bool ServerInterfaceImpl::isLoggedIn() const
>>>>>>> 3aea4ee6
    {
        return _connection->isLoggedIn();
    }

    quint32 ServerInterfaceImpl::userLoggedInId() const
    {
        return _connection->userLoggedInId();
    }

    QString ServerInterfaceImpl::userLoggedInName() const
    {
        return _connection->userLoggedInName();
    }
}<|MERGE_RESOLUTION|>--- conflicted
+++ resolved
@@ -179,8 +179,7 @@
         return *_userDataFetcher;
     }
 
-<<<<<<< HEAD
-    ScrobblingController& ServerInterface::scrobblingController()
+    ScrobblingController& ServerInterfaceImpl::scrobblingController()
     {
         if (!_scrobblingController)
             _scrobblingController = new ScrobblingControllerImpl(_connection);
@@ -188,10 +187,7 @@
         return *_scrobblingController;
     }
 
-    bool ServerInterface::isLoggedIn() const
-=======
     bool ServerInterfaceImpl::isLoggedIn() const
->>>>>>> 3aea4ee6
     {
         return _connection->isLoggedIn();
     }
