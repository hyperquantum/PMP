/*
    Copyright (C) 2014-2023, Kevin Andre <hyperquantum@gmail.com>

    This file is part of PMP (Party Music Player).

    PMP is free software: you can redistribute it and/or modify it under the
    terms of the GNU General Public License as published by the Free Software
    Foundation, either version 3 of the License, or (at your option) any later
    version.

    PMP is distributed in the hope that it will be useful, but WITHOUT ANY
    WARRANTY; without even the implied warranty of MERCHANTABILITY or FITNESS
    FOR A PARTICULAR PURPOSE.  See the GNU General Public License for more
    details.

    You should have received a copy of the GNU General Public License along
    with PMP.  If not, see <http://www.gnu.org/licenses/>.
*/

#include "serverconnection.h"

#include "common/networkprotocol.h"
#include "common/networkutil.h"
#include "common/promise.h"
#include "common/startstopeventstatus.h"
#include "common/util.h"

#include "collectionfetcher.h"
#include "localhashidrepository.h"
#include "servercapabilitiesimpl.h"

#include <QtDebug>
#include <QTimer>

namespace PMP::Client
{
    class ServerConnection::ResultMessageData
    {
    public:
        ResultMessageData(ResultMessageErrorCode errorType,
                          quint32 clientReference, quint32 intData,
                          QByteArray const& blobData)
         : errorType(errorType),
           clientReference(clientReference),
           intData(intData),
           blobData(blobData)
        {
            //
        }

        bool isSuccess() const { return succeeded(errorType); }
        bool isFailure() const { return !isSuccess(); }

        RequestID toRequestID() const { return RequestID(clientReference); }

        const ResultMessageErrorCode errorType;
        const quint32 clientReference;
        const quint32 intData;
        const QByteArray blobData;
    };

    class ServerConnection::ExtensionResultMessageData
    {
    public:
        ExtensionResultMessageData(NetworkProtocolExtension extension, quint8 resultCode,
                                   quint32 clientReference)
         : extension(extension),
           resultCode(resultCode),
           clientReference(clientReference)
        {
            //
        }

        bool isSuccess() const { return resultCode == 0; }
        bool isFailure() const { return !isSuccess(); }

        const NetworkProtocolExtension extension;
        const quint8 resultCode;
        const quint32 clientReference;
    };

    class ServerConnection::ResultHandler
    {
    public:
        virtual ~ResultHandler();

        virtual void handleResult(ResultMessageData const& data) = 0;
        virtual void handleExtensionResult(ExtensionResultMessageData const& data);

        virtual void handleQueueEntryAdditionConfirmation(quint32 clientReference,
                                                          qint32 index, quint32 queueID);

    protected:
        ResultHandler(ServerConnection* parent);

        QString errorDescription(ResultMessageData const& data) const;

        ServerConnection* const _parent;
    };

    ServerConnection::ResultHandler::~ResultHandler()
    {
        //
    }

    void ServerConnection::ResultHandler::handleExtensionResult(
                                                ExtensionResultMessageData const& data)
    {
<<<<<<< HEAD
        qWarning() << "ResultHandler cannot deal with extension result message;"
                   << "extension ID:" << uint(data.resultCode)
                   << "; result code:" << uint(data.resultCode)
                   << "; client-ref:" << uint(data.clientReference);

        ResultMessageData data2(ResultMessageErrorCode::UnknownError,
                                data.clientReference,
                                0, {});

        handleResult(data2);
=======
        qWarning() << "ResultHandler cannot deal with handle extension result message;"
                   << "extension ID:" << uint(extensionId)
                   << "; result code:" << uint(resultCode);
>>>>>>> 3aea4ee6
    }

    ServerConnection::ResultHandler::ResultHandler(ServerConnection* parent)
     : _parent(parent)
    {
        //
    }

    void ServerConnection::ResultHandler::handleQueueEntryAdditionConfirmation(
                                                                  quint32 clientReference,
                                                                  qint32 index,
                                                                  quint32 queueID)
    {
        qWarning() << "ResultHandler does not handle queue entry addition confirmation;"
                   << " ref:" << clientReference << " index:" << index
                   << " QID:" << queueID;
    }

    QString ServerConnection::ResultHandler::errorDescription(
                                                      ResultMessageData const& data) const
    {
        QString text = "client-ref " + QString::number(data.clientReference) + ": ";

        switch (data.errorType)
        {
            case ResultMessageErrorCode::NoError:
            case ResultMessageErrorCode::AlreadyDone:
                text += "unknown error (code indicates success)";
                break;

            case ResultMessageErrorCode::QueueIdNotFound:
                text += "QID " + QString::number(data.intData) + " not found";
                return text;

            case ResultMessageErrorCode::DatabaseProblem:
                text += "database problem";
                break;

            case ResultMessageErrorCode::NonFatalInternalServerError:
                text += "non-fatal internal server error";
                break;

            case ResultMessageErrorCode::UnknownError:
                text += "unknown error";
                break;

            default:
                text += "error code " + errorCodeString(data.errorType);
                break;
        }

        /* nothing interesting to add? */
        if (data.intData == 0 && data.blobData.size() == 0)
            return text;

        text +=
            ": intData=" + QString::number(data.intData)
                + ", blobData.size=" + QString::number(data.blobData.size());

        return text;
    }

    /* ============================================================================ */

    class ServerConnection::PromiseResultHandler : public ResultHandler
    {
    public:
        PromiseResultHandler(ServerConnection* parent);

        SimpleFuture<AnyResultMessageCode> future() const;

        void handleResult(ResultMessageData const& data) override;
        void handleExtensionResult(ExtensionResultMessageData const& data) override;

    protected:
        virtual QString getActionDetail() const;
        virtual AnyResultMessageCode convertExtensionResultCode(
                                                ExtensionResultMessageData const& data);

    private:
        SimplePromise<AnyResultMessageCode> _promise;
    };

    ServerConnection::PromiseResultHandler::PromiseResultHandler(ServerConnection* parent)
     : ResultHandler(parent)
    {
        //
    }

    SimpleFuture<AnyResultMessageCode> ServerConnection::PromiseResultHandler::future(
                                                                                   ) const
    {
        return _promise.future();
    }

    void ServerConnection::PromiseResultHandler::handleResult(
                                                            ResultMessageData const& data)
    {
        if (data.isFailure())
        {
            auto actionDetail = getActionDetail();

            if (actionDetail.isEmpty())
                qWarning() << "PromiseResultHandler:" << errorDescription(data);
            else
                qWarning() << "PromiseResultHandler:" << actionDetail << ":"
                           << errorDescription(data);
        }

        _promise.setResult(data.errorType);
    }

    void ServerConnection::PromiseResultHandler::handleExtensionResult(
                                                   const ExtensionResultMessageData& data)
    {
        auto code = convertExtensionResultCode(data);

        _promise.setResult(code);
    }

    QString ServerConnection::PromiseResultHandler::getActionDetail() const
    {
        return {};
    }

    AnyResultMessageCode
        ServerConnection::PromiseResultHandler::convertExtensionResultCode(
                                                   const ExtensionResultMessageData& data)
    {
        qWarning() << "PromiseResultHandler cannot deal with extension result message;"
                   << "extension ID:" << uint(data.resultCode)
                   << "; result code:" << uint(data.resultCode)
                   << "; client-ref:" << uint(data.clientReference);

        return ResultMessageErrorCode::UnknownError;
    }

    /* ============================================================================ */

    class ServerConnection::ParameterlessActionResultHandler : public PromiseResultHandler
    {
    public:
        ParameterlessActionResultHandler(ServerConnection* parent,
                                         ParameterlessActionCode code);
    protected:
        QString getActionDetail() const override;

    private:
        ParameterlessActionCode _code;
    };

    ServerConnection::ParameterlessActionResultHandler::ParameterlessActionResultHandler(
                                                             ServerConnection* parent,
                                                             ParameterlessActionCode code)
     : PromiseResultHandler(parent), _code(code)
    {
        //
    }

    QString ServerConnection::ParameterlessActionResultHandler::getActionDetail() const
    {
        switch (_code)
        {
        case ParameterlessActionCode::Reserved:
            break; /* not supposed to be used */

        case ParameterlessActionCode::ReloadServerSettings:
            return "server settings reload";

        case ParameterlessActionCode::DeactivateDelayedStart:
            return "delayed start deactivation";
        }

        return "action with code " + QString::number(static_cast<int>(_code));
    }

    /* ============================================================================ */

    class ServerConnection::ScrobblingAuthenticationResultHandler
        : public PromiseResultHandler
    {
    public:
        ScrobblingAuthenticationResultHandler(ServerConnection* parent,
                                              ScrobblingProvider provider,
                                              QString user);

    protected:
        QString getActionDetail() const override;
        AnyResultMessageCode convertExtensionResultCode(
                                         ExtensionResultMessageData const& data) override;

    private:
        ScrobblingProvider _provider;
        QString _user;
    };

    ServerConnection::ScrobblingAuthenticationResultHandler::ScrobblingAuthenticationResultHandler(
        ServerConnection* parent, ScrobblingProvider provider, QString user)
     : PromiseResultHandler(parent),
        _provider(provider),
        _user(user)
    {
        //
    }

    QString ServerConnection::ScrobblingAuthenticationResultHandler::getActionDetail(
                                                                                   ) const
    {
        return "scrobbling authentication for " + toString(_provider)
               + " with user account " + _user;
    }

    AnyResultMessageCode
      ServerConnection::ScrobblingAuthenticationResultHandler::convertExtensionResultCode(
                                                   const ExtensionResultMessageData& data)
    {
        if (data.extension != NetworkProtocolExtension::Scrobbling)
        {
            qWarning() << "ScrobblingAuthenticationResultHandler cannot handle result"
                       << "with extension" << data.extension;
            return ResultMessageErrorCode::UnknownError;
        }

        auto code = ScrobblingResultMessageCode(data.resultCode);
        return code;
    }

    /* ============================================================================ */

    class ServerConnection::CollectionFetchResultHandler : public ResultHandler
    {
    public:
        CollectionFetchResultHandler(ServerConnection* parent,
                                     CollectionFetcher* fetcher);

        void handleResult(ResultMessageData const& data) override;

    private:
        CollectionFetcher* _fetcher;
    };

    ServerConnection::CollectionFetchResultHandler::CollectionFetchResultHandler(
                                                               ServerConnection* parent,
                                                               CollectionFetcher* fetcher)
     : ResultHandler(parent), _fetcher(fetcher)
    {
        //
    }

    void ServerConnection::CollectionFetchResultHandler::handleResult(
                                                            ResultMessageData const& data)
    {
        _parent->_collectionFetchers.remove(data.clientReference);

        if (data.isSuccess())
        {
            Q_EMIT _fetcher->completed();
        }
        else
        {
            qWarning() << "CollectionFetchResultHandler:" << errorDescription(data);
            Q_EMIT _fetcher->errorOccurred();
        }

        _fetcher->deleteLater();
    }

    /* ============================================================================ */

    class ServerConnection::TrackInsertionResultHandler : public ResultHandler
    {
    public:
        TrackInsertionResultHandler(ServerConnection* parent, qint32 index);

        void handleResult(ResultMessageData const& data) override;

        void handleQueueEntryAdditionConfirmation(quint32 clientReference, qint32 index,
                                                  quint32 queueID) override;

    private:
        qint32 _index;
    };

    ServerConnection::TrackInsertionResultHandler::TrackInsertionResultHandler(
                                                                 ServerConnection* parent,
                                                                 qint32 index)
     : ResultHandler(parent), _index(index)
    {
        //
    }

    void ServerConnection::TrackInsertionResultHandler::handleResult(
                                                            ResultMessageData const& data)
    {
        if (data.isSuccess())
        {
            /* this is how older servers report a successful insertion */
            auto queueId = data.intData;
            Q_EMIT _parent->queueEntryAdded(_index, queueId, data.toRequestID());
        }
        else
        {
            qWarning() << "TrackInsertionResultHandler:" << errorDescription(data);
            Q_EMIT _parent->queueEntryInsertionFailed(data.errorType, data.toRequestID());
        }
    }

    void
    ServerConnection::TrackInsertionResultHandler::handleQueueEntryAdditionConfirmation(
                                  quint32 clientReference, qint32 index, quint32 queueID)
    {
        Q_EMIT _parent->queueEntryAdded(index, queueID, RequestID(clientReference));
    }

    /* ============================================================================ */

    class ServerConnection::QueueEntryInsertionResultHandler : public ResultHandler
    {
    public:
        QueueEntryInsertionResultHandler(ServerConnection* parent);

        void handleResult(ResultMessageData const& data) override;

        void handleQueueEntryAdditionConfirmation(quint32 clientReference, qint32 index,
                                                  quint32 queueID) override;
    };

    ServerConnection::QueueEntryInsertionResultHandler::QueueEntryInsertionResultHandler(
                                                                 ServerConnection* parent)
     : ResultHandler(parent)
    {
        //
    }

    void ServerConnection::QueueEntryInsertionResultHandler::handleResult(
                                                            ResultMessageData const& data)
    {
        qWarning() << "QueueEntryInsertionResultHandler:" << errorDescription(data);
        Q_EMIT _parent->queueEntryInsertionFailed(data.errorType, data.toRequestID());
    }

    void ServerConnection::QueueEntryInsertionResultHandler::handleQueueEntryAdditionConfirmation(
                                                                  quint32 clientReference,
                                                                  qint32 index,
                                                                  quint32 queueID)
    {
        Q_EMIT _parent->queueEntryAdded(index, queueID, RequestID(clientReference));
    }

    /* ============================================================================ */

    class ServerConnection::DuplicationResultHandler : public ResultHandler
    {
    public:
        DuplicationResultHandler(ServerConnection* parent);

        void handleResult(ResultMessageData const& data) override;

        void handleQueueEntryAdditionConfirmation(quint32 clientReference, qint32 index,
                                                  quint32 queueID) override;
    };

    ServerConnection::DuplicationResultHandler::DuplicationResultHandler(
                                                                 ServerConnection* parent)
     : ResultHandler(parent)
    {
        //
    }

    void ServerConnection::DuplicationResultHandler::handleResult(
                                                            ResultMessageData const& data)
    {
        qWarning() << "DuplicationResultHandler:" << errorDescription(data);
        Q_EMIT _parent->queueEntryInsertionFailed(data.errorType, data.toRequestID());
    }

    void ServerConnection::DuplicationResultHandler::handleQueueEntryAdditionConfirmation(
                                                                  quint32 clientReference,
                                                                  qint32 index,
                                                                  quint32 queueID)
    {
        Q_EMIT _parent->queueEntryAdded(index, queueID, RequestID(clientReference));
    }

    /* ============================================================================ */

    const quint16 ServerConnection::ClientProtocolNo = 24;

    const int ServerConnection::KeepAliveIntervalMs = 30 * 1000;
    const int ServerConnection::KeepAliveReplyTimeoutMs = 5 * 1000;

    ServerConnection::ServerConnection(QObject* parent,
                                       LocalHashIdRepository* hashIdRepository,
                                       ServerEventSubscription eventSubscription)
     : QObject(parent),
       _hashIdRepository(hashIdRepository),
       _serverCapabilities(new ServerCapabilitiesImpl()),
       _disconnectReason(DisconnectReason::Unknown),
       _keepAliveTimer(new QTimer(this)),
       _autoSubscribeToEventsAfterConnect(eventSubscription),
       _state(ServerConnection::NotConnected),
       _binarySendingMode(false),
       _serverProtocolNo(-1),
       _nextRef(1),
       _userAccountRegistrationRef(0), _userLoginRef(0), _userLoggedInId(0)
    {
        _extensionsThis.registerExtensionSupport({NetworkProtocolExtension::Scrobbling,
                                                  255, 2});

        connect(&_socket, &QTcpSocket::connected, this, &ServerConnection::onConnected);
        connect(
            &_socket, &QTcpSocket::disconnected,
            this, &ServerConnection::onDisconnected
        );
        connect(&_socket, &QTcpSocket::readyRead, this, &ServerConnection::onReadyRead);
        connect(
            &_socket, &QTcpSocket::errorOccurred,
            this, &ServerConnection::onSocketError
        );

        _keepAliveTimer->setSingleShot(true);
        connect(
            _keepAliveTimer, &QTimer::timeout,
            this, &ServerConnection::onKeepAliveTimerTimeout
        );
    }

    ServerConnection::~ServerConnection()
    {
        delete _serverCapabilities;
    }

    void ServerConnection::connectToHost(QString const& host, quint16 port)
    {
        qDebug() << "connecting to" << host << "on port" << port;
        _state = Connecting;
        _readBuffer.clear();
        _socket.connectToHost(host, port);
    }

    void ServerConnection::disconnect()
    {
        qDebug() << "disconnect() called";
        breakConnection(DisconnectReason::ClientInitiated);
    }

    ServerCapabilities const& ServerConnection::serverCapabilities() const
    {
        return *_serverCapabilities;
    }

    bool ServerConnection::isConnected() const
    {
        return _state == BinaryMode;
    }

    quint32 ServerConnection::userLoggedInId() const
    {
        return _userLoggedInId;
    }

    QString ServerConnection::userLoggedInName() const
    {
        return _userLoggedInName;
    }

    void ServerConnection::onConnected()
    {
        qDebug() << "connected to host";
        _state = Handshake;
    }

    void ServerConnection::onDisconnected()
    {
        qDebug() << "socket disconnected";

        if (_state == NotConnected)
            return;

        if (_state != Aborting && _state != Disconnecting)
            _disconnectReason = DisconnectReason::Unknown;

        bool wasConnected = _state == Disconnecting;
        _state = NotConnected;

        _readBuffer.clear();
        _binarySendingMode = false;
        _serverProtocolNo = -1;

        if (wasConnected)
            Q_EMIT disconnected(_disconnectReason);
    }

    void ServerConnection::onReadyRead()
    {
        State state;
        do {
            state = _state;

            switch (state) {
            case NotConnected:
                break; /* problem */
            case Connecting: /* fall-through */
            case Handshake:
            {
                char heading[3];

                if (_socket.peek(heading, 3) < 3) {
                    /* not enough data */
                    break;
                }

                if (heading[0] != 'P'
                    || heading[1] != 'M'
                    || heading[2] != 'P')
                {
                    _state = HandshakeFailure;
                    Q_EMIT invalidServer();
                    breakConnection(DisconnectReason::ProtocolError);
                    return;
                }

                bool hadSemicolon = false;
                char c;
                while (_socket.getChar(&c)) {
                    if (c == ';') {
                        hadSemicolon = true;
                        break;
                    }
                    _readBuffer.append(c);
                }

                if (!hadSemicolon) break; /* not enough data yet */

                QString serverHelloString = QString::fromUtf8(_readBuffer);
                _readBuffer.clear(); /* text consumed */

                qDebug() << "server hello:" << serverHelloString;
                bool supportsNewBinaryCommandWithArg =
                    !serverHelloString.endsWith(" Welcome!");

                /* TODO: other checks */

                /* TODO: maybe extract server version */

                _state = TextMode;

                /* immediately switch to binary mode */
                if (supportsNewBinaryCommandWithArg)
                    sendTextCommand("binary NUxwyGR3ivTcB27VGYdy");
                else
                    sendTextCommand("binary");

                /* send binary hello */
                QByteArray binaryHeader;
                binaryHeader.reserve(5);
                binaryHeader.append("PMP", 3);
                NetworkUtil::append2Bytes(binaryHeader, ClientProtocolNo);
                _socket.write(binaryHeader);
                _socket.flush();

                _binarySendingMode = true;
            }
                break;
            case TextMode:
                readTextCommands();
                break;
            case BinaryHandshake:
            {
                if (_socket.bytesAvailable() < 5) {
                    /* not enough data */
                    break;
                }

                QByteArray heading = _socket.read(5);

                if (!heading.startsWith("PMP"))
                {
                    _state = HandshakeFailure;
                    Q_EMIT invalidServer();
                    breakConnection(DisconnectReason::ProtocolError);
                    return;
                }

                _serverProtocolNo = NetworkUtil::get2Bytes(heading, 3);
                qDebug() << "server protocol version:" << _serverProtocolNo;
                _serverCapabilities->setServerProtocolNumber(_serverProtocolNo);

                _state = BinaryMode;

                _timeSinceLastMessageReceived.start();
                _keepAliveTimer->start(KeepAliveIntervalMs);

                if (_serverProtocolNo >= 12) {
                    /* if interested in protocol extensions... */
                    sendSingleByteAction(18); /*18 = request list of protocol extensions*/
                    sendProtocolExtensionsMessage();
                }

                if (_autoSubscribeToEventsAfterConnect
                        == ServerEventSubscription::AllEvents)
                {
                    sendSingleByteAction(50); /* 50 = subscribe to all server events */
                }
                else if (_autoSubscribeToEventsAfterConnect
                            == ServerEventSubscription::ServerHealthMessages)
                {
                    if (_serverProtocolNo >= 10) {
                         /* 51 = subscribe to server health events */
                        sendSingleByteAction(51);
                    }
                }

                Q_EMIT connected();
            }
                break;
            case BinaryMode:
                readBinaryCommands();
                break;
            case HandshakeFailure:
            case Aborting:
            case Disconnecting:
                /* do nothing */
                break;
            }

            /* maybe a new state will consume the available bytes... */
        } while (_state != state && _socket.bytesAvailable() > 0);
    }

    void ServerConnection::onSocketError(QAbstractSocket::SocketError error)
    {
        qDebug() << "socket error" << error;

        switch (_state)
        {
        case NotConnected:
        case Aborting:
        case Disconnecting:
            break; /* ignore error */

        case Connecting:
        case Handshake:
        case HandshakeFailure: /* just in case this one here too */
            Q_EMIT cannotConnect(error);
            breakConnection(DisconnectReason::SocketError);
            break;

        case TextMode:
        case BinaryHandshake:
        case BinaryMode:
            breakConnection(DisconnectReason::SocketError);
            break;
        }
    }

    void ServerConnection::onKeepAliveTimerTimeout()
    {
        if (!isConnected())
            return;

        QTimer::singleShot(
            KeepAliveReplyTimeoutMs,
            this,
            [this]()
            {
                if (!_timeSinceLastMessageReceived.hasExpired(KeepAliveIntervalMs))
                    return; /* received a reply in time */

                qDebug() << "server is not responding, going to disconnect now";
                breakConnection(DisconnectReason::KeepAliveTimeout);
            }
        );

        qDebug() << "received nothing from the server for a while, sending keep-alive";

        if (_serverProtocolNo < 19)
        {
            /* for older servers, send a cheap data request */
            requestDynamicModeStatus();
        }
        else
        {
            sendKeepAliveMessage();
        }
    }

    void ServerConnection::breakConnection(DisconnectReason reason)
    {
        qDebug() << "breakConnection() called with reason:" << reason;

        if (_state == NotConnected)
        {
            /* don't change state */
        }
        else if (_state != Aborting && _state != Disconnecting)
        {
            _disconnectReason = reason;

            if (isConnected())
                _state = Disconnecting;
            else
                _state = Aborting;
        }

        _socket.abort();

        _keepAliveTimer->stop();
        _readBuffer.clear();
        _binarySendingMode = false;
        _serverProtocolNo = -1;
    }

    void ServerConnection::readTextCommands()
    {
        do {
            bool hadSemicolon = false;
            char c;
            while (_socket.getChar(&c)) {
                if (c == ';') {
                    hadSemicolon = true;
                    break;
                }
                _readBuffer.append(c);
            }

            if (!hadSemicolon) break; /* not enough data yet */

            QString commandString = QString::fromUtf8(_readBuffer);
            _readBuffer.clear();

            executeTextCommand(commandString);
        } while (_state == TextMode);
    }

    void ServerConnection::executeTextCommand(QString const& commandText)
    {
        if (commandText == "binary") {
            /* switch to binary communication mode */
            _state = BinaryHandshake;
        }
        else {
            qDebug() << "ignoring text command:" << commandText;
        }
    }

    void ServerConnection::sendTextCommand(QString const& command)
    {
        if (!_socket.isValid())
        {
            qWarning() << "cannot send text command when socket not in valid state";
            return;
        }

        qDebug() << "sending command" << command;
        _socket.write((command + ";").toUtf8());
        _socket.flush();
    }

    void ServerConnection::appendScrobblingMessageStart(QByteArray& buffer,
                                                ScrobblingClientMessageType messageType)
    {
        auto type = static_cast<quint8>(messageType);

        buffer +=
            NetworkProtocolExtensionMessages::generateExtensionMessageStart(
                NetworkProtocolExtension::Scrobbling, _extensionsThis, type
            );
    }

    void ServerConnection::sendBinaryMessage(QByteArray const& message)
    {
        if (!_socket.isValid())
        {
            qWarning() << "cannot send binary message when socket not in valid state";
            return;
        }
        if (!_binarySendingMode)
        {
            qWarning() << "cannot send binary message when not connected in binary mode";
            return;
        }

        auto messageLength = message.length();
        if (messageLength > std::numeric_limits<qint32>::max() - 1)
        {
            qWarning() << "Message too long for sending; length:" << messageLength;
            return;
        }

        QByteArray lengthBytes;
        NetworkUtil::append4BytesSigned(lengthBytes, messageLength);

        _socket.write(lengthBytes);
        _socket.write(message);
        _socket.flush();
    }

    void ServerConnection::sendKeepAliveMessage()
    {
        QByteArray message;
        message.reserve(4);
        NetworkProtocol::append2Bytes(message, ClientMessageType::KeepAliveMessage);
        NetworkUtil::append2Bytes(message, 0); /* payload, unused for now */

        sendBinaryMessage(message);
    }

    void ServerConnection::sendProtocolExtensionsMessage()
    {
        if (_serverProtocolNo < 12) return; /* server will not understand this message */

        auto message =
            NetworkProtocolExtensionMessages::generateExtensionSupportMessage(
                ClientOrServer::Client, _extensionsThis
            );

        sendBinaryMessage(message);
    }

    void ServerConnection::sendSingleByteAction(quint8 action)
    {
        qDebug() << "sending single byte action" << static_cast<uint>(action);

        QByteArray message;
        message.reserve(3);
        NetworkProtocol::append2Bytes(message,
                                      ClientMessageType::SingleByteActionMessage);
        NetworkUtil::appendByte(message, action); /* single byte action type */

        sendBinaryMessage(message);
    }

    SimpleFuture<AnyResultMessageCode> ServerConnection::sendParameterlessActionRequest(
                                                             ParameterlessActionCode code)
    {
        auto handler = new ParameterlessActionResultHandler(this, code);
        auto ref = getNewReference();
        _resultHandlers[ref] = handler;

        // TODO : generate error if server does not support this request

        quint16 numericActionCode = static_cast<quint16>(code);

        qDebug() << "sending parameterless action request with action"
                 << numericActionCode << "and client-ref" << ref;

        QByteArray message;
        message.reserve(2 + 2 + 4);
        NetworkProtocol::append2Bytes(message,
                                      ClientMessageType::ParameterlessActionMessage);
        NetworkUtil::append2Bytes(message, numericActionCode);
        NetworkUtil::append4Bytes(message, ref);

        sendBinaryMessage(message);

        return handler->future();
    }

    void ServerConnection::sendQueueFetchRequest(uint startOffset, quint8 length)
    {
        qDebug() << "sending queue fetch request; startOffset=" << startOffset
                 << "; length=" << static_cast<uint>(length);

        QByteArray message;
        message.reserve(7);
        NetworkProtocol::append2Bytes(message,
                                      ClientMessageType::QueueFetchRequestMessage);
        NetworkUtil::append4Bytes(message, startOffset);
        NetworkUtil::appendByte(message, length);

        sendBinaryMessage(message);
    }

    void ServerConnection::deleteQueueEntry(uint queueID)
    {
        QByteArray message;
        message.reserve(6);
        NetworkProtocol::append2Bytes(message,
                                      ClientMessageType::QueueEntryRemovalRequestMessage);
        NetworkUtil::append4Bytes(message, queueID);

        sendBinaryMessage(message);
    }

    void ServerConnection::moveQueueEntry(uint queueID, qint16 offsetDiff)
    {
        QByteArray message;
        message.reserve(8);
        NetworkProtocol::append2Bytes(message,
                                      ClientMessageType::QueueEntryMoveRequestMessage);
        NetworkUtil::append2BytesSigned(message, offsetDiff);
        NetworkUtil::append4Bytes(message, queueID);

        sendBinaryMessage(message);
    }

    void ServerConnection::insertQueueEntryAtFront(LocalHashId hashId)
    {
        auto hash = _hashIdRepository->getHash(hashId);

        QByteArray message;
        message.reserve(2 + 2 + NetworkProtocol::FILEHASH_BYTECOUNT);
        NetworkProtocol::append2Bytes(message,
                                  ClientMessageType::AddHashToFrontOfQueueRequestMessage);
        NetworkUtil::append2Bytes(message, 0); /* filler */
        NetworkProtocol::appendHash(message, hash);

        sendBinaryMessage(message);
    }

    void ServerConnection::insertQueueEntryAtEnd(LocalHashId hashId)
    {
        auto hash = _hashIdRepository->getHash(hashId);

        QByteArray message;
        message.reserve(2 + 2 + NetworkProtocol::FILEHASH_BYTECOUNT);
        NetworkProtocol::append2Bytes(message,
                                    ClientMessageType::AddHashToEndOfQueueRequestMessage);
        NetworkUtil::append2Bytes(message, 0); /* filler */
        NetworkProtocol::appendHash(message, hash);

        sendBinaryMessage(message);
    }

    uint ServerConnection::getNewReference()
    {
        auto ref = _nextRef;
        _nextRef++;

        if (_nextRef >= 0x80000000u)
        {
            qWarning() << "client references getting really big, going to disconnect";
            QTimer::singleShot(
                0, this, [this]() { breakConnection(DisconnectReason::Unknown); }
            );
        }

        return ref;
    }

    RequestID ServerConnection::getNewRequestId()
    {
        return RequestID(getNewReference());
    }

    RequestID ServerConnection::signalRequestError(ResultMessageErrorCode errorCode,
                             void (ServerConnection::*errorSignal)(ResultMessageErrorCode,
                                                                   RequestID))
    {
        auto requestId = getNewRequestId();

        QTimer::singleShot(
            0,
            this,
            [this, errorSignal, errorCode, requestId]()
            {
                Q_EMIT (this->*errorSignal)(errorCode, requestId);
            }
        );

        return requestId;
    }

    RequestID ServerConnection::signalServerTooOldError(
                             void (ServerConnection::*errorSignal)(ResultMessageErrorCode,
                                                                   RequestID))
    {
        return signalRequestError(ResultMessageErrorCode::ServerTooOld, errorSignal);
    }

    FutureResult<AnyResultMessageCode> ServerConnection::serverTooOldFutureResult()
    {
        return FutureResult(AnyResultMessageCode(ResultMessageErrorCode::ServerTooOld));
    }

    SimpleFuture<AnyResultMessageCode> ServerConnection::reloadServerSettings()
    {
        if (!serverCapabilities().supportsReloadingServerSettings())
            return serverTooOldFutureResult();

        qDebug() << "sending request to reload server settings";

        return sendParameterlessActionRequest(
                                           ParameterlessActionCode::ReloadServerSettings);
    }

    SimpleFuture<AnyResultMessageCode> ServerConnection::activateDelayedStart(
                                                                 qint64 delayMilliseconds)
    {
        if (!serverCapabilities().supportsDelayedStart())
            return serverTooOldFutureResult();

        auto handler = new PromiseResultHandler(this);
        auto ref = getNewReference();
        _resultHandlers[ref] = handler;

        qDebug() << "sending request to activate delayed start; delay:"
                 << delayMilliseconds << "ms; ref:" << ref;

        QByteArray message;
        message.reserve(2 + 2 + 4 + 8);
        NetworkProtocol::append2Bytes(message,
                                      ClientMessageType::ActivateDelayedStartRequest);
        NetworkUtil::append2Bytes(message, 0); /* filler */
        NetworkUtil::append4Bytes(message, ref);
        NetworkUtil::append8BytesSigned(message, delayMilliseconds);

        sendBinaryMessage(message);

        return handler->future();
    }

    SimpleFuture<AnyResultMessageCode> ServerConnection::deactivateDelayedStart()
    {
        if (!serverCapabilities().supportsDelayedStart())
            return serverTooOldFutureResult();

        qDebug() << "sending request to deactivate delayed start";

        return sendParameterlessActionRequest(
                                         ParameterlessActionCode::DeactivateDelayedStart);
    }

    RequestID ServerConnection::insertQueueEntryAtIndex(LocalHashId hashId,
                                                        quint32 index)
    {
        if (hashId.isZero())
            return signalRequestError(ResultMessageErrorCode::InvalidHash,
                                      &ServerConnection::queueEntryInsertionFailed);

        auto hash = _hashIdRepository->getHash(hashId);

        auto handler = new TrackInsertionResultHandler(this, index);
        auto ref = getNewReference();
        _resultHandlers[ref] = handler;

        qDebug() << "sending request to add a track at index" << index << "; ref=" << ref;

        QByteArray message;
        message.reserve(2 + 2 + 4 + 4 + NetworkProtocol::FILEHASH_BYTECOUNT);
        NetworkProtocol::append2Bytes(message,
                                    ClientMessageType::InsertHashIntoQueueRequestMessage);
        NetworkUtil::append2Bytes(message, 0); /* filler */
        NetworkUtil::append4Bytes(message, ref);
        NetworkUtil::append4Bytes(message, index);
        NetworkProtocol::appendHash(message, hash);

        sendBinaryMessage(message);

        return RequestID(ref);
    }

    RequestID ServerConnection::insertSpecialQueueItemAtIndex(
                                                            SpecialQueueItemType itemType,
                                                            int index,
                                                            QueueIndexType indexType)
    {
        if (!serverCapabilities().supportsInsertingBreaksAtAnyIndex()
                || (itemType == SpecialQueueItemType::Barrier
                    && !serverCapabilities().supportsInsertingBarriers()))
        {
            return signalServerTooOldError(&ServerConnection::queueEntryInsertionFailed);
        }

        auto handler = new QueueEntryInsertionResultHandler(this);
        auto ref = getNewReference();
        _resultHandlers[ref] = handler;

        qDebug() << "sending request to insert" << itemType << "at index" << index
                 << "; ref=" << ref;

        quint8 itemTypeByte = (itemType == SpecialQueueItemType::Barrier) ? 2 : 1;
        quint8 indexTypeByte = indexType == QueueIndexType::Normal ? 0 : 1;

        QByteArray message;
        message.reserve(2 + 1 + 1 + 4 + 4);
        NetworkProtocol::append2Bytes(message,
                                      ClientMessageType::InsertSpecialQueueItemRequest);
        NetworkUtil::appendByte(message, itemTypeByte);
        NetworkUtil::appendByte(message, indexTypeByte);
        NetworkUtil::append4Bytes(message, ref);
        NetworkUtil::append4Bytes(message, index);

        sendBinaryMessage(message);

        return RequestID(ref);
    }

    RequestID ServerConnection::duplicateQueueEntry(quint32 queueID)
    {
        auto handler = new DuplicationResultHandler(this);
        auto ref = getNewReference();
        _resultHandlers[ref] = handler;

        qDebug() << "sending request to duplicate QID" << queueID << "; ref=" << ref;

        QByteArray message;
        message.reserve(2 + 2 + 4 + 4);
        NetworkProtocol::append2Bytes(message,
                                  ClientMessageType::QueueEntryDuplicationRequestMessage);
        NetworkUtil::append2Bytes(message, 0); /* filler */
        NetworkUtil::append4Bytes(message, ref);
        NetworkUtil::append4Bytes(message, queueID);

        sendBinaryMessage(message);

        return RequestID(ref);
    }

    void ServerConnection::sendQueueEntryInfoRequest(uint queueID)
    {
        if (queueID == 0) return;

        qDebug() << "sending request for track info of QID" << queueID;

        QByteArray message;
        message.reserve(6);
        NetworkProtocol::append2Bytes(message,
                                      ClientMessageType::TrackInfoRequestMessage);
        NetworkUtil::append4Bytes(message, queueID);

        sendBinaryMessage(message);
    }

    void ServerConnection::sendQueueEntryInfoRequest(QList<uint> const& queueIDs)
    {
        if (queueIDs.empty()) return;

        if (queueIDs.size() == 1) {
            qDebug() << "sending bulk request for track info of QID" << queueIDs[0];
        }
        else {
            qDebug() << "sending bulk request for track info of"
                     << queueIDs.size() << "QIDs";
        }

        QByteArray message;
        message.reserve(2 + 4 * queueIDs.size());
        NetworkProtocol::append2Bytes(message,
                                      ClientMessageType::BulkTrackInfoRequestMessage);

        for (auto QID : queueIDs)
        {
            NetworkUtil::append4Bytes(message, QID);
        }

        sendBinaryMessage(message);
    }

    void ServerConnection::sendQueueEntryHashRequest(QList<uint> const& queueIDs)
    {
        if (queueIDs.empty()) return;

        if (queueIDs.size() == 1) {
            qDebug() << "sending bulk request for hash info of QID" << queueIDs[0];
        }
        else {
            qDebug() << "sending bulk request for hash info of"
                     << queueIDs.size() << "QIDs";
        }

        QByteArray message;
        message.reserve(2 + 2 + 4 * queueIDs.size());
        NetworkProtocol::append2Bytes(message,
                                     ClientMessageType::BulkQueueEntryHashRequestMessage);
        NetworkUtil::append2Bytes(message, 0); /* filler */

        for (auto QID : queueIDs)
        {
            NetworkUtil::append4Bytes(message, QID);
        }

        sendBinaryMessage(message);
    }

    void ServerConnection::sendHashUserDataRequest(quint32 userId,
                                                   const QList<LocalHashId>& hashes)
    {
        if (hashes.empty()) return;

        if (hashes.size() == 1)
        {
            qDebug() << "sending bulk user data request for hash" << hashes[0]
                     << "for user" << userId;
        }
        else
        {
            qDebug() << "sending bulk user data request for" << hashes.size()
                     << "hashes for user" << userId;
        }

        QByteArray message;
        message.reserve(2 + 2 + 4 + hashes.size() * NetworkProtocol::FILEHASH_BYTECOUNT);
        NetworkProtocol::append2Bytes(message,
                                      ClientMessageType::HashUserDataRequestMessage);
        NetworkUtil::append2Bytes(message, 2 | 1); /* request prev. heard & score */
        NetworkUtil::append4Bytes(message, userId); /* user ID */

        for (auto& hashId : hashes)
        {
            if (hashId.isZero())
                qWarning() << "request contains null hash";

            auto hash = _hashIdRepository->getHash(hashId);
            NetworkProtocol::appendHash(message, hash);
        }

        sendBinaryMessage(message);
    }

    void ServerConnection::sendPossibleFilenamesRequest(uint queueID)
    {
        qDebug() << "sending request for possible filenames of QID" << queueID;

        QByteArray message;
        message.reserve(6);
        NetworkProtocol::append2Bytes(message,
                         ClientMessageType::PossibleFilenamesForQueueEntryRequestMessage);
        NetworkUtil::append4Bytes(message, queueID);

        sendBinaryMessage(message);
    }

    void ServerConnection::createNewUserAccount(QString login, QString password)
    {
        _userAccountRegistrationRef = getNewReference();
        _userAccountRegistrationLogin = login;
        _userAccountRegistrationPassword = password;

        sendInitiateNewUserAccountMessage(login, _userAccountRegistrationRef);
    }

    void ServerConnection::login(QString login, QString password)
    {
        _userLoginRef = getNewReference();
        _userLoggingIn = login;
        _userLoggingInPassword = password;

        sendInitiateLoginMessage(login, _userLoginRef);
    }

    void ServerConnection::switchToPublicMode()
    {
        sendSingleByteAction(30);
    }

    void ServerConnection::switchToPersonalMode()
    {
        sendSingleByteAction(31);
    }

    void ServerConnection::requestUserPlayingForMode()
    {
        sendSingleByteAction(14);
    }

    void ServerConnection::requestScrobblingProviderInfoForCurrentUser()
    {
        sendScrobblingProviderInfoRequest();
    }

    void ServerConnection::enableScrobblingForCurrentUser(ScrobblingProvider provider)
    {
        sendUserScrobblingEnableDisableRequest(provider, true);
    }

    void ServerConnection::disableScrobblingForCurrentUser(ScrobblingProvider provider)
    {
        sendUserScrobblingEnableDisableRequest(provider, false);
    }

    SimpleFuture<AnyResultMessageCode> ServerConnection::authenticateScrobbling(
                                                            ScrobblingProvider provider,
                                                            QString username,
                                                            QString password)
    {
        return sendScrobblingAuthenticationMessage(provider, username, password);
    }

    void ServerConnection::handleNewUserSalt(QString login, QByteArray salt)
    {
        if (login != _userAccountRegistrationLogin) return;

        uint reference = _userAccountRegistrationRef;

        QByteArray hashedPassword =
            NetworkProtocol::hashPassword(salt, _userAccountRegistrationPassword);

        sendFinishNewUserAccountMessage(login, salt, hashedPassword, reference);
    }

    void ServerConnection::handleLoginSalt(QString login, QByteArray userSalt,
                                           QByteArray sessionSalt)
    {
        if (login != _userLoggingIn) return;

        uint reference = _userLoginRef;

        QByteArray hashedPassword =
            NetworkProtocol::hashPasswordForSession(
                userSalt, sessionSalt, _userLoggingInPassword
            );

        sendFinishLoginMessage(login, userSalt, sessionSalt, hashedPassword, reference);
    }

    void ServerConnection::handleUserRegistrationResult(ResultMessageErrorCode errorCode,
                                                        quint32 intData,
                                                        QByteArray const& blobData)
    {
        Q_UNUSED(blobData);

        QString login = _userAccountRegistrationLogin;

        /* clean up potentially sensitive information */
        _userAccountRegistrationLogin = "";
        _userAccountRegistrationPassword = "";

        if (succeeded(errorCode))
        {
            Q_EMIT userAccountCreatedSuccessfully(login, intData);
        }
        else
        {
            UserRegistrationError error;

            switch (errorCode)
            {
            case ResultMessageErrorCode::UserAccountAlreadyExists:
                error = UserRegistrationError::AccountAlreadyExists;
                break;
            case ResultMessageErrorCode::InvalidUserAccountName:
                error = UserRegistrationError::InvalidAccountName;
                break;
            default:
                error = UserRegistrationError::UnknownError;
                break;
            }

            Q_EMIT userAccountCreationError(login, error);
        }
    }

    void ServerConnection::handleUserLoginResult(ResultMessageErrorCode errorCode,
                                                 quint32 intData,
                                                 const QByteArray& blobData)
    {
        Q_UNUSED(blobData);

        QString login = _userLoggingIn;
        quint32 userId = intData;

        qDebug() << " received login result: errorType =" << static_cast<int>(errorCode)
                 << "; login =" << login << "; id =" << userId;

        /* clean up potentially sensitive information */
        _userLoggingInPassword = "";

        if (succeeded(errorCode))
        {
            _userLoggedInId = userId;
            _userLoggedInName = _userLoggingIn;
            _userLoggingIn = "";
            Q_EMIT userLoggedInSuccessfully(login, intData);
        }
        else
        {
            _userLoggingIn = "";

            UserLoginError error;

            switch (errorCode) {
            case ResultMessageErrorCode::InvalidUserAccountName:
            case ResultMessageErrorCode::UserLoginAuthenticationFailed:
                error = UserLoginError::AuthenticationFailed;
                break;
            default:
                error = UserLoginError::UnknownError;
                break;
            }

            Q_EMIT userLoginError(login, error);
        }
    }

    void ServerConnection::sendScrobblingProviderInfoRequest()
    {
        /* only send it if the server will understand it */
        if (_extensionsOther.isNotSupported(NetworkProtocolExtension::Scrobbling, 1))
            return;

        QByteArray message;
        message.reserve(2 + 2);
        appendScrobblingMessageStart(message,
                                 ScrobblingClientMessageType::ProviderInfoRequestMessage);
        NetworkUtil::append2Bytes(message, 0); /* filler */

        sendBinaryMessage(message);
    }

    void ServerConnection::sendUserScrobblingEnableDisableRequest(
                                                              ScrobblingProvider provider,
                                                              bool enable)
    {
        /* only send it if the server will understand it */
        if (_extensionsOther.isNotSupported(NetworkProtocolExtension::Scrobbling, 1))
            return;

        QByteArray message;
        message.reserve(2 + 2);
        appendScrobblingMessageStart(message,
                                ScrobblingClientMessageType::EnableDisableRequestMessage);
        NetworkUtil::appendByte(message, NetworkProtocol::encode(provider));
        NetworkUtil::appendByte(message, enable ? 1 : 0);

        sendBinaryMessage(message);
    }

    SimpleFuture<AnyResultMessageCode>
        ServerConnection::sendScrobblingAuthenticationMessage(ScrobblingProvider provider,
                                                              QString username,
                                                              QString password)
    {
        /* only send it if the server will understand it */
        if (_extensionsOther.isNotSupported(NetworkProtocolExtension::Scrobbling, 2))
            return serverTooOldFutureResult();

        auto handler = new ScrobblingAuthenticationResultHandler(this, provider,username);
        auto ref = getNewReference();
        _resultHandlers[ref] = handler;

        UsernameAndPassword credentials;
        credentials.username = username;
        credentials.password = password;

        auto obfuscated = NetworkProtocol::obfuscateScrobblingCredentials(credentials);

        QByteArray message;
        message.reserve(2 + 2 + 4 + 4 + obfuscated.bytes.size());
        appendScrobblingMessageStart(message,
                               ScrobblingClientMessageType::AuthenticationRequestMessage);
        NetworkUtil::appendByte(message, NetworkProtocol::encode(provider));
        NetworkUtil::appendByte(message, obfuscated.keyId);
        NetworkUtil::append4Bytes(message, ref);
        NetworkUtil::append4BytesSigned(message, obfuscated.bytes.size());
        message += obfuscated.bytes;

        sendBinaryMessage(message);

        return handler->future();
    }

    void ServerConnection::onFullIndexationRunningStatusReceived(bool running)
    {
        auto oldValue = _doingFullIndexation;
        _doingFullIndexation = running;

        Q_EMIT fullIndexationStatusReceived(running);

        if (oldValue.isKnown()) {
            if (running)
                Q_EMIT fullIndexationStarted();
            else
                Q_EMIT fullIndexationFinished();
        }
    }

    void ServerConnection::sendPlayerHistoryRequest(int limit)
    {
        if (limit < 0) limit = 0;
        if (limit > 255) { limit = 255; }

        quint8 limitUnsigned = static_cast<quint8>(limit);

        QByteArray message;
        message.reserve(2 + 2);
        NetworkProtocol::append2Bytes(message,
                                      ClientMessageType::PlayerHistoryRequestMessage);
        NetworkUtil::appendByte(message, 0); /* filler */
        NetworkUtil::appendByte(message, limitUnsigned);

        sendBinaryMessage(message);
    }

    void ServerConnection::sendUserAccountsFetchRequest()
    {
        sendSingleByteAction(13); /* 13 = fetch list of user accounts */
    }

    void ServerConnection::shutdownServer()
    {
        sendSingleByteAction(99); /* 99 = shutdown server */
    }

    void ServerConnection::sendDatabaseIdentifierRequest()
    {
        sendSingleByteAction(17); /* 17 = request for database UUID */
    }

    void ServerConnection::sendServerInstanceIdentifierRequest()
    {
        sendSingleByteAction(12); /* 12 = request for server instance UUID */
    }

    void ServerConnection::sendServerNameRequest()
    {
        sendSingleByteAction(16); /* 16 = request for server name */
    }

    void ServerConnection::sendVersionInfoRequest()
    {
        sendSingleByteAction(60); /* 60 = request for server version information */
    }

    void ServerConnection::sendDelayedStartInfoRequest()
    {
        sendSingleByteAction(19); /* 19 = request for delayed start information */
    }

    void ServerConnection::requestPlayerState()
    {
        sendSingleByteAction(10); /* 10 = request player state */
    }

    void ServerConnection::play()
    {
        sendSingleByteAction(1); /* 1 = play */
    }

    void ServerConnection::pause()
    {
        sendSingleByteAction(2); /* 2 = pause */
    }

    void ServerConnection::skip()
    {
        sendSingleByteAction(3); /* 3 = skip */
    }

    void ServerConnection::insertBreakAtFrontIfNotExists()
    {
        sendSingleByteAction(4); /* 4 = insert break at front */
    }

    void ServerConnection::seekTo(uint queueID, qint64 position)
    {
        if (position < 0)
        {
            qWarning() << "Position out of range:" << position;
            return;
        }

        QByteArray message;
        message.reserve(14);
        NetworkProtocol::append2Bytes(message,
                                      ClientMessageType::PlayerSeekRequestMessage);
        NetworkUtil::append4Bytes(message, queueID);
        NetworkUtil::append8BytesSigned(message, position);

        sendBinaryMessage(message);
    }

    void ServerConnection::setVolume(int percentage)
    {
        if (percentage < 0 || percentage > 100) {
            qWarning() << "Invalid percentage:" << percentage;
            return;
        }

        quint8 percentageUnsigned = static_cast<quint8>(percentage);

        sendSingleByteAction(100 + percentageUnsigned); /* 100 to 200 = set volume */
    }

    void ServerConnection::enableDynamicMode()
    {
        sendSingleByteAction(20); /* 20 = enable dynamic mode */
    }

    void ServerConnection::disableDynamicMode()
    {
        sendSingleByteAction(21); /* 21 = disable dynamic mode */
    }

    void ServerConnection::expandQueue()
    {
        sendSingleByteAction(22); /* 22 = request queue expansion */
    }

    void ServerConnection::trimQueue()
    {
        sendSingleByteAction(23); /* 23 = request queue trim */
    }

    void ServerConnection::requestDynamicModeStatus()
    {
        sendSingleByteAction(11); /* 11 = request status of dynamic mode */
    }

    void ServerConnection::setDynamicModeNoRepetitionSpan(int seconds)
    {
        if (seconds < 0 || seconds > std::numeric_limits<qint32>::max() - 1)
        {
            qWarning() << "Repetition span out of range:" << seconds;
            return;
        }

        QByteArray message;
        message.reserve(6);
        NetworkProtocol::append2Bytes(message,
                                  ClientMessageType::GeneratorNonRepetitionChangeMessage);
        NetworkUtil::append4BytesSigned(message, seconds);

        sendBinaryMessage(message);
    }

    void ServerConnection::startDynamicModeWave()
    {
        sendSingleByteAction(24); /* 24 = start dynamic mode wave */
    }

    void ServerConnection::terminateDynamicModeWave()
    {
        sendSingleByteAction(25); /* 25 = terminate dynamic mode wave */
    }

    void ServerConnection::startFullIndexation()
    {
        sendSingleByteAction(40); /* 40 = start full indexation */
    }

    void ServerConnection::requestFullIndexationRunningStatus()
    {
        sendSingleByteAction(15); /* 15 = request for full indexation running status */
    }

    void ServerConnection::fetchCollection(CollectionFetcher* fetcher)
    {
        fetcher->setParent(this);

        auto handler = new CollectionFetchResultHandler(this, fetcher);
        auto fetcherReference = getNewReference();
        _resultHandlers[fetcherReference] = handler;
        _collectionFetchers[fetcherReference] = fetcher;
        sendCollectionFetchRequestMessage(fetcherReference);
    }

    void ServerConnection::sendInitiateNewUserAccountMessage(QString login,
                                                             quint32 clientReference)
    {
        QByteArray loginBytes = login.toUtf8();

        QByteArray message;
        message.reserve(2 + 2 + 4 + loginBytes.size());
        NetworkProtocol::append2Bytes(message,
                                      ClientMessageType::InitiateNewUserAccountMessage);
        NetworkUtil::appendByteUnsigned(message, loginBytes.size());
        NetworkUtil::appendByte(message, 0); /* unused */
        NetworkUtil::append4Bytes(message, clientReference);
        message += loginBytes;

        sendBinaryMessage(message);
    }

    void ServerConnection::sendInitiateLoginMessage(QString login,
                                                    quint32 clientReference)
    {
        QByteArray loginBytes = login.toUtf8();

        QByteArray message;
        message.reserve(2 + 2 + 4 + loginBytes.size());
        NetworkProtocol::append2Bytes(message, ClientMessageType::InitiateLoginMessage);
        NetworkUtil::appendByteUnsigned(message, loginBytes.size());
        NetworkUtil::appendByte(message, 0); /* unused */
        NetworkUtil::append4Bytes(message, clientReference);
        message += loginBytes;

        sendBinaryMessage(message);
    }

    void ServerConnection::sendFinishNewUserAccountMessage(QString login, QByteArray salt,
                                                           QByteArray hashedPassword,
                                                           quint32 clientReference)
    {
        QByteArray loginBytes = login.toUtf8();

        QByteArray message;
        message.reserve(4 + 4 + loginBytes.size() + salt.size() + hashedPassword.size());
        NetworkProtocol::append2Bytes(message,
                                      ClientMessageType::FinishNewUserAccountMessage);
        NetworkUtil::appendByteUnsigned(message, loginBytes.size());
        NetworkUtil::appendByteUnsigned(message, salt.size());
        NetworkUtil::append4Bytes(message, clientReference);
        message += loginBytes;
        message += salt;
        message += hashedPassword;

        sendBinaryMessage(message);
    }

    void ServerConnection::sendFinishLoginMessage(QString login, QByteArray userSalt,
                                                  QByteArray sessionSalt,
                                                  QByteArray hashedPassword,
                                                  quint32 clientReference)
    {
        QByteArray loginBytes = login.toUtf8();

        QByteArray message;
        message.reserve(
            4 + 4 + 4 + loginBytes.size() + userSalt.size() + sessionSalt.size()
            + hashedPassword.size()
        );
        NetworkProtocol::append2Bytes(message, ClientMessageType::FinishLoginMessage);
        NetworkUtil::append2Bytes(message, 0); /* unused */
        NetworkUtil::appendByteUnsigned(message, loginBytes.size());
        NetworkUtil::appendByteUnsigned(message, userSalt.size());
        NetworkUtil::appendByteUnsigned(message, sessionSalt.size());
        NetworkUtil::appendByteUnsigned(message, hashedPassword.size());
        NetworkUtil::append4Bytes(message, clientReference);
        message += loginBytes;
        message += userSalt;
        message += sessionSalt;
        message += hashedPassword;

        sendBinaryMessage(message);
    }

    void ServerConnection::sendCollectionFetchRequestMessage(uint clientReference)
    {
        QByteArray message;
        message.reserve(4 + 4);
        NetworkProtocol::append2Bytes(message,
                                      ClientMessageType::CollectionFetchRequestMessage);
        NetworkUtil::append2Bytes(message, 0); /* unused */
        NetworkUtil::append4Bytes(message, clientReference);

        sendBinaryMessage(message);
    }

    void ServerConnection::readBinaryCommands()
    {
        char lengthBytes[4];

        while
            (_socket.isOpen()
            && _socket.peek(lengthBytes, sizeof(lengthBytes)) == sizeof(lengthBytes))
        {
            quint32 messageLength = NetworkUtil::get4Bytes(lengthBytes);

            if (_socket.bytesAvailable() - sizeof(lengthBytes) < messageLength) {
                qDebug() << "waiting for incoming message with length" << messageLength
                         << " --- only partially received";
                break; /* message not complete yet */
            }

            //qDebug() << "received complete binary message with length" << messageLength;

            _socket.read(lengthBytes, sizeof(lengthBytes)); /* consume the length */
            QByteArray message = _socket.read(messageLength);

            handleBinaryMessage(message);
        }
    }

    void ServerConnection::handleBinaryMessage(QByteArray const& message)
    {
        if (message.length() < 2)
        {
            qDebug() << "received invalid binary message (less than 2 bytes)";
            return; /* invalid message */
        }

        _timeSinceLastMessageReceived.start();
        _keepAliveTimer->stop();
        _keepAliveTimer->start(KeepAliveIntervalMs);

        quint16 messageType = NetworkUtil::get2Bytes(message, 0);
        if (messageType & (1u << 15))
        {
            quint8 extensionMessageType = messageType & 0x7Fu;
            quint8 extensionId = (messageType >> 7) & 0xFFu;

            handleExtensionMessage(extensionId, extensionMessageType, message);
        }
        else
        {
            auto serverMessageType = static_cast<ServerMessageType>(messageType);

            handleStandardBinaryMessage(serverMessageType, message);
        }
    }

    void ServerConnection::handleStandardBinaryMessage(ServerMessageType messageType,
                                                       QByteArray const& message)
    {
        switch (messageType)
        {
        case ServerMessageType::KeepAliveMessage:
            parseKeepAliveMessage(message);
            break;
        case ServerMessageType::ServerExtensionsMessage:
            parseServerProtocolExtensionsMessage(message);
            break;
        case PMP::ServerMessageType::ExtensionResultMessage:
            parseServerProtocolExtensionResultMessage(message);
            break;
        case ServerMessageType::ServerEventNotificationMessage:
            parseServerEventNotificationMessage(message);
            break;
        case ServerMessageType::PlayerStateMessage:
            parsePlayerStateMessage(message);
            break;
        case ServerMessageType::DelayedStartInfoMessage:
            parseDelayedStartInfoMessage(message);
            break;
        case ServerMessageType::VolumeChangedMessage:
            parseVolumeChangedMessage(message);
            break;
        case ServerMessageType::TrackInfoMessage:
            parseTrackInfoMessage(message);
            break;
        case ServerMessageType::BulkTrackInfoMessage:
            parseBulkTrackInfoMessage(message);
            break;
        case ServerMessageType::BulkQueueEntryHashMessage:
            parseBulkQueueEntryHashMessage(message);
            break;
        case ServerMessageType::QueueContentsMessage:
            parseQueueContentsMessage(message);
            break;
        case ServerMessageType::QueueEntryRemovedMessage:
            parseQueueEntryRemovedMessage(message);
            break;
        case ServerMessageType::QueueEntryAddedMessage:
            parseQueueEntryAddedMessage(message);
            break;
        case ServerMessageType::DynamicModeStatusMessage:
            parseDynamicModeStatusMessage(message);
            break;
        case ServerMessageType::PossibleFilenamesForQueueEntryMessage:
            parsePossibleFilenamesForQueueEntryMessage(message);
            break;
        case ServerMessageType::ServerInstanceIdentifierMessage:
            parseServerInstanceIdentifierMessage(message);
            break;
        case ServerMessageType::QueueEntryMovedMessage:
            parseQueueEntryMovedMessage(message);
            break;
        case ServerMessageType::UsersListMessage:
            parseUsersListMessage(message);
            break;
        case ServerMessageType::NewUserAccountSaltMessage:
            parseNewUserAccountSaltMessage(message);
            break;
        case ServerMessageType::SimpleResultMessage:
            parseSimpleResultMessage(message);
            break;
        case ServerMessageType::UserLoginSaltMessage:
            parseUserLoginSaltMessage(message);
            break;
        case ServerMessageType::UserPlayingForModeMessage:
            parseUserPlayingForModeMessage(message);
            break;
        case ServerMessageType::CollectionFetchResponseMessage:
        case ServerMessageType::CollectionChangeNotificationMessage:
            parseTrackInfoBatchMessage(message, messageType);
            break;
        case ServerMessageType::ServerNameMessage:
            parseServerNameMessage(message);
            break;
        case ServerMessageType::HashUserDataMessage:
            parseHashUserDataMessage(message);
            break;
        case ServerMessageType::NewHistoryEntryMessage:
            parseNewHistoryEntryMessage(message);
            break;
        case ServerMessageType::PlayerHistoryMessage:
            parsePlayerHistoryMessage(message);
            break;
        case ServerMessageType::DatabaseIdentifierMessage:
            parseDatabaseIdentifierMessage(message);
            break;
        case ServerMessageType::DynamicModeWaveStatusMessage:
            parseDynamicModeWaveStatusMessage(message);
            break;
        case ServerMessageType::QueueEntryAdditionConfirmationMessage:
            parseQueueEntryAdditionConfirmationMessage(message);
            break;
        case ServerMessageType::ServerHealthMessage:
            parseServerHealthMessage(message);
            break;
        case ServerMessageType::CollectionAvailabilityChangeNotificationMessage:
            parseTrackAvailabilityChangeBatchMessage(message);
            break;
        case ServerMessageType::ServerClockMessage:
            parseServerClockMessage(message);
            break;
        case ServerMessageType::ServerVersionInfoMessage:
            parseServerVersionInfoMessage(message);
            break;
        default:
            qDebug() << "received unknown binary message type"
                     << static_cast<int>(messageType)
                     << "with length" << message.length();
            break; /* unknown message type */
        }
    }

    void ServerConnection::handleExtensionMessage(quint8 extensionId, quint8 messageType,
                                                  QByteArray const& message)
    {
        /* parse extensions here */

        auto extension = _extensionsOther.getExtensionById(extensionId);

        //if (extension == NetworkProtocolExtension::ExtensionName1)
        //{
        //    switch (messageType)
        //    {
        //    case 1: parseExtensionMessage1(message); return;
        //    case 2: parseExtensionMessage2(message); return;
        //    case 3: parseExtensionMessage3(message); return;
        //    }
        //}

        if (extension == NetworkProtocolExtension::Scrobbling)
        {
            switch (static_cast<ScrobblingServerMessageType>(messageType))
            {
            case ScrobblingServerMessageType::StatusChangeMessage:
                parseScrobblerStatusChangeMessage(message);
                return;
            case ScrobblingServerMessageType::ProviderEnabledChangeMessage:
                parseScrobblingProviderEnabledChangeMessage(message);
                return;
            case ScrobblingServerMessageType::ProviderInfoMessage:
                parseScrobblingProviderInfoMessage(message);
                return;
            }
        }

        qWarning() << "unhandled extension message" << int(messageType)
                   << "for extension" << int(extensionId)
                   << "with length" << message.length()
                   << "; extension: " << toString(extension);
    }

    void ServerConnection::handleExtensionResultMessage(quint8 extensionId,
                                                        quint8 resultCode,
                                                        quint32 clientReference)
    {
        auto resultHandler = _resultHandlers.take(clientReference);
        if (resultHandler)
        {
            auto extension = _extensionsOther.getExtensionById(extensionId);
            if (extension == NetworkProtocolExtension::NoneOrInvalid)
            {
                qDebug() << "extension result message not handled; extension with id"
                         << int(extensionId) << "not supported";
            }

            ExtensionResultMessageData data(extension, resultCode, clientReference);

            resultHandler->handleExtensionResult(data);
            delete resultHandler;
            return;
        }

        qWarning() << "extension result message cannot be handled, no handler found;"
                   << "client-ref:" << clientReference
                   << "; extension ID:" << uint(extensionId)
                   << "; result code:" << uint(resultCode);
    }

    void ServerConnection::parseKeepAliveMessage(QByteArray const& message)
    {
        if (message.length() != 4)
            return; /* invalid message */

        quint16 payload = NetworkUtil::get2Bytes(message, 2);

        qDebug() << "received keep-alive message from the server; payload="
                 << QString::number(payload, 16) << "(hex)";

        /* nothing needs to be done with this message, just receiving it was sufficient */
    }

    void ServerConnection::parseSimpleResultMessage(QByteArray const& message)
    {
        if (message.length() < 12)
            return; /* invalid message */

        quint16 errorCode = NetworkUtil::get2Bytes(message, 2);
        quint32 clientReference = NetworkUtil::get4Bytes(message, 4);
        quint32 intData = NetworkUtil::get4Bytes(message, 8);

        QByteArray blobData = message.mid(12);

        qDebug() << "received result/error message; errorCode:" << errorCode
                 << " client-ref:" << clientReference;

        handleResultMessage(errorCode, clientReference, intData, blobData);
    }

    void ServerConnection::parseServerProtocolExtensionResultMessage(
                                                                const QByteArray& message)
    {
        if (message.length() != 8)
            return; /* invalid message */

        quint8 extensionId = NetworkUtil::getByte(message, 2);
        quint8 resultCode = NetworkUtil::getByte(message, 3);
        quint32 clientReference = NetworkUtil::get4Bytes(message, 4);

        qDebug() << "received extension result/error message; extension ID:"
                 << extensionId << "; result code:" << resultCode
                 << "; client-ref:" << clientReference;

        handleExtensionResultMessage(extensionId, resultCode, clientReference);
    }

    void ServerConnection::parseServerProtocolExtensionsMessage(QByteArray const& message)
    {
        auto supportMapOrNull =
            NetworkProtocolExtensionMessages::parseExtensionSupportMessage(message);

        if (supportMapOrNull.hasValue())
            _extensionsOther = supportMapOrNull.value();
    }

    void ServerConnection::parseServerEventNotificationMessage(QByteArray const& message)
    {
        if (message.length() != 4)
            return; /* invalid message */

        quint8 numericEventCode = NetworkUtil::getByte(message, 2);
        quint8 eventArg = NetworkUtil::getByte(message, 3);

        qDebug() << "received server event" << numericEventCode << "with arg" << eventArg;

        auto eventCode = static_cast<ServerEventCode>(numericEventCode);

        handleServerEvent(eventCode);
    }

    void ServerConnection::parseServerInstanceIdentifierMessage(QByteArray const& message)
    {
        if (message.length() != (2 + 16)) return; /* invalid message */

        QUuid uuid = QUuid::fromRfc4122(message.mid(2));
        qDebug() << "received server instance identifier:" << uuid;

        Q_EMIT receivedServerInstanceIdentifier(uuid);
    }

    void ServerConnection::parseServerVersionInfoMessage(const QByteArray& message)
    {
        if (message.length() < 8)
        {
            invalidMessageReceived(message, "server-version-info");
            return; /* invalid message */
        }

        int programNameByteCount = NetworkUtil::getByteUnsignedToInt(message, 4);
        int versionDisplayByteCount = NetworkUtil::getByteUnsignedToInt(message, 5);
        int vcsBuildByteCount = NetworkUtil::getByteUnsignedToInt(message, 6);
        int vcsBranchByteCount = NetworkUtil::getByteUnsignedToInt(message, 7);

        int offset = 8;

        if (message.length() !=
                offset + programNameByteCount + versionDisplayByteCount
                    + vcsBuildByteCount + vcsBranchByteCount)
        {
            invalidMessageReceived(message, "server-version-info", "counts don't match");
            return; /* invalid message */
        }

        auto programName = NetworkUtil::getUtf8String(message, offset,
                                                      programNameByteCount);
        offset += programNameByteCount;
        auto versionDisplay = NetworkUtil::getUtf8String(message, offset,
                                                         versionDisplayByteCount);
        offset += versionDisplayByteCount;
        auto vcsBuild = NetworkUtil::getUtf8String(message, offset, vcsBuildByteCount);
        offset += vcsBuildByteCount;
        auto vcsBranch = NetworkUtil::getUtf8String(message, offset, vcsBranchByteCount);

        qDebug() << "received server version:" << programName
                 << "version" << versionDisplay << "build" << vcsBuild
                 << "branch" << vcsBranch;

        VersionInfo info;
        info.programName = programName;
        info.versionForDisplay = versionDisplay;
        info.vcsBuild = vcsBuild;
        info.vcsBranch = vcsBranch;

        Q_EMIT receivedServerVersionInfo(info);
    }

    void ServerConnection::parseServerNameMessage(QByteArray const& message)
    {
        if (message.length() < 4)
        {
            qWarning() << "invalid message; too short";
            return; /* invalid message */
        }

        quint8 nameType = NetworkUtil::getByte(message, 3);
        QString name = NetworkUtil::getUtf8String(message, 4, message.length() - 4);

        qDebug() << "received server name; type:" << nameType << " name:" << name;
        Q_EMIT receivedServerName(nameType, name);
    }

    void ServerConnection::parseDatabaseIdentifierMessage(QByteArray const& message)
    {
        if (message.length() != (2 + 16)) {
            qWarning() << "invalid message; length incorrect";
            return;
        }

        QUuid uuid = QUuid::fromRfc4122(message.mid(2));
        qDebug() << "received database identifier:" << uuid;

        Q_EMIT receivedDatabaseIdentifier(uuid);
    }

    void ServerConnection::parseServerHealthMessage(QByteArray const& message)
    {
        if (message.length() != 4)
        {
            qWarning() << "invalid message; length incorrect";
            return;
        }

        quint16 problems = NetworkUtil::get2Bytes(message, 2);

        if (problems)
        {
            qWarning() << "server reports health problems; details:"
                       << QString::number(problems, 16) << "(hex)";
        }
        else
        {
            qDebug() << "received server health message; no problems reported";
        }

        bool databaseUnavailable = problems & 1u;
        bool sslLibrariesMissing = problems & 2u;
        bool unspecifiedProblems = problems & ~3u;

        ServerHealthStatus newServerHealthStatus(databaseUnavailable, sslLibrariesMissing,
                                                 unspecifiedProblems);

        /* server health messages cannot be re-requested by the client, so we need to
           store the information in the connection */
        _serverHealthStatus = newServerHealthStatus;

        Q_EMIT serverHealthReceived();
    }

    void ServerConnection::parseServerClockMessage(const QByteArray& message)
    {
        if (message.length() != 12)
        {
            qWarning() << "invalid message; length incorrect";
            return;
        }

        qint64 msSinceEpoch = NetworkUtil::get8BytesSigned(message, 4);

        auto serverClockTime = QDateTime::fromMSecsSinceEpoch(msSinceEpoch, Qt::UTC);

        qDebug() << "received server clock time message with value" << msSinceEpoch
                 << ";" << serverClockTime.toString(Qt::ISODateWithMs);

        receivedServerClockTime(serverClockTime);
    }

    void ServerConnection::parseUsersListMessage(QByteArray const& message)
    {
        if (message.length() < 4)
            return; /* invalid message */

        QList<QPair<uint, QString> > users;

        int userCount = NetworkUtil::get2BytesUnsignedToInt(message, 2);

        qDebug() << "received user account list; count:" << userCount;
        qDebug() << " message length=" << message.length();

        int offset = 4;
        for (int i = 0; i < userCount; ++i)
        {
            if (message.length() - offset < 5)
                return; /* invalid message */

            quint32 userId = NetworkUtil::get4Bytes(message, offset);
            offset += 4;
            int loginNameByteCount =
                    NetworkUtil::getByteUnsignedToInt(message, offset);
            offset += 1;
            if (message.length() - offset < loginNameByteCount)
                return; /* invalid message */

            QString login =
                NetworkUtil::getUtf8String(message, offset, loginNameByteCount);
            offset += loginNameByteCount;

            users.append(QPair<uint, QString>(userId, login));
        }

        if (offset != message.length())
            return; /* invalid message */

        Q_EMIT userAccountsReceived(users);
    }

    void ServerConnection::parseNewUserAccountSaltMessage(QByteArray const& message)
    {
        if (message.length() < 4)
            return; /* invalid message */

        int loginBytesSize = NetworkUtil::getByteUnsignedToInt(message, 2);
        int saltBytesSize = NetworkUtil::getByteUnsignedToInt(message, 3);

        if (message.length() != 4 + loginBytesSize + saltBytesSize)
            return; /* invalid message */

        qDebug() << "received salt for new user account";

        QString login = NetworkUtil::getUtf8String(message, 4, loginBytesSize);
        QByteArray salt = message.mid(4 + loginBytesSize, saltBytesSize);

        handleNewUserSalt(login, salt);
    }

    void ServerConnection::parseUserLoginSaltMessage(QByteArray const& message)
    {
        if (message.length() < 8)
            return; /* invalid message */

        int loginBytesSize = NetworkUtil::getByteUnsignedToInt(message, 4);
        int userSaltBytesSize = NetworkUtil::getByteUnsignedToInt(message, 5);
        int sessionSaltBytesSize = NetworkUtil::getByteUnsignedToInt(message, 6);

        if (message.length() !=
                8 + loginBytesSize + userSaltBytesSize + sessionSaltBytesSize)
        {
            return; /* invalid message */
        }

        QString login = NetworkUtil::getUtf8String(message, 8, loginBytesSize);
        QByteArray userSalt = message.mid(8 + loginBytesSize, userSaltBytesSize);
        QByteArray sessionSalt =
            message.mid(8 + loginBytesSize + userSaltBytesSize, sessionSaltBytesSize);

        handleLoginSalt(login, userSalt, sessionSalt);
    }

    void ServerConnection::parsePlayerStateMessage(QByteArray const& message)
    {
        if (message.length() != 20)
            return; /* invalid message */

        quint8 playerState = NetworkUtil::getByte(message, 2);
        quint8 volume = NetworkUtil::getByte(message, 3);
        qint32 queueLength = NetworkUtil::get4BytesSigned(message, 4);
        quint32 queueId = NetworkUtil::get4Bytes(message, 8);
        quint64 position = NetworkUtil::get8Bytes(message, 12);

        if (queueLength < 0)
            return; /* invalid message */

        //qDebug() << "received player state message";

        // TODO : rename volumeChanged signal or get rid of it
        if (volume <= 100) { Q_EMIT volumeChanged(volume); }

        bool delayedStartActive = false;
        if (_serverProtocolNo >= 20)
        {
            delayedStartActive = (playerState & 128) != 0;
            playerState &= 63;
        }

        auto state = PlayerState::Unknown;
        switch (playerState)
        {
            case 1:
                state = PlayerState::Stopped;
                break;
            case 2:
                state = PlayerState::Playing;
                break;
            case 3:
                state = PlayerState::Paused;
                break;
            default:
                qWarning() << "received unknown player state:" << playerState;
                break;
        }

        Q_EMIT receivedPlayerState(state, volume, queueLength, queueId, position,
                                   delayedStartActive);
    }

    void ServerConnection::parseDelayedStartInfoMessage(const QByteArray& message)
    {
        if (message.length() != 20)
        {
            qWarning() << "invalid message; length incorrect";
            return;
        }

        qint64 serverClockTimeMsSinceEpoch = NetworkUtil::get8BytesSigned(message, 4);
        qint64 msTimeRemaining = NetworkUtil::get8BytesSigned(message, 12);

        auto serverClockTime =
                QDateTime::fromMSecsSinceEpoch(serverClockTimeMsSinceEpoch, Qt::UTC);

        qDebug() << "received delayed start info message: server clock time is"
                 << serverClockTimeMsSinceEpoch
                 << "meaning" << serverClockTime.toString(Qt::ISODateWithMs)
                 << "; time remaining:" << msTimeRemaining << "ms";

        receivedServerClockTime(serverClockTime);

        auto serverClockDeadline = serverClockTime.addMSecs(msTimeRemaining);

        Q_EMIT receivedDelayedStartInfo(serverClockDeadline, msTimeRemaining);
    }

    void ServerConnection::parseVolumeChangedMessage(QByteArray const& message)
    {
        if (message.length() != 3) {
            return; /* invalid message */
        }

        quint8 volume = NetworkUtil::getByte(message, 2);

        qDebug() << "received volume changed event;  volume:" << volume;

        if (volume <= 100) { Q_EMIT volumeChanged(volume); }
    }

    void ServerConnection::parseUserPlayingForModeMessage(QByteArray const& message)
    {
        if (message.length() < 8) {
            return; /* invalid message */
        }

        int loginBytesSize = NetworkUtil::getByteUnsignedToInt(message, 2);
        quint32 userId = NetworkUtil::get4Bytes(message, 4);

        if (message.length() != 8 + loginBytesSize) {
            return; /* invalid message */
        }

        QString login = NetworkUtil::getUtf8String(message, 8, loginBytesSize);

        qDebug() << "received user playing for: id =" << userId
                 << "; login =" << login;

        Q_EMIT receivedUserPlayingFor(userId, login);
    }

    void ServerConnection::parseQueueContentsMessage(QByteArray const& message)
    {
        if (message.length() < 10)
            return; /* invalid message */

        qint32 queueLength = NetworkUtil::get4BytesSigned(message, 2);
        qint32 startOffset = NetworkUtil::get4BytesSigned(message, 6);

        if (queueLength < 0 || startOffset < 0)
            return; /* invalid message */

        QList<quint32> queueIDs;
        queueIDs.reserve((message.length() - 10) / 4);

        for (int offset = 10; offset <= message.length() - 4; offset += 4)
        {
            queueIDs.append(NetworkUtil::get4Bytes(message, offset));
        }

        if (queueLength - queueIDs.size() < startOffset)
            return; /* invalid message */

        qDebug() << "received queue contents;  Q-length:" << queueLength
                 << " offset:" << startOffset << " count:" << queueIDs.size();

        Q_EMIT receivedQueueContents(queueLength, startOffset, queueIDs);
    }

    void ServerConnection::parseTrackInfoMessage(QByteArray const& message)
    {
        bool preciseLength = _serverProtocolNo >= 13;

        if (message.length() < 12 + (preciseLength ? 8 : 4)) {
            return; /* invalid message */
        }

        quint16 status = NetworkUtil::get2Bytes(message, 2);
        quint32 queueId = NetworkUtil::get4Bytes(message, 4);

        qint64 lengthMilliseconds;
        int offset = 8;
        if (preciseLength) {
            lengthMilliseconds = NetworkUtil::get8BytesSigned(message, 8);
            offset += 8;
        }
        else {
            lengthMilliseconds = NetworkUtil::get4BytesSigned(message, 8);
            if (lengthMilliseconds > 0) lengthMilliseconds *= 1000;
            offset += 4;
        }

        int titleSize = NetworkUtil::get2BytesUnsignedToInt(message, offset);
        int artistSize = NetworkUtil::get2BytesUnsignedToInt(message, offset + 2);
        offset += 4;

        qDebug() << "received queue track info message; QID:" << queueId
                 << "; status:" << status
                 << "; length (ms):" << lengthMilliseconds;

        if (queueId == 0)
        {
            return; /* invalid message */
        }

        if (message.length() != offset + titleSize + artistSize)
        {
            return; /* invalid message */
        }

        QueueEntryType type = NetworkProtocol::trackStatusToQueueEntryType(status);

        QString title, artist;
        if (NetworkProtocol::isTrackStatusFromRealTrack(status))
        {
            title = NetworkUtil::getUtf8String(message, offset, titleSize);
            artist = NetworkUtil::getUtf8String(message, offset + titleSize, artistSize);
        }
        else
        {
            title = artist = NetworkProtocol::getPseudoTrackStatusText(status);
        }

        qDebug() << "received track info reply;  QID:" << queueId
                 << " type:" << type << " milliseconds:" << lengthMilliseconds
                 << " title:" << title << " artist:" << artist;

        Q_EMIT receivedTrackInfo(queueId, type, lengthMilliseconds, title, artist);
    }

    void ServerConnection::parseBulkTrackInfoMessage(QByteArray const& message)
    {
        if (message.length() < 4) {
            return; /* invalid message */
        }

        bool preciseLength = _serverProtocolNo >= 13;
        int trackInfoBlockByteCount = preciseLength ? 16 : 12;

        int trackCount = NetworkUtil::get2BytesUnsignedToInt(message, 2);
        int statusBlockCount = trackCount + trackCount % 2;
        if (trackCount == 0
            || message.length() <
                4 + statusBlockCount * 2 + trackCount * trackInfoBlockByteCount)
        {
            return; /* irrelevant or invalid message */
        }

        qDebug() << "received queue track info message; track count:" << trackCount;

        int offset = 4;
        QList<quint16> statuses;
        for (int i = 0; i < trackCount; ++i) {
            statuses.append(NetworkUtil::get2Bytes(message, offset));
            offset += 2;
        }
        if (trackCount % 2 != 0) {
            offset += 2; /* skip filler */
        }

        QList<int> offsets;
        while (true) {
            offsets.append(offset);

            quint32 queueID = NetworkUtil::get4Bytes(message, offset);
            offset += 4;
            offset += preciseLength ? 8 : 4; /* length field */
            int titleSize = NetworkUtil::get2BytesUnsignedToInt(message, offset);
            int artistSize = NetworkUtil::get2BytesUnsignedToInt(message, offset + 2);
            offset += 4;
            int titleArtistOffset = offset;

            if (queueID == 0) {
                return; /* invalid message */
            }

            if (titleSize > message.length() - titleArtistOffset
                || artistSize > message.length() - titleArtistOffset
                || (titleSize + artistSize) > message.length() - titleArtistOffset)
            {
                return; /* invalid message */
            }

            offset += titleSize + artistSize;

            if (offset == message.length()) {
                break; /* end of message */
            }

            /* at least one more track info follows */

            if (offset + trackInfoBlockByteCount > message.length()) {
                return;  /* invalid message */
            }
        }

        qDebug() << "received bulk track info reply;  count:" << trackCount;

        if (trackCount != offsets.size()) {
            return;  /* invalid message */
        }

        /* now read all track info's */
        for (int i = 0; i < trackCount; ++i) {
            offset = offsets[i];
            quint32 queueID = NetworkUtil::get4Bytes(message, offset);
            offset += 4;
            quint16 status = statuses[i];

            qint64 lengthMilliseconds;
            if (preciseLength) {
                lengthMilliseconds = NetworkUtil::get8BytesSigned(message, offset);
                offset += 8;
            }
            else {
                lengthMilliseconds = NetworkUtil::get4BytesSigned(message, offset);
                if (lengthMilliseconds > 0) lengthMilliseconds *= 1000;
                offset += 4;
            }

            int titleSize = NetworkUtil::get2BytesUnsignedToInt(message, offset);
            int artistSize = NetworkUtil::get2BytesUnsignedToInt(message, offset + 2);
            offset += 4;

            auto type = NetworkProtocol::trackStatusToQueueEntryType(status);

            QString title, artist;
            if (NetworkProtocol::isTrackStatusFromRealTrack(status)) {
                title = NetworkUtil::getUtf8String(message, offset, titleSize);
                artist =
                    NetworkUtil::getUtf8String(message, offset + titleSize, artistSize);
            }
            else {
                title = artist = NetworkProtocol::getPseudoTrackStatusText(status);
            }

            Q_EMIT receivedTrackInfo(queueID, type, lengthMilliseconds, title, artist);
        }
    }

    void ServerConnection::parsePossibleFilenamesForQueueEntryMessage(
                                                                QByteArray const& message)
    {
        if (message.length() < 6) return; /* invalid message */

        quint32 queueID = NetworkUtil::get4Bytes(message, 2);

        QList<QString> names;
        int offset = 6;
        while (offset < message.length()) {
            if (offset > message.length() - 4) return; /* invalid message */
            int nameLength = NetworkUtil::get4BytesSigned(message, offset);
            if (nameLength <= 0) return; /* invalid message */
            offset += 4;
            if (nameLength + offset > message.length()) return; /* invalid message */
            QString name = NetworkUtil::getUtf8String(message, offset, nameLength);
            offset += nameLength;
            names.append(name);
        }

        qDebug() << "received a list of" << names.size()
                 << "possible filenames for QID" << queueID;

        if (names.size() == 1) {
            qDebug() << " received name" << names[0];
        }

        Q_EMIT receivedPossibleFilenames(queueID, names);
    }

    void ServerConnection::parseBulkQueueEntryHashMessage(const QByteArray& message)
    {
        qint32 messageLength = message.length();
        if (messageLength < 4) {
            invalidMessageReceived(message, "bulk-queue-entry-hashes");
            return; /* invalid message */
        }

        int trackCount = NetworkUtil::get2BytesUnsignedToInt(message, 2);
        if (trackCount == 0
            || messageLength
                != 4 + trackCount * (8 + NetworkProtocol::FILEHASH_BYTECOUNT))
        {
            invalidMessageReceived(
                message, "bulk-queue-entry-hashes",
                "track count=" + QString::number(trackCount)
            );
            return; /* irrelevant or invalid message */
        }

        qDebug() << "received bulk queue entry hash message; count:" << trackCount;

        int offset = 4;
        for (int i = 0; i < trackCount; ++i) {
            quint32 queueID = NetworkUtil::get4Bytes(message, offset);
            quint16 status = NetworkUtil::get2Bytes(message, offset + 4);
            offset += 8;

            bool ok;
            FileHash hash = NetworkProtocol::getHash(message, offset, &ok);
            offset += NetworkProtocol::FILEHASH_BYTECOUNT;
            if (!ok) {
                qWarning() << "could not extract hash for QID" << queueID
                           << "; track status=" << status;
                continue;
            }

            auto type = NetworkProtocol::trackStatusToQueueEntryType(status);

            LocalHashId hashId;
            if (hash.isNull() == false)
                hashId = _hashIdRepository->getOrRegisterId(hash);

            Q_EMIT receivedQueueEntryHash(queueID, type, hashId);
        }
    }

    void ServerConnection::parseQueueEntryAddedMessage(QByteArray const& message)
    {
        if (message.length() != 10)
        {
            return; /* invalid message */
        }

        qint32 offset = NetworkUtil::get4BytesSigned(message, 2);
        quint32 queueID = NetworkUtil::get4Bytes(message, 6);

        qDebug() << "received queue track insertion event;  QID:" << queueID
                 << " offset:" << offset;

        if (offset < 0)
        {
            return; /* invalid message */
        }

        Q_EMIT queueEntryAdded(offset, queueID, RequestID());
    }

    void ServerConnection::parseQueueEntryAdditionConfirmationMessage(
                                                                QByteArray const& message)
    {
        if (message.length() != 16)
        {
            qWarning() << "invalid message; length incorrect";
            return;
        }

        quint32 clientReference = NetworkUtil::get4Bytes(message, 4);
        qint32 index = NetworkUtil::get4BytesSigned(message, 8);
        quint32 queueID = NetworkUtil::get4Bytes(message, 12);

        if (index < 0)
        {
            qWarning() << "invalid queue addition confirmation message: index < 0";
            return;
        }

        auto resultHandler = _resultHandlers.take(clientReference);
        if (resultHandler)
        {
            resultHandler->handleQueueEntryAdditionConfirmation(
                                                         clientReference, index, queueID);
            delete resultHandler;
        }
        else
        {
            qWarning() << "no result handler found for reference" << clientReference;
            Q_EMIT queueEntryAdded(index, queueID, RequestID(clientReference));
        }
    }

    void ServerConnection::parseQueueEntryRemovedMessage(QByteArray const& message)
    {
        if (message.length() != 10)
        {
            return; /* invalid message */
        }

        qint32 offset = NetworkUtil::get4BytesSigned(message, 2);
        quint32 queueId = NetworkUtil::get4Bytes(message, 6);

        qDebug() << "received queue track removal event;  QID:" << queueId
                 << " offset:" << offset;

        if (offset < 0)
        {
            return; /* invalid message */
        }

        Q_EMIT queueEntryRemoved(offset, queueId);
    }

    void ServerConnection::parseQueueEntryMovedMessage(QByteArray const& message)
    {
        if (message.length() != 14)
        {
            return; /* invalid message */
        }

        qint32 fromOffset = NetworkUtil::get4BytesSigned(message, 2);
        qint32 toOffset = NetworkUtil::get4BytesSigned(message, 6);
        quint32 queueId = NetworkUtil::get4Bytes(message, 10);

        qDebug() << "received queue track moved event;  QID:" << queueId
                 << " from-offset:" << fromOffset << " to-offset:" << toOffset;

        if (fromOffset < 0 || toOffset < 0)
        {
            return; /* invalid message */
        }

        Q_EMIT queueEntryMoved(fromOffset, toOffset, queueId);
    }

    void ServerConnection::parseDynamicModeStatusMessage(QByteArray const& message)
    {
        if (message.length() != 7) return; /* invalid message */

        quint8 isEnabled = NetworkUtil::getByte(message, 2);
        int noRepetitionSpanSeconds = NetworkUtil::get4BytesSigned(message, 3);

        if (noRepetitionSpanSeconds < 0) return; /* invalid message */

        qDebug() << "received dynamic mode status:" << (isEnabled > 0 ? "ON" : "OFF");

        Q_EMIT dynamicModeStatusReceived(isEnabled > 0, noRepetitionSpanSeconds);
    }

    void ServerConnection::parseDynamicModeWaveStatusMessage(QByteArray const& message)
    {
        qDebug() << "parsing dynamic mode wave status message";

        auto expectedMessageLength = _serverProtocolNo >= 14 ? 12 : 8;

        if (message.length() != expectedMessageLength)
        {
            invalidMessageReceived(message, "dynamic-mode-wave-status",
                                   "wrong message length");
            return;
        }

        auto statusByte = NetworkUtil::getByte(message, 3);
        if (!Common::isValidStartStopEventStatus(statusByte))
        {
            invalidMessageReceived(
                message, "dynamic-mode-wave-status",
                "invalid status value: " + QString::number(statusByte)
            );
            return;
        }

        /* we have no use for the user yet */
        //auto user = NetworkUtil::get4Bytes(message, 4);

        auto status = StartStopEventStatus(statusByte);
        bool statusActive = Common::isActive(status);
        bool statusChanged = Common::isChange(status);

        int progress = -1;
        int progressTotal = -1;
        if (_serverProtocolNo >= 14)
        {
            progress = NetworkUtil::get2BytesSigned(message, 8);
            progressTotal = NetworkUtil::get2BytesSigned(message, 10);
        }

        Q_EMIT dynamicModeHighScoreWaveStatusReceived(statusActive, statusChanged,
                                                      progress, progressTotal);
    }

    void ServerConnection::parseTrackAvailabilityChangeBatchMessage(
                                                                QByteArray const& message)
    {
        qint32 messageLength = message.length();
        if (messageLength < 8)
        {
            qDebug() << "invalid message detected: length is too short";
            return; /* invalid message */
        }

        int availableCount = int(uint(NetworkUtil::get2Bytes(message, 4)));
        int unavailableCount = int(uint(NetworkUtil::get2Bytes(message, 6)));

        int expectedMessageLength =
            8 + (availableCount + unavailableCount) * NetworkProtocol::FILEHASH_BYTECOUNT;

        if (messageLength != expectedMessageLength)
        {
            qDebug() << "invalid message detected: length does not match expected length";
            return; /* invalid message */
        }

        int offset = 8;

        QVector<LocalHashId> available;
        available.reserve(availableCount);
        for (int i = 0; i < availableCount; ++i)
        {
            bool ok;
            FileHash hash = NetworkProtocol::getHash(message, offset, &ok);
            if (!ok)
            {
                qDebug() << "invalid message detected: did not read hash correctly;"
                         << "  ok=" << (ok ? "true" : "false");
                return; /* invalid message */
            }

            offset += NetworkProtocol::FILEHASH_BYTECOUNT;

            /* workaround for server bug; we shouldn't be receiving these */
            if (hash.length() == 0) continue;

            auto hashId = _hashIdRepository->getOrRegisterId(hash);
            available.append(hashId);
        }

        QVector<LocalHashId> unavailable;
        unavailable.reserve(unavailableCount);
        for (int i = 0; i < unavailableCount; ++i)
        {
            bool ok;
            FileHash hash = NetworkProtocol::getHash(message, offset, &ok);
            if (!ok)
            {
                qDebug() << "invalid message detected: did not read hash correctly;"
                         << "  ok=" << (ok ? "true" : "false");
                return; /* invalid message */
            }

            offset += NetworkProtocol::FILEHASH_BYTECOUNT;

            /* workaround for server bug; we shouldn't be receiving these */
            if (hash.length() == 0) continue;

            auto hashId = _hashIdRepository->getOrRegisterId(hash);
            unavailable.append(hashId);
        }

        qDebug() << "got track availability changes: " << available.size() << "available,"
                 << unavailable.size() << "unavailable";

        if (available.empty() && unavailable.empty())
            return;

        if (available.size() <= 3)
        {
            for (auto const& hash : available)
            {
                qDebug() << " available:" << hash;
            }
        }
        if (unavailable.size() <= 3)
        {
            for (auto const& hash : unavailable)
            {
                qDebug() << " unavailable:" << hash;
            }
        }

        Q_EMIT collectionTracksAvailabilityChanged(available, unavailable);
    }

    void ServerConnection::parseTrackInfoBatchMessage(QByteArray const& message,
                                                      ServerMessageType messageType)
    {
        qint32 messageLength = message.length();
        if (messageLength < 4)
            return; /* invalid message */

        bool isNotification =
            messageType == ServerMessageType::CollectionChangeNotificationMessage;

        int offset = isNotification ? 4 : 8;

        bool withAlbumAndTrackLength = _serverProtocolNo >= 7;
        bool withAlbumArtist = _serverProtocolNo >= 24;

        const int fixedInfoLengthPerTrack =
            NetworkProtocol::FILEHASH_BYTECOUNT + 1 + 2 + 2
                + (withAlbumAndTrackLength ? 2 + 4 : 0)
                + (withAlbumArtist ? 2 : 0);

        int trackCount = NetworkUtil::get2BytesUnsignedToInt(message, 2);
        if (trackCount == 0 || messageLength < offset + fixedInfoLengthPerTrack)
            return; /* irrelevant or invalid message */

        CollectionFetcher* collectionFetcher = nullptr;
        if (!isNotification)
        {
            quint32 clientReference = NetworkUtil::get4Bytes(message, 4);
            collectionFetcher = _collectionFetchers.value(clientReference, nullptr);
            if (!collectionFetcher)
                return; /* irrelevant or invalid message */
        }

        QList<int> offsets;
        offsets.append(offset);

        while (true)
        {
            /* set pointer past hash and availability */
            int current = offset + NetworkProtocol::FILEHASH_BYTECOUNT + 1;
            int titleSize = NetworkUtil::get2BytesUnsignedToInt(message, current);
            current += 2;
            int artistSize = NetworkUtil::get2BytesUnsignedToInt(message, current);
            current += 2;
            int albumSize = 0;
            int albumArtistSize = 0;
            //qint32 trackLength = 0;
            if (withAlbumAndTrackLength)
            {
                albumSize = NetworkUtil::get2BytesUnsignedToInt(message, current);
                current += 2;
                if (withAlbumArtist)
                {
                    albumArtistSize =
                            NetworkUtil::get2BytesUnsignedToInt(message, current);
                    current += 2;
                }
                //trackLength = (qint32)NetworkUtil::get4Bytes(message, current);
                current += 4;
            }

            if (titleSize > messageLength - current
                || artistSize > messageLength - current
                || albumSize > messageLength - current
                || albumArtistSize > messageLength - current
                || (titleSize + artistSize + albumSize + albumArtistSize)
                                                                > messageLength - current)
            {
                return; /* invalid message */
            }

            if (current + titleSize + artistSize + albumSize + albumArtistSize
                                                                        == messageLength)
            {
                break; /* end of message */
            }

            /* at least one more track info follows */

            /* offset for next track */
            offset = current + titleSize + artistSize + albumSize + albumArtistSize;

            if (offset + fixedInfoLengthPerTrack > messageLength)
                return;  /* invalid message */

            offsets.append(offset);
        }

        qDebug() << "received collection track info message;  track count:" << trackCount
                 << "; notification?" << (isNotification ? "Y" : "N")
                 << "; with album & length?" << (withAlbumAndTrackLength ? "Y" : "N")
                 << "; with album artist?" << (withAlbumArtist ? "Y" : "N");

        if (trackCount != offsets.size())
        {
            qDebug() << " invalid message detected: offsets size:" << offsets.size();
            return; /* invalid message */
        }

        /* now read all track info's */
        QVector<CollectionTrackInfo> infos;
        infos.reserve(trackCount);
        for (int i = 0; i < trackCount; ++i)
        {
            offset = offsets[i];

            bool ok;
            FileHash hash = NetworkProtocol::getHash(message, offset, &ok);
            if (!ok)
            {
                qDebug() << " invalid message detected: did not read hash correctly;"
                         << "  ok=" << (ok ? "true" : "false");
                return; /* invalid message */
            }
            offset += NetworkProtocol::FILEHASH_BYTECOUNT;

            quint8 availabilityByte = NetworkUtil::getByte(message, offset);
            int titleSize = NetworkUtil::get2BytesUnsignedToInt(message, offset + 1);
            int artistSize = NetworkUtil::get2BytesUnsignedToInt(message, offset + 3);
            offset += 5;
            int albumSize = 0;
            int albumArtistSize = 0;
            qint32 trackLengthInMs = -1;
            if (withAlbumAndTrackLength)
            {
                albumSize = NetworkUtil::get2BytesUnsignedToInt(message, offset);
                offset += 2;
                if (withAlbumArtist)
                {
                    albumArtistSize= NetworkUtil::get2BytesUnsignedToInt(message, offset);
                    offset += 2;
                }
                trackLengthInMs = NetworkUtil::get4BytesSigned(message, offset);
                offset += 4;
            }

            QString title = NetworkUtil::getUtf8String(message, offset, titleSize);
            offset += titleSize;
            QString artist = NetworkUtil::getUtf8String(message, offset, artistSize);
            offset += artistSize;
            QString album, albumArtist;
            if (withAlbumAndTrackLength)
            {
                album = NetworkUtil::getUtf8String(message, offset, albumSize);
                offset += albumSize;
                if (withAlbumArtist)
                {
                    albumArtist =
                        NetworkUtil::getUtf8String(message, offset, albumArtistSize);
                }
            }

            /* workaround for server bug; we shouldn't be receiving these */
            if (hash.length() == 0) continue;

            auto hashId = _hashIdRepository->getOrRegisterId(hash);

            CollectionTrackInfo info(hashId, availabilityByte & 1, title, artist, album,
                                     albumArtist, trackLengthInMs);
            infos.append(info);
        }

        if (infos.empty()) return;

        if (infos.size() <= 3)
        {
            for (auto const& info : infos)
            {
                auto length = info.lengthInMilliseconds();
                qDebug() << " track: hash ID:" << info.hashId()
                         << "; hash:" << _hashIdRepository->getHash(info.hashId())
                         << "; title:" << info.title()
                         << "; artist:" << info.artist()
                         << "; album:" << info.album()
                         << "; album artist:" << info.albumArtist()
                         << "; length:"
                         << Util::millisecondsToShortDisplayTimeText(length)
                         << "; available:" << info.isAvailable();
            }
        }

        if (isNotification)
            Q_EMIT collectionTracksChanged(infos);
        else
            Q_EMIT collectionFetcher->receivedData(infos);
    }

    void ServerConnection::parseHashUserDataMessage(const QByteArray& message)
    {
        int messageLength = message.length();
        if (messageLength < 12)
        {
            qWarning() << "ServerConnection::parseHashUserDataMessage : invalid msg (1)";
            return; /* invalid message */
        }

        int hashCount = NetworkUtil::get2BytesUnsignedToInt(message, 2);
        quint16 fields = NetworkUtil::get2Bytes(message, 6);
        quint32 userId = NetworkUtil::get4Bytes(message, 8);
        int offset = 12;

        if ((fields & 3) != fields || fields == 0)
            return; /* has unsupported fields or none */

        bool havePreviouslyHeard = (fields & 1) == 1;
        bool haveScore = (fields & 2) == 2;

        int bytesPerHash =
            NetworkProtocol::FILEHASH_BYTECOUNT
                + (havePreviouslyHeard ? 8 : 0)
                + (haveScore ? 2 : 0);

        if ((messageLength - offset) != hashCount * bytesPerHash)
        {
            qWarning() << "ServerConnection::parseHashUserDataMessage: invalid msg (2)";
            return; /* invalid message */
        }

        qDebug() << "received hash user data message; count:" << hashCount
                 << "; user:" << userId << "; fields:" << fields;

        bool ok;
        for (int i = 0; i < hashCount; ++i)
        {
            FileHash hash = NetworkProtocol::getHash(message, offset, &ok);
            if (!ok) return; /* invalid message */
            offset += NetworkProtocol::FILEHASH_BYTECOUNT;

            QDateTime previouslyHeard;
            qint16 score = -1;

            if (havePreviouslyHeard)
            {
                previouslyHeard =
                    NetworkUtil::getMaybeEmptyQDateTimeFrom8ByteMsSinceEpoch(
                        message, offset
                    );
                offset += 8;
            }

            if (haveScore)
            {
                score = NetworkUtil::get2BytesSigned(message, offset);
                offset += 2;
            }

            if (hash.isNull())
            {
                qWarning() << "received user data for null hash; ignoring";
                continue;
            }

            auto hashId = _hashIdRepository->getOrRegisterId(hash);

            qDebug() << "received hash user data: user:" << userId
                     << " hash:" << hash.toString() << "prev-heard:" << previouslyHeard
                     << " score:" << score;

            // TODO: fixme: receiver cannot know which fields were not received now
            Q_EMIT receivedHashUserData(hashId, userId, previouslyHeard, score);
        }
    }

    void ServerConnection::parseNewHistoryEntryMessage(const QByteArray& message)
    {
        qDebug() << "parsing player history entry message";

        if (message.length() != 4 + 28)
            return; /* invalid message */

        quint32 queueID = NetworkUtil::get4Bytes(message, 4);
        quint32 user = NetworkUtil::get4Bytes(message, 8);
        QDateTime started = NetworkUtil::getQDateTimeFrom8ByteMsSinceEpoch(message, 12);
        QDateTime ended = NetworkUtil::getQDateTimeFrom8ByteMsSinceEpoch(message, 20);
        int permillagePlayed = NetworkUtil::get2BytesSigned(message, 28);
        quint16 status = NetworkUtil::get2Bytes(message, 30);

        bool hadError = status & 1;
        bool hadSeek = status & 2;

        qDebug() << "received player history entry:" << " QID:" << queueID
                 << " started:" << started << " ended:" << ended;

        PlayerHistoryTrackInfo info(queueID, user, started, ended, hadError, hadSeek,
                                    permillagePlayed);

        Q_EMIT receivedPlayerHistoryEntry(info);
    }

    void ServerConnection::parsePlayerHistoryMessage(const QByteArray& message)
    {
        qDebug() << "parsing player history list message";

        if (message.length() < 4)
            return; /* invalid message */

        int entryCount = NetworkUtil::getByteUnsignedToInt(message, 3);

        if (message.length() != 4 + entryCount * 28)
            return; /* invalid message */

        int offset = 4;
        QVector<PlayerHistoryTrackInfo> entries;
        entries.reserve(entryCount);
        for(int i = 0; i < entryCount; ++i)
        {
            auto queueID = NetworkUtil::get4Bytes(message, offset);
            auto user = NetworkUtil::get4Bytes(message, offset + 4);
            auto started =
                NetworkUtil::getQDateTimeFrom8ByteMsSinceEpoch(message, offset + 8);
            auto ended =
                NetworkUtil::getQDateTimeFrom8ByteMsSinceEpoch(message, offset + 16);
            int permillagePlayed = NetworkUtil::get2BytesSigned(message, offset + 24);
            quint16 status = NetworkUtil::get2Bytes(message, offset + 26);

            bool hadError = status & 1;
            bool hadSeek = status & 2;

            entries.append(
                PlayerHistoryTrackInfo(
                    queueID, user, started, ended, hadError, hadSeek, permillagePlayed
                )
            );

            offset += 28;
        }

        Q_EMIT receivedPlayerHistory(entries);
    }

    void ServerConnection::parseScrobblingProviderInfoMessage(QByteArray const& message)
    {
        if (message.length() != 12)
        {
            qWarning() << "invalid message; length incorrect";
            return;
        }

        auto provider =
            NetworkProtocol::decodeScrobblingProvider(NetworkUtil::getByte(message, 4));
        auto status =
            NetworkProtocol::decodeScrobblerStatus(NetworkUtil::getByte(message, 5));
        auto enabled = NetworkUtil::getByte(message, 6) != 0;
        auto userId = NetworkUtil::get4Bytes(message, 8);

        qDebug() << "received scrobbling provider info: provider" << provider
                 << "- status" << status << "-" << (enabled ? "enabled" : "disabled")
                 << "- user" << userId;

        if (userId != _userLoggedInId)
            return; /* not supposed to happen, and we're probably also not interested */

        Q_EMIT scrobblingProviderInfoReceived(provider, status, enabled);
    }

    void ServerConnection::parseScrobblerStatusChangeMessage(QByteArray const& message)
    {
        if (message.length() != 8)
        {
            qWarning() << "invalid message; length incorrect";
            return;
        }

        auto provider =
            NetworkProtocol::decodeScrobblingProvider(NetworkUtil::getByte(message, 2));
        auto status =
            NetworkProtocol::decodeScrobblerStatus(NetworkUtil::getByte(message, 3));
        auto userId = NetworkUtil::get4Bytes(message, 4);

        qDebug() << "scrobbler status is now" << status << "for" << provider << "and user"
                 << userId;

        if (userId != _userLoggedInId)
            return; /* not supposed to happen, and we're probably also not interested */

        Q_EMIT scrobblerStatusChanged(provider, status);
    }

    void ServerConnection::parseScrobblingProviderEnabledChangeMessage(
                                                                QByteArray const& message)
    {
        if (message.length() != 8)
        {
            qWarning() << "invalid message; length incorrect";
            return;
        }

        auto provider =
            NetworkProtocol::decodeScrobblingProvider(NetworkUtil::getByte(message, 2));
        auto enabled = NetworkUtil::getByte(message, 3) != 0;
        auto userId = NetworkUtil::get4Bytes(message, 4);

        qDebug() << "scrobbling provider" << provider << "is now"
                 << (enabled ? "enabled" : "disabled") << "for user" << userId;

        if (userId != _userLoggedInId)
            return; /* not supposed to happen, and we're not interested anyway */

        Q_EMIT scrobblingProviderEnabledChanged(provider, enabled);
    }

    void ServerConnection::handleResultMessage(quint16 errorCode, quint32 clientReference,
                                               quint32 intData,
                                               QByteArray const& blobData)
    {
        auto errorCodeEnum = static_cast<ResultMessageErrorCode>(errorCode);

        if (errorCodeEnum == ResultMessageErrorCode::InvalidMessageStructure)
        {
            qWarning() << "errortype = InvalidMessageStructure !!";
        }

        if (clientReference == _userLoginRef)
        {
            handleUserLoginResult(errorCodeEnum, intData, blobData);
            return;
        }

        if (clientReference == _userAccountRegistrationRef)
        {
            handleUserRegistrationResult(errorCodeEnum, intData, blobData);
            return;
        }

        auto resultHandler = _resultHandlers.take(clientReference);
        if (resultHandler)
        {
            ResultMessageData data(errorCodeEnum, clientReference, intData, blobData);
            resultHandler->handleResult(data);
            delete resultHandler;
            return;
        }

        qWarning() << "error/result message cannot be handled; ref:" << clientReference
                   << " intData:" << intData << "; blobdata-length:" << blobData.size();
    }

    void ServerConnection::invalidMessageReceived(QByteArray const& message,
                                                  QString messageType, QString extraInfo)
    {
        qWarning() << "received invalid message; length=" << message.size()
                   << " type=" << messageType << " extra info=" << extraInfo;
    }

    void ServerConnection::receivedServerClockTime(QDateTime serverClockTime)
    {
        auto clientClockTimeOffsetMs =
                serverClockTime.msecsTo(QDateTime::currentDateTimeUtc());

        qDebug() << "client clock time offset:" << clientClockTimeOffsetMs << "ms";

        const auto twoHoursMs = 2 * 60 * 60 * 1000;

        if (clientClockTimeOffsetMs > twoHoursMs || clientClockTimeOffsetMs < -twoHoursMs)
        {
            qWarning() << "client and server clock are more than two hours apart!";
        }

        Q_EMIT receivedClientClockTimeOffset(clientClockTimeOffsetMs);
    }

    void ServerConnection::handleServerEvent(ServerEventCode eventCode)
    {
        switch (eventCode)
        {
        case ServerEventCode::Reserved:
            break; /* not to be used, treat as invalid */

        case ServerEventCode::FullIndexationRunning:
            onFullIndexationRunningStatusReceived(true);
            return;

        case ServerEventCode::FullIndexationNotRunning:
            onFullIndexationRunningStatusReceived(false);
            return;
        }

        qDebug() << "received unknown server event:" << static_cast<int>(eventCode);
    }
}<|MERGE_RESOLUTION|>--- conflicted
+++ resolved
@@ -106,9 +106,8 @@
     void ServerConnection::ResultHandler::handleExtensionResult(
                                                 ExtensionResultMessageData const& data)
     {
-<<<<<<< HEAD
         qWarning() << "ResultHandler cannot deal with extension result message;"
-                   << "extension ID:" << uint(data.resultCode)
+                   << "extension:" << data.extension
                    << "; result code:" << uint(data.resultCode)
                    << "; client-ref:" << uint(data.clientReference);
 
@@ -117,11 +116,6 @@
                                 0, {});
 
         handleResult(data2);
-=======
-        qWarning() << "ResultHandler cannot deal with handle extension result message;"
-                   << "extension ID:" << uint(extensionId)
-                   << "; result code:" << uint(resultCode);
->>>>>>> 3aea4ee6
     }
 
     ServerConnection::ResultHandler::ResultHandler(ServerConnection* parent)
