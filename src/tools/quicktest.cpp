/*
    Copyright (C) 2018-2021, Kevin Andre <hyperquantum@gmail.com>

    This file is part of PMP (Party Music Player).

    PMP is free software: you can redistribute it and/or modify it under the
    terms of the GNU General Public License as published by the Free Software
    Foundation, either version 3 of the License, or (at your option) any later
    version.

    PMP is distributed in the hope that it will be useful, but WITHOUT ANY
    WARRANTY; without even the implied warranty of MERCHANTABILITY or FITNESS
    FOR A PARTICULAR PURPOSE.  See the GNU General Public License for more
    details.

    You should have received a copy of the GNU General Public License along
    with PMP.  If not, see <http://www.gnu.org/licenses/>.
*/

#include "common/logging.h"
#include "common/util.h"
#include "common/version.h"

#include "server/database.h"
<<<<<<< HEAD
#include "server/lastfmscrobblingbackend.h"
=======
#include "server/serversettings.h"
>>>>>>> 3035fa3c

#include <QCoreApplication>
#include <QDateTime>
#include <QHostAddress>
#include <QHostInfo>
#include <QNetworkInterface>
#include <QSslSocket>
#include <QtDebug>
#include <QtGlobal>
#include <QThread>

using namespace PMP;

int main(int argc, char* argv[])
{
    QCoreApplication app(argc, argv);

    QCoreApplication::setApplicationName("Party Music Player - Simple test program");
    QCoreApplication::setApplicationVersion(PMP_VERSION_DISPLAY);
    QCoreApplication::setOrganizationName(PMP_ORGANIZATION_NAME);
    QCoreApplication::setOrganizationDomain(PMP_ORGANIZATION_DOMAIN);

    /* set up logging */
    Logging::enableConsoleAndTextFileLogging(false);
    Logging::setFilenameTag("T"); /* T = Test */

    QTextStream out(stdout);
    qDebug() << "Qt version:" << qVersion();

    /*
    qDebug() << "Local hostname:" << QHostInfo::localHostName();

    foreach (const QHostAddress& address, QNetworkInterface::allAddresses()) {
        qDebug() << address.toString();
    }
    */
    
    /*
    qDebug() << "SSL version:" << QSslSocket::sslLibraryVersionNumber();
    qDebug() << "SSL version string:" << QSslSocket::sslLibraryVersionString();
    */

<<<<<<< HEAD
    //return 0;

    //auto lastFm = new PMP::LastFmScrobblingBackend();

    /*
    QObject::connect(
        lastFm, &PMP::LastFmScrobblingBackend::receivedAuthenticationReply,
        &app, &QCoreApplication::quit
    );*/

    //lastFm->authenticateWithCredentials("xxxxxxxxxxxx", "xxxxxxxxxxxxxxx");

    //lastFm->setSessionKey("xxxxxxxxxxxxx");

    /*
    lastFm->doScrobbleCall(
        QDateTime(QDate(2018, 03, 05), QTime(15, 57), Qt::LocalTime),
        "Title",
        QString("Artist"),
        "Album",
        3 * 60 + 39
    );*/

    //return app.exec();

    if (!Database::init(out, "localhost", "root", "xxxxxxxxxxx"))
=======
    /*
    DatabaseConnectionSettings databaseConnectionSettings;
    databaseConnectionSettings.hostname = "localhost";
    databaseConnectionSettings.username = "root";
    databaseConnectionSettings.password = "xxxxxxxxxxx";

    if (!Database::init(out, databaseConnectionSettings))
>>>>>>> 3035fa3c
    {
        qWarning() << "could not initialize database";
        return 1;
    }

    auto database = Database::getDatabaseForCurrentThread();
    if (!database)
    {
        qWarning() << "could not get database connection for this thread";
        return 1;
    }

    bool ok;
    auto preferences = database->getUserDynamicModePreferences(1, &ok);
    if (!ok)
    {
        qWarning() << "failed to load user preferences";
        return 1;
    }

    qDebug() << "Enable dynamic mode:" << (preferences.dynamicModeEnabled ? "Y" : "N");
    qDebug() << "Non-repetition interval:"
             << preferences.trackRepetitionAvoidanceIntervalSeconds << "seconds";
    */

    auto d1 = QDateTime::currentDateTimeUtc();
    QThread::msleep(200);
    auto d2 = QDateTime::currentDateTimeUtc();
    QThread::msleep(200);
    auto d3 = QDateTime::currentDateTimeUtc();

    qDebug() << "d1-d2:" << d2.msecsTo(d1);
    qDebug() << "d2-d3:" << d3.msecsTo(d2);
    qDebug() << d1.toString(Qt::ISODateWithMs)
             << d2.toString(Qt::ISODateWithMs)
             << d3.toString(Qt::ISODateWithMs);

    auto msSinceEpoch = d1.toMSecsSinceEpoch();
    auto d1R = QDateTime::fromMSecsSinceEpoch(msSinceEpoch, Qt::UTC);

    qDebug() << d1R.toString(Qt::ISODateWithMs);

    return 0;
}<|MERGE_RESOLUTION|>--- conflicted
+++ resolved
@@ -22,11 +22,8 @@
 #include "common/version.h"
 
 #include "server/database.h"
-<<<<<<< HEAD
 #include "server/lastfmscrobblingbackend.h"
-=======
 #include "server/serversettings.h"
->>>>>>> 3035fa3c
 
 #include <QCoreApplication>
 #include <QDateTime>
@@ -69,7 +66,6 @@
     qDebug() << "SSL version string:" << QSslSocket::sslLibraryVersionString();
     */
 
-<<<<<<< HEAD
     //return 0;
 
     //auto lastFm = new PMP::LastFmScrobblingBackend();
@@ -95,8 +91,6 @@
 
     //return app.exec();
 
-    if (!Database::init(out, "localhost", "root", "xxxxxxxxxxx"))
-=======
     /*
     DatabaseConnectionSettings databaseConnectionSettings;
     databaseConnectionSettings.hostname = "localhost";
@@ -104,7 +98,6 @@
     databaseConnectionSettings.password = "xxxxxxxxxxx";
 
     if (!Database::init(out, databaseConnectionSettings))
->>>>>>> 3035fa3c
     {
         qWarning() << "could not initialize database";
         return 1;
