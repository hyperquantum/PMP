/*
    Copyright (C) 2014-2022, Kevin Andre <hyperquantum@gmail.com>

    This file is part of PMP (Party Music Player).

    PMP is free software: you can redistribute it and/or modify it under the
    terms of the GNU General Public License as published by the Free Software
    Foundation, either version 3 of the License, or (at your option) any later
    version.

    PMP is distributed in the hope that it will be useful, but WITHOUT ANY
    WARRANTY; without even the implied warranty of MERCHANTABILITY or FITNESS
    FOR A PARTICULAR PURPOSE.  See the GNU General Public License for more
    details.

    You should have received a copy of the GNU General Public License along
    with PMP.  If not, see <http://www.gnu.org/licenses/>.
*/

#include "mainwindow.h"

#include "common/clientserverinterface.h"
#include "common/generalcontroller.h"
#include "common/playercontroller.h"
#include "common/powermanagement.h"
#include "common/serverconnection.h"
#include "common/util.h"
#include "common/version.h"

#include "collectionwidget.h"
#include "connectionwidget.h"
#include "delayedstartdialog.h"
#include "delayedstartnotification.h"
#include "loginwidget.h"
#include "mainwidget.h"
#include "notificationbar.h"
#include "useraccountcreationwidget.h"
#include "userpickerwidget.h"

#include <QAction>
#include <QApplication>
#include <QCoreApplication>
#include <QDesktopWidget>
#include <QDockWidget>
#include <QKeyEvent>
#include <QLabel>
#include <QMenu>
#include <QMenuBar>
#include <QMessageBox>
#include <QSettings>
#include <QStatusBar>
#include <QTimer>
#include <QVBoxLayout>

namespace PMP
{
    MainWindow::MainWindow(QWidget* parent)
     : QMainWindow(parent),
       _notificationBar(nullptr),
       _leftStatus(nullptr),
       _rightStatus(nullptr),
       _leftStatusTimer(new QTimer(this)),
       _connectionWidget(new ConnectionWidget(this)),
       _connection(nullptr),
       _clientServerInterface(nullptr),
       _userPickerWidget(nullptr),
       _loginWidget(nullptr),
       _mainWidget(nullptr),
       _musicCollectionDock(new QDockWidget(tr("Music collection"), this)),
       _powerManagement(new PowerManagement(this)),
       _lastFmStatus(ScrobblerStatus::Unknown)
    {
        setWindowTitle(
            QString(tr("Party Music Player ")) + Util::EnDash + tr(" Remote")
        );

        _musicCollectionDock->setObjectName("musicCollectionDockWidget");
        _musicCollectionDock->setAllowedAreas(
            (Qt::DockWidgetAreas)(Qt::LeftDockWidgetArea | Qt::RightDockWidgetArea)
        );

        createActions();
        createMenus();
        createStatusbar();

        setCentralWidget(_connectionWidget);
        connect(
            _connectionWidget, &ConnectionWidget::doConnect,
            this, &MainWindow::onDoConnect
        );

        {
            QSettings settings(QCoreApplication::organizationName(),
                               QCoreApplication::applicationName());

            qDebug() << "Before restore:" << this->pos() << " size:" << this->size();

            settings.beginGroup("mainwindow");
            restoreGeometry(settings.value("geometry").toByteArray());

            // QTBUG-77385
            if (!this->geometry().intersects(
                        QApplication::desktop()->screenGeometry(
                            QApplication::desktop()->screenNumber(this))))
            {
                qWarning() << "Need to apply workaround for QTBUG-77385";
                auto availableGeometry = QApplication::desktop()->availableGeometry(this);
                resize(availableGeometry.width() / 2, availableGeometry.height() / 2);
                move((availableGeometry.width() - width()) / 2,
                     (availableGeometry.height() - height()) / 2);
            }

            restoreState(settings.value("windowstate").toByteArray());

            qDebug() << "After restore:" << this->pos() << " size:" << this->size();

            _musicCollectionDock->setVisible(false); /* because of restoreState above */
        }

        installEventFilter(this);
    }

    MainWindow::~MainWindow()
    {
        //
    }

    void MainWindow::createActions()
    {
        _reloadServerSettingsAction = new QAction(tr("Re&load server settings"), this);
        connect(
            _reloadServerSettingsAction, &QAction::triggered,
            this, &MainWindow::onReloadServerSettingsTriggered
        );

        _shutdownServerAction = new QAction(tr("&Shutdown server"), this);
        connect(
            _shutdownServerAction, &QAction::triggered,
            this, &MainWindow::onShutdownServerTriggered
        );

        _startFullIndexationAction = new QAction(tr("&Start full indexation"), this);
        _startFullIndexationAction->setVisible(false); /* needs active connection */
        connect(
            _startFullIndexationAction, &QAction::triggered,
            this, &MainWindow::onStartFullIndexationTriggered
        );

        _closeAction = new QAction(tr("&Close remote"), this);
        connect(_closeAction, &QAction::triggered, this, &MainWindow::close);

<<<<<<< HEAD
        _lastFmEnabledAction = new QAction(tr("&Last.FM"), this);
        _lastFmEnabledAction->setCheckable(true);
        _lastFmEnabledAction->setEnabled(false); /* disable until Last.FM info received */
        connect(
            _lastFmEnabledAction, &QAction::triggered,
            this, &MainWindow::onLastFmTriggered
=======
        _activateDelayedStartAction = new QAction(tr("Activate &delayed start..."));
        connect(
            _activateDelayedStartAction, &QAction::triggered,
            this,
            [this]()
            {
                auto* dialog = new DelayedStartDialog(this, _clientServerInterface);
                connect(dialog, &QDialog::finished, dialog, &QDialog::deleteLater);
                dialog->open();
            }
>>>>>>> 4132f4b2
        );

        _keepDisplayActiveAction =
                new QAction(tr("Keep &display active during playback"), this);
        _keepDisplayActiveAction->setCheckable(true);
        _keepDisplayActiveAction->setEnabled(_powerManagement->isPlatformSupported());
        connect(
            _keepDisplayActiveAction, &QAction::toggled,
            this, &MainWindow::updatePowerManagement
        );

        _aboutPmpAction = new QAction(tr("&About PMP..."), this);
        connect(
            _aboutPmpAction, &QAction::triggered, this, &MainWindow::onAboutPmpAction
        );

        _aboutQtAction = new QAction(tr("About &Qt..."), this);
        connect(_aboutQtAction, &QAction::triggered, this, &MainWindow::onAboutQtAction);
    }

    void MainWindow::createMenus()
    {
        /* Top-level menus */
        QMenu* pmpMenu = menuBar()->addMenu(tr("&PMP"));
<<<<<<< HEAD
        _userMenu = menuBar()->addMenu(tr("&User"));
=======
        _actionsMenu = menuBar()->addMenu(tr("&Actions"));
>>>>>>> 4132f4b2
        _viewMenu = menuBar()->addMenu(tr("&View"));
        QMenu* helpMenu = menuBar()->addMenu(tr("&Help"));

        /* "PMP" menu members */
        pmpMenu->addAction(_startFullIndexationAction);
        _serverAdminMenu = pmpMenu->addMenu(tr("Server &administration"));
        pmpMenu->addSeparator();
        pmpMenu->addAction(_closeAction);

        /* "PMP">"Server administration" menu members */
        _serverAdminMenu->addAction(_reloadServerSettingsAction);
        _serverAdminMenu->addSeparator();
        _serverAdminMenu->addAction(_shutdownServerAction);

<<<<<<< HEAD
        /* "User" menu members */
        auto scrobblingMenu = _userMenu->addMenu(tr("&Scrobbling"));

        /* "User"/"Scrobbling" menu members */
        scrobblingMenu->addAction(_lastFmEnabledAction);
=======
        /* "Actions" menu members */
        _actionsMenu->addAction(_activateDelayedStartAction);
>>>>>>> 4132f4b2

        /* "View" menu members */
        _viewMenu->addAction(_musicCollectionDock->toggleViewAction());
        _viewMenu->addSeparator();
        _viewMenu->addAction(_keepDisplayActiveAction);

        /* "Help" menu members */
        helpMenu->addAction(_aboutPmpAction);
        helpMenu->addAction(_aboutQtAction);

        /* Menu visibility */
        _serverAdminMenu->menuAction()->setVisible(false); /* needs active connection */
<<<<<<< HEAD
        _userMenu->menuAction()->setVisible(false); /* will be made visible after login */
=======
        _actionsMenu->menuAction()->setVisible(false);
>>>>>>> 4132f4b2
        _viewMenu->menuAction()->setVisible(false); /* will be made visible after login */
    }

    void MainWindow::createStatusbar()
    {
        _leftStatus = new QLabel("", this);
        _leftStatus->setFrameStyle(QFrame::Panel | QFrame::Sunken);
        _rightStatus = new QLabel("", this);
        _rightStatus->setFrameStyle(QFrame::Panel | QFrame::Sunken);
        _scrobblingStatusLabel = new QLabel("", this);
        _scrobblingStatusLabel->setFrameStyle(QFrame::Panel | QFrame::Sunken);
        _scrobblingStatusLabel->setVisible(false);

        statusBar()->addPermanentWidget(_leftStatus, 1);
        statusBar()->addPermanentWidget(_rightStatus, 1);
        statusBar()->addPermanentWidget(_scrobblingStatusLabel, 0);

        connect(
            _leftStatusTimer, &QTimer::timeout, this, &MainWindow::onLeftStatusTimeout
        );

        updateRightStatus();
    }

    void MainWindow::closeEvent(QCloseEvent* event)
    {
        QSettings settings(QCoreApplication::organizationName(),
                           QCoreApplication::applicationName());

        settings.beginGroup("mainwindow");
        settings.setValue("geometry", saveGeometry());
        settings.setValue("windowstate", saveState());
        settings.setValue("musiccollectionvisible", _musicCollectionDock->isVisible());

        QMainWindow::closeEvent(event);
    }

    bool MainWindow::eventFilter(QObject* object, QEvent* event)
    {
        if (event->type() == QEvent::KeyPress)
        {
            QKeyEvent* keyEvent = static_cast<QKeyEvent*>(event);

            if (keyEventFilter(keyEvent))
                return true;
        }

        return QMainWindow::eventFilter(object, event);
    }

    bool MainWindow::keyEventFilter(QKeyEvent* event)
    {
        //qDebug() << "got key:" << event->key();

        /* we need an active connection for the actions of the multimedia buttons */
        if (!_clientServerInterface || !_clientServerInterface->connected())
            return false;

        switch (event->key())
        {
            case Qt::Key_MediaNext:
            {
                qDebug() << "got Next button";
                auto& controller = _clientServerInterface->playerController();

                if (controller.canSkip())
                    controller.skip();
                return true;
            }
            case Qt::Key_MediaPause:
            {
                qDebug() << "got Pause button";
                auto& controller = _clientServerInterface->playerController();

                if (controller.canPause())
                    controller.pause();
                return true;
            }
            case Qt::Key_MediaPlay:
            {
                qDebug() << "got Play button";
                auto& controller = _clientServerInterface->playerController();

                if (controller.canPlay())
                    controller.play();
                else if (controller.canPause())
                    controller.pause();
                return true;
            }
            case Qt::Key_MediaTogglePlayPause:
            {
                qDebug() << "got Play/Pause button";
                auto& controller = _clientServerInterface->playerController();

                if (controller.canPlay())
                    controller.play();
                else if (controller.canPause())
                    controller.pause();
                return true;
            }
        }

        return false;
    }

    void MainWindow::updateRightStatus()
    {
        if (!_clientServerInterface || !_clientServerInterface->connected())
        {
            _rightStatus->setText(tr("Not connected."));
        }
        else if (!_clientServerInterface->isLoggedIn())
        {
            _rightStatus->setText(tr("Connected."));
        }
        else if (_connection->doingFullIndexation().toBool())
        {
            _rightStatus->setText(tr("Full indexation running..."));
        }
        else
        {
            _rightStatus->setText(
                QString(tr("Logged in as %1."))
                        .arg(_clientServerInterface->userLoggedInName())
            );
        }
    }

    void MainWindow::updateScrobblingStatus()
    {
        _lastFmEnabledAction->setChecked(_lastFmEnabled.isTrue());
        _lastFmEnabledAction->setEnabled(true);

        if (!_lastFmEnabled.isTrue())
        {
            _scrobblingStatusLabel->setVisible(false);
            return;
        }

        switch (_lastFmStatus)
        {
        case ScrobblerStatus::Unknown:
            _scrobblingStatusLabel->setText(tr("Last.fm status: unknown"));
            break;
        case ScrobblerStatus::Green:
            _scrobblingStatusLabel->setText(tr("Last.fm status: good"));
            break;
        case ScrobblerStatus::Yellow:
            _scrobblingStatusLabel->setText(tr("Last.fm status: trying..."));
            break;
        case ScrobblerStatus::Red:
            _scrobblingStatusLabel->setText(tr("Last.fm status: BROKEN"));
            break;
        case ScrobblerStatus::WaitingForUserCredentials:
            _scrobblingStatusLabel->setText(tr("Last.fm status: NEED LOGIN"));
            break;
        default:
            qWarning() << "Scrobbler status not recognized:" << _lastFmStatus;
            _scrobblingStatusLabel->setText(tr("Last.fm status: unknown"));
            break;
        }

        _scrobblingStatusLabel->setVisible(true);
    }

    void MainWindow::setLeftStatus(int intervalMs, QString text)
    {
        _leftStatus->setText(text);

        /* make the text disappear again after some time */
        _leftStatusTimer->stop();
        _leftStatusTimer->start(intervalMs);
    }

    void MainWindow::onLeftStatusTimeout()
    {
        _leftStatusTimer->stop();
        _leftStatus->setText("");
    }

    void MainWindow::onStartFullIndexationTriggered()
    {
        if (_connection) { _connection->startFullIndexation(); }
    }

    void MainWindow::onReloadServerSettingsTriggered()
    {
        auto future =  _clientServerInterface->generalController().reloadServerSettings();

        future.addResultListener(
            this,
            [this](ResultMessageErrorCode code)
            {
                reloadServerSettingsResultReceived(code);
            }
        );
    }

    void MainWindow::reloadServerSettingsResultReceived(ResultMessageErrorCode errorCode)
    {
        QMessageBox msgBox;

        if (succeeded(errorCode))
        {
            msgBox.setIcon(QMessageBox::Information);
            msgBox.setText(tr("Server settings have been successfully reloaded."));
            msgBox.exec();
            return;
        }

        msgBox.setIcon(QMessageBox::Warning);
        msgBox.setText(tr("Server settings could not be reloaded."));

        if (errorCode == ResultMessageErrorCode::ServerTooOld)
        {
            msgBox.setInformativeText(
                tr("The server is too old and does not support reloading its settings.")
            );
        }
        else
        {
            msgBox.setInformativeText(
                tr("Error code: %1").arg(static_cast<int>(errorCode))
            );
        }

        msgBox.exec();
    }

    void MainWindow::onShutdownServerTriggered()
    {
        QMessageBox msgBox;
        msgBox.setIcon(QMessageBox::Warning);
        msgBox.setText(tr("You are about to shutdown the PMP server."));
        msgBox.setInformativeText(
            tr("All remotes (clients) connected to this server will be closed,"
               " and the server will become unavailable. "
               "Are you sure you wish to continue?")
        );
        msgBox.setStandardButtons(QMessageBox::Ok | QMessageBox::Cancel);
        msgBox.setDefaultButton(QMessageBox::Cancel);
        int buttonClicked = msgBox.exec();

        if (buttonClicked == QMessageBox::Cancel) return;

        _clientServerInterface->generalController().shutdownServer();
    }

    void MainWindow::onLastFmTriggered()
    {
        auto checked = _lastFmEnabledAction->isChecked();

        if (checked)
            _connection->enableScrobblingForCurrentUser(ScrobblingProvider::LastFm);
        else
            _connection->disableScrobblingForCurrentUser(ScrobblingProvider::LastFm);
    }

    void MainWindow::updatePowerManagement()
    {
        auto playerState =
                _clientServerInterface->playerController().playerState();
        bool isPlaying = playerState == PlayerState::Playing;

        bool keepDisplayActiveOption = _keepDisplayActiveAction->isChecked();

        _powerManagement->setKeepDisplayActive(isPlaying && keepDisplayActiveOption);
    }

    void MainWindow::onAboutPmpAction()
    {
        const auto programNameVersionBuild =
            QString(VCS_REVISION_LONG).isEmpty()
                ? tr("Party Music Player <b>version %1</b>")
                    .arg(PMP_VERSION_DISPLAY)
                : tr("Party Music Player <b>version %1</b> build %2 (%3)")
                    .arg(PMP_VERSION_DISPLAY,
                         VCS_REVISION_LONG,
                         VCS_BRANCH);

        QString aboutText =
            tr(
                "<html>"
                "<h3>About PMP</h3>"
                "<p><b>Party Music Player</b>, abbreviated as PMP, is a client-server"
                " music system. The <i>server</i>, which is a separate program, plays the"
                " music. The program you are looking at right now, the <i>client</i>,"
                " is used as a remote control for the server. More than one client can"
                " connect to the same server, even at the same time.</p>"
                "<p>PMP is free and open-source software, using the GNU General Public "
                " License (GPLv3).</p>"
                "<p>Website: <a href=\"%1\">%1</a></p>"
                "<p>Report bugs at: <a href=\"%2\">%2</a></p>"
                "<p>%3<br>" /* program name, version, and possibly build info */
                "%4</p>" /* copyright line */
                "<p>Using Qt version %5</p>"
                "</html>"
            )
            .arg(PMP_WEBSITE,
                 PMP_BUGREPORT_LOCATION,
                 programNameVersionBuild,
                 Util::getCopyrightLine(false),
                 QT_VERSION_STR);

        QMessageBox::about(this, tr("About PMP"), aboutText);
    }

    void MainWindow::onAboutQtAction()
    {
        QMessageBox::aboutQt(this);
    }

    void MainWindow::onDoConnect(QString server, uint port)
    {
        _connection = new ServerConnection(this);
        _clientServerInterface = new ClientServerInterface(_connection);

        auto* generalController = &_clientServerInterface->generalController();

        connect(
            _clientServerInterface, &ClientServerInterface::connectedChanged,
            this, &MainWindow::onConnectedChanged
        );

        connect(
            _connection, &ServerConnection::cannotConnect,
            this, &MainWindow::onCannotConnect
        );
        connect(
            _connection, &ServerConnection::invalidServer,
            this, &MainWindow::onInvalidServer
        );
        connect(
            generalController, &GeneralController::serverHealthChanged,
            this, &MainWindow::onServerHealthChanged
        );
        connect(
            _connection, &ServerConnection::fullIndexationStatusReceived,
            this,
            [this](bool running)
            {
                _startFullIndexationAction->setEnabled(
                    !running && _clientServerInterface->isLoggedIn()
                );
                updateRightStatus();
            }
        );
        connect(
            _connection, &ServerConnection::fullIndexationStarted,
            this,
            [this]
            {
                setLeftStatus(3000, tr("Full indexation started"));
            }
        );
        connect(
            _connection, &ServerConnection::fullIndexationFinished,
            this,
            [this]
            {
                qDebug() << "fullIndexationFinished triggered";
                setLeftStatus(5000, tr("Full indexation finished"));
            }
        );
        connect(
            &_clientServerInterface->playerController(),
            &PlayerController::playerStateChanged,
            this, &MainWindow::updatePowerManagement
        );

        _connection->connectToHost(server, port);
    }

    void MainWindow::onConnectedChanged()
    {
        updateRightStatus();

        if (_clientServerInterface && _clientServerInterface->connected())
        {
            showUserAccountPicker();
        }
        else
        {
            QMessageBox::warning(
                this, tr("Connection failure"), tr("Connection to the server was lost!")
            );
            this->close();
        }
    }

    void MainWindow::showUserAccountPicker()
    {
        _userPickerWidget =
                new UserPickerWidget(this, &_clientServerInterface->generalController(),
                                     &_clientServerInterface->authenticationController());

        connect(
            _userPickerWidget, &UserPickerWidget::accountClicked,
            this, &MainWindow::showLoginWidget
        );

        connect(
            _userPickerWidget, &UserPickerWidget::createAccountClicked,
            this, &MainWindow::onCreateAccountClicked
        );

        setCentralWidget(_userPickerWidget);
    }

    void MainWindow::onCannotConnect(QAbstractSocket::SocketError error)
    {
        Q_UNUSED(error)

        QMessageBox::warning(
            this, tr("Connection failure"), tr("Failed to connect to that server.")
        );

        /* let the user try to correct any possible mistake */
        _connectionWidget->reenableFields();
    }

    void MainWindow::onInvalidServer()
    {
        QMessageBox::warning(
            this, tr("Connection failure"), tr("This is not a valid PMP server!")
        );

        /* let the user try to correct any possible mistake */
        _connectionWidget->reenableFields();
    }

    void MainWindow::onServerHealthChanged()
    {
        auto serverHealth = _clientServerInterface->generalController().serverHealth();

        if (!serverHealth.anyProblems())
            return;

        if (serverHealth.databaseUnavailable())
        {
            QMessageBox::warning(
                this, tr("Server problem"),
                tr("The server reports that its database is not working!")
            );
        }
        else if (serverHealth.sslLibrariesMissing())
        {
            QMessageBox::warning(
                this, tr("Server problem"),
                tr("The server reports that it does not have SSL libraries available! "
                   "This means that scrobbling will not work.")
            );
        }
        else
        {
            QMessageBox::warning(
                this, tr("Server problem"),
                tr("The server reports an unspecified problem!")
            );
        }
    }

    void MainWindow::showMainWidget()
    {
        auto* mainCentralWidget = new QWidget(this);

        auto* delayedStartNotification =
            new DelayedStartNotification(this,
                                         &_clientServerInterface->playerController(),
                                         &_clientServerInterface->generalController());

        _notificationBar = new NotificationBar(mainCentralWidget);
        _notificationBar->showNotification(delayedStartNotification);

        _mainWidget = new MainWidget(mainCentralWidget);
        _mainWidget->setConnection(_clientServerInterface);

        auto centralVerticalLayout = new QVBoxLayout(mainCentralWidget);
        centralVerticalLayout->setContentsMargins(0, 0, 0, 0);
        centralVerticalLayout->addWidget(_notificationBar);
        centralVerticalLayout->addWidget(_mainWidget);

        setCentralWidget(mainCentralWidget);

        auto collectionWidget =
                new CollectionWidget(_musicCollectionDock, _clientServerInterface);
        _musicCollectionDock->setWidget(collectionWidget);
        addDockWidget(Qt::RightDockWidgetArea, _musicCollectionDock);

        _actionsMenu->menuAction()->setVisible(true);
        _viewMenu->menuAction()->setVisible(true);

        {
            QSettings settings(QCoreApplication::organizationName(),
                               QCoreApplication::applicationName());

            settings.beginGroup("mainwindow");
            _musicCollectionDock->setVisible(
                settings.value("musiccollectionvisible", true).toBool()
            );
        }
    }

    void MainWindow::onCreateAccountClicked()
    {
        auto* authenticationController =
                &_clientServerInterface->authenticationController();

        _userAccountCreationWidget =
            new UserAccountCreationWidget(this, authenticationController);

        connect(
            _userAccountCreationWidget, &UserAccountCreationWidget::accountCreated,
            this, &MainWindow::onAccountCreated
        );
        connect(
            _userAccountCreationWidget, &UserAccountCreationWidget::cancelClicked,
            this, &MainWindow::onAccountCreationCancel
        );

        setCentralWidget(_userAccountCreationWidget);
    }

    void MainWindow::onAccountCreated(QString login, QString password, quint32 accountId)
    {
        Q_UNUSED(login)
        Q_UNUSED(password)
        Q_UNUSED(accountId)

        _userAccountCreationWidget = nullptr;
        showUserAccountPicker();
    }

    void MainWindow::onAccountCreationCancel()
    {
        _userAccountCreationWidget = nullptr;
        showUserAccountPicker();
    }

    void MainWindow::showLoginWidget(QString login)
    {
        _loginWidget =
                new LoginWidget(this,
                                &_clientServerInterface->authenticationController(),
                                login);

        connect(
            _loginWidget, &LoginWidget::loggedIn,
            this, &MainWindow::onLoggedIn
        );

        connect(
            _loginWidget, &LoginWidget::cancelClicked,
            this, &MainWindow::onLoginCancel
        );

        setCentralWidget(_loginWidget);
    }

    void MainWindow::onLoggedIn(QString login)
    {
        Q_UNUSED(login)

        updateRightStatus();
        _connection->requestFullIndexationRunningStatus();

        _loginWidget = nullptr;
        showMainWidget();

        _startFullIndexationAction->setEnabled(false);
        _startFullIndexationAction->setVisible(true);
        _serverAdminMenu->menuAction()->setVisible(true);
        _userMenu->menuAction()->setVisible(true);

        connect(
            _connection, &ServerConnection::scrobblingProviderInfoReceived,
            this,
            [this](ScrobblingProvider provider, ScrobblerStatus status, bool enabled)
            {
                if (provider != ScrobblingProvider::LastFm)
                    return;

                _lastFmStatus = status;
                _lastFmEnabled = enabled;
                updateScrobblingStatus();
            }
        );

        connect(
            _connection, &ServerConnection::scrobblingProviderEnabledChanged,
            this,
            [this](ScrobblingProvider provider, bool enabled)
            {
                if (provider != ScrobblingProvider::LastFm)
                    return;

                _lastFmEnabled = enabled;
                updateScrobblingStatus();
            }
        );

        connect(
            _connection, &ServerConnection::scrobblerStatusChanged,
            this,
            [this](ScrobblingProvider provider, ScrobblerStatus status)
            {
                if (provider != ScrobblingProvider::LastFm)
                    return;

                _lastFmStatus = status;
                updateScrobblingStatus();
            }
        );

        _connection->requestScrobblingProviderInfoForCurrentUser();
    }

    void MainWindow::onLoginCancel()
    {
        _loginWidget = nullptr;
        showUserAccountPicker();
    }
}<|MERGE_RESOLUTION|>--- conflicted
+++ resolved
@@ -149,14 +149,14 @@
         _closeAction = new QAction(tr("&Close remote"), this);
         connect(_closeAction, &QAction::triggered, this, &MainWindow::close);
 
-<<<<<<< HEAD
         _lastFmEnabledAction = new QAction(tr("&Last.FM"), this);
         _lastFmEnabledAction->setCheckable(true);
         _lastFmEnabledAction->setEnabled(false); /* disable until Last.FM info received */
         connect(
             _lastFmEnabledAction, &QAction::triggered,
             this, &MainWindow::onLastFmTriggered
-=======
+        );
+
         _activateDelayedStartAction = new QAction(tr("Activate &delayed start..."));
         connect(
             _activateDelayedStartAction, &QAction::triggered,
@@ -167,7 +167,6 @@
                 connect(dialog, &QDialog::finished, dialog, &QDialog::deleteLater);
                 dialog->open();
             }
->>>>>>> 4132f4b2
         );
 
         _keepDisplayActiveAction =
@@ -192,11 +191,8 @@
     {
         /* Top-level menus */
         QMenu* pmpMenu = menuBar()->addMenu(tr("&PMP"));
-<<<<<<< HEAD
         _userMenu = menuBar()->addMenu(tr("&User"));
-=======
         _actionsMenu = menuBar()->addMenu(tr("&Actions"));
->>>>>>> 4132f4b2
         _viewMenu = menuBar()->addMenu(tr("&View"));
         QMenu* helpMenu = menuBar()->addMenu(tr("&Help"));
 
@@ -211,16 +207,14 @@
         _serverAdminMenu->addSeparator();
         _serverAdminMenu->addAction(_shutdownServerAction);
 
-<<<<<<< HEAD
         /* "User" menu members */
         auto scrobblingMenu = _userMenu->addMenu(tr("&Scrobbling"));
 
         /* "User"/"Scrobbling" menu members */
         scrobblingMenu->addAction(_lastFmEnabledAction);
-=======
+
         /* "Actions" menu members */
         _actionsMenu->addAction(_activateDelayedStartAction);
->>>>>>> 4132f4b2
 
         /* "View" menu members */
         _viewMenu->addAction(_musicCollectionDock->toggleViewAction());
@@ -233,11 +227,8 @@
 
         /* Menu visibility */
         _serverAdminMenu->menuAction()->setVisible(false); /* needs active connection */
-<<<<<<< HEAD
         _userMenu->menuAction()->setVisible(false); /* will be made visible after login */
-=======
         _actionsMenu->menuAction()->setVisible(false);
->>>>>>> 4132f4b2
         _viewMenu->menuAction()->setVisible(false); /* will be made visible after login */
     }
 
