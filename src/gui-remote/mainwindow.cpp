--- conflicted
+++ resolved
@@ -1,9 +1,5 @@
 /*
-<<<<<<< HEAD
-    Copyright (C) 2014-2022, Kevin Andre <hyperquantum@gmail.com>
-=======
     Copyright (C) 2014-2023, Kevin Andre <hyperquantum@gmail.com>
->>>>>>> bfe0155b
 
     This file is part of PMP (Party Music Player).
 
@@ -23,18 +19,12 @@
 
 #include "mainwindow.h"
 
-<<<<<<< HEAD
-#include "common/clientserverinterface.h"
-#include "common/compatibilityinterfacecontroller.h"
-#include "common/generalcontroller.h"
-#include "common/playercontroller.h"
-=======
->>>>>>> bfe0155b
 #include "common/powermanagement.h"
 #include "common/unicodechars.h"
 #include "common/util.h"
 #include "common/version.h"
 
+#include "client/compatibilityinterfacecontroller.h"
 #include "client/generalcontroller.h"
 #include "client/localhashidrepository.h"
 #include "client/playercontroller.h"
@@ -138,23 +128,8 @@
             settings.beginGroup("mainwindow");
             restoreGeometry(settings.value("geometry").toByteArray());
 
-<<<<<<< HEAD
-            // QTBUG-77385
-            if (!this->geometry().intersects(
-                        QApplication::desktop()->screenGeometry(
-                            QApplication::desktop()->screenNumber(this))))
-            {
-                qWarning() << "Need to apply workaround for QTBUG-77385";
-                auto availableGeometry = QApplication::desktop()->availableGeometry(this);
-                resize(availableGeometry.width() * 2 / 3,
-                       availableGeometry.height() * 2 / 3);
-                move((availableGeometry.width() - width()) / 2,
-                     (availableGeometry.height() - height()) / 2);
-            }
-=======
             auto geometryAfterRestore = this->geometry();
             qDebug() << "Geometry after restore:" << geometryAfterRestore;
->>>>>>> bfe0155b
 
             if (geometryBeforeRestore == geometryAfterRestore)
                 applyDefaultSizeAndPositionToWindow();
@@ -198,10 +173,6 @@
         _closeAction = new QAction(tr("&Close remote"), this);
         connect(_closeAction, &QAction::triggered, this, &MainWindow::close);
 
-<<<<<<< HEAD
-        _compatibilityInterfacesListEmptyAction = new QAction(tr("(none)"), this);
-        _compatibilityInterfacesListEmptyAction->setEnabled(false);
-=======
         _activateDelayedStartAction = new QAction(tr("Activate &delayed start..."));
         connect(
             _activateDelayedStartAction, &QAction::triggered,
@@ -213,7 +184,9 @@
                 dialog->open();
             }
         );
->>>>>>> bfe0155b
+
+        _compatibilityInterfacesListEmptyAction = new QAction(tr("(none)"), this);
+        _compatibilityInterfacesListEmptyAction->setEnabled(false);
 
         _keepDisplayActiveAction =
                 new QAction(tr("Keep &display active during playback"), this);
@@ -629,7 +602,7 @@
         if (_serverInterface && _serverInterface->connected())
         {
             auto* compatibilityInterfacesController =
-                _clientServerInterface->compatibilityUiController();
+                _serverInterface->compatibilityUiController();
 
             compatibilityInterfacesController->registerViewCreator(
                                                       _compatibilityInterfaceViewCreator);
