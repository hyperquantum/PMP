/*
    Copyright (C) 2014-2021, Kevin Andre <hyperquantum@gmail.com>

    This file is part of PMP (Party Music Player).

    PMP is free software: you can redistribute it and/or modify it under the
    terms of the GNU General Public License as published by the Free Software
    Foundation, either version 3 of the License, or (at your option) any later
    version.

    PMP is distributed in the hope that it will be useful, but WITHOUT ANY
    WARRANTY; without even the implied warranty of MERCHANTABILITY or FITNESS
    FOR A PARTICULAR PURPOSE.  See the GNU General Public License for more
    details.

    You should have received a copy of the GNU General Public License along
    with PMP.  If not, see <http://www.gnu.org/licenses/>.
*/

#include "mainwindow.h"

#include "common/clientserverinterface.h"
#include "common/compatibilityinterfacecontroller.h"
#include "common/generalcontroller.h"
#include "common/playercontroller.h"
#include "common/powermanagement.h"
#include "common/serverconnection.h"
#include "common/util.h"
#include "common/version.h"

#include "collectionwidget.h"
#include "compatibilityinterfaceview.h"
#include "connectionwidget.h"
#include "loginwidget.h"
#include "mainwidget.h"
#include "useraccountcreationwidget.h"
#include "userpickerwidget.h"

#include <QAction>
#include <QApplication>
#include <QCoreApplication>
#include <QDesktopWidget>
#include <QDockWidget>
#include <QKeyEvent>
#include <QLabel>
#include <QMenu>
#include <QMenuBar>
#include <QMessageBox>
#include <QSettings>
#include <QStatusBar>
#include <QTimer>

namespace PMP
{
    MainWindow::MainWindow(QWidget* parent)
     : QMainWindow(parent),
       _leftStatusTimer(new QTimer(this)),
       _connectionWidget(new ConnectionWidget(this)),
       _connection(nullptr),
       _clientServerInterface(nullptr),
       _userPickerWidget(nullptr), _loginWidget(nullptr), _mainWidget(nullptr),
       _musicCollectionDock(new QDockWidget(tr("Music collection"), this)),
       _reloadServerSettingsAction(nullptr),
       _shutdownServerAction(nullptr),
       _startFullIndexationAction(nullptr),
       _closeAction(nullptr),
       _compatibilityInterfacesListEmptyAction(nullptr),
       _keepDisplayActiveAction(nullptr),
       _aboutPmpAction(nullptr),
       _aboutQtAction(nullptr),
       _serverAdminMenu(nullptr),
       _viewMenu(nullptr),
       _compatibilityInterfacesMenu(nullptr),
       _powerManagement(new PowerManagement(this)),
       _compatibilityInterfaceViewCreator(nullptr)
    {
        setWindowTitle(
            QString(tr("Party Music Player ")) + Util::EnDash + tr(" Remote")
        );

        _musicCollectionDock->setObjectName("musicCollectionDockWidget");
        _musicCollectionDock->setAllowedAreas(
            (Qt::DockWidgetAreas)(Qt::LeftDockWidgetArea | Qt::RightDockWidgetArea)
        );

        createActions();
        createMenus();
        createStatusbar();

        setCentralWidget(_connectionWidget);
        connect(
            _connectionWidget, &ConnectionWidget::doConnect,
            this, &MainWindow::onDoConnect
        );

        _compatibilityInterfaceViewCreator =
                new CompatibilityInterfaceViewCreatorImpl(this,
                                                          _compatibilityInterfacesMenu);
        connect(
            _compatibilityInterfaceViewCreator,
            &CompatibilityInterfaceViewCreatorImpl::interfaceMenuActionAdded,
            this, [this]() { _compatibilityInterfacesListEmptyAction->setVisible(false); }
        );

        {
            QSettings settings(QCoreApplication::organizationName(),
                               QCoreApplication::applicationName());

            qDebug() << "Before restore:" << this->pos() << " size:" << this->size();

            settings.beginGroup("mainwindow");
            restoreGeometry(settings.value("geometry").toByteArray());

            // QTBUG-77385
            if (!this->geometry().intersects(
                        QApplication::desktop()->screenGeometry(
                            QApplication::desktop()->screenNumber(this))))
            {
                qWarning() << "Need to apply workaround for QTBUG-77385";
                auto availableGeometry = QApplication::desktop()->availableGeometry(this);
                resize(availableGeometry.width() * 2 / 3,
                       availableGeometry.height() * 2 / 3);
                move((availableGeometry.width() - width()) / 2,
                     (availableGeometry.height() - height()) / 2);
            }

            restoreState(settings.value("windowstate").toByteArray());

            qDebug() << "After restore:" << this->pos() << " size:" << this->size();

            _musicCollectionDock->setVisible(false); /* because of restoreState above */
        }

        installEventFilter(this);
    }

    MainWindow::~MainWindow()
    {
        //
    }

    void MainWindow::createActions()
    {
        _reloadServerSettingsAction = new QAction(tr("Re&load server settings"), this);
        connect(
            _reloadServerSettingsAction, &QAction::triggered,
            this, &MainWindow::onReloadServerSettingsTriggered
        );

        _shutdownServerAction = new QAction(tr("&Shutdown server"), this);
        connect(
            _shutdownServerAction, &QAction::triggered,
            this, &MainWindow::onShutdownServerTriggered
        );

        _startFullIndexationAction = new QAction(tr("&Start full indexation"), this);
        _startFullIndexationAction->setVisible(false); /* needs active connection */
        connect(
            _startFullIndexationAction, &QAction::triggered,
            this, &MainWindow::onStartFullIndexationTriggered
        );

        _closeAction = new QAction(tr("&Close remote"), this);
        connect(_closeAction, &QAction::triggered, this, &MainWindow::close);

        _compatibilityInterfacesListEmptyAction = new QAction(tr("(none)"), this);
        _compatibilityInterfacesListEmptyAction->setEnabled(false);

        _keepDisplayActiveAction =
                new QAction(tr("Keep &display active during playback"), this);
        _keepDisplayActiveAction->setCheckable(true);
        _keepDisplayActiveAction->setEnabled(_powerManagement->isPlatformSupported());
        connect(
            _keepDisplayActiveAction, &QAction::toggled,
            this, &MainWindow::updatePowerManagement
        );

        _aboutPmpAction = new QAction(tr("&About PMP..."), this);
        connect(
            _aboutPmpAction, &QAction::triggered, this, &MainWindow::onAboutPmpAction
        );

        _aboutQtAction = new QAction(tr("About &Qt..."), this);
        connect(_aboutQtAction, &QAction::triggered, this, &MainWindow::onAboutQtAction);
    }

    void MainWindow::createMenus()
    {
        /* Top-level menus */
        QMenu* pmpMenu = menuBar()->addMenu(tr("&PMP"));
        _viewMenu = menuBar()->addMenu(tr("&View"));
        QMenu* helpMenu = menuBar()->addMenu(tr("&Help"));

        /* "PMP" menu members */
        pmpMenu->addAction(_startFullIndexationAction);
        _serverAdminMenu = pmpMenu->addMenu(tr("Server &administration"));
        pmpMenu->addSeparator();
        pmpMenu->addAction(_closeAction);

        /* "PMP">"Server administration" menu members */
        _serverAdminMenu->addAction(_reloadServerSettingsAction);
        _serverAdminMenu->addSeparator();
        _serverAdminMenu->addAction(_shutdownServerAction);

        /* "View" menu members */
        _viewMenu->addAction(_musicCollectionDock->toggleViewAction());
        _viewMenu->addSeparator();
        _compatibilityInterfacesMenu =
                _viewMenu->addMenu(tr("Additional server controls"));
        _viewMenu->addSeparator();
        _viewMenu->addAction(_keepDisplayActiveAction);

        /* "View"/"Additional server controls" menu members */
        _compatibilityInterfacesMenu->addAction(_compatibilityInterfacesListEmptyAction);

        /* "Help" menu members */
        helpMenu->addAction(_aboutPmpAction);
        helpMenu->addAction(_aboutQtAction);

        /* Menu visibility */
        _serverAdminMenu->menuAction()->setVisible(false); /* needs active connection */
        _viewMenu->menuAction()->setVisible(false); /* will be made visible after login */
    }

    void MainWindow::createStatusbar()
    {
        _leftStatus = new QLabel("", this);
        _leftStatus->setFrameStyle(QFrame::Panel | QFrame::Sunken);
        _rightStatus = new QLabel("", this);
        _rightStatus->setFrameStyle(QFrame::Panel | QFrame::Sunken);

        statusBar()->addPermanentWidget(_leftStatus, 1);
        statusBar()->addPermanentWidget(_rightStatus, 1);

        connect(
            _leftStatusTimer, &QTimer::timeout, this, &MainWindow::onLeftStatusTimeout
        );

        updateRightStatus();
    }

    void MainWindow::closeEvent(QCloseEvent* event)
    {
        QSettings settings(QCoreApplication::organizationName(),
                           QCoreApplication::applicationName());

        settings.beginGroup("mainwindow");
        settings.setValue("geometry", saveGeometry());
        settings.setValue("windowstate", saveState());
        settings.setValue("musiccollectionvisible", _musicCollectionDock->isVisible());

        QMainWindow::closeEvent(event);
    }

    bool MainWindow::eventFilter(QObject* object, QEvent* event)
    {
        if (event->type() == QEvent::KeyPress)
        {
            QKeyEvent* keyEvent = static_cast<QKeyEvent*>(event);

            if (keyEventFilter(keyEvent))
                return true;
        }

        return QMainWindow::eventFilter(object, event);
    }

    bool MainWindow::keyEventFilter(QKeyEvent* event)
    {
        //qDebug() << "got key:" << event->key();

        /* we need an active connection for the actions of the multimedia buttons */
        if (!_clientServerInterface || !_clientServerInterface->connected())
            return false;

        switch (event->key())
        {
            case Qt::Key_MediaNext:
            {
                qDebug() << "got Next button";
                auto& controller = _clientServerInterface->playerController();

                if (controller.canSkip())
                    controller.skip();
                return true;
            }
            case Qt::Key_MediaPause:
            {
                qDebug() << "got Pause button";
                auto& controller = _clientServerInterface->playerController();

                if (controller.canPause())
                    controller.pause();
                return true;
            }
            case Qt::Key_MediaPlay:
            {
                qDebug() << "got Play button";
                auto& controller = _clientServerInterface->playerController();

                if (controller.canPlay())
                    controller.play();
                else if (controller.canPause())
                    controller.pause();
                return true;
            }
            case Qt::Key_MediaTogglePlayPause:
            {
                qDebug() << "got Play/Pause button";
                auto& controller = _clientServerInterface->playerController();

                if (controller.canPlay())
                    controller.play();
                else if (controller.canPause())
                    controller.pause();
                return true;
            }
        }

        return false;
    }

    void MainWindow::updateRightStatus()
    {
        if (!_clientServerInterface || !_clientServerInterface->connected())
        {
            _rightStatus->setText(tr("Not connected."));
        }
        else if (!_clientServerInterface->isLoggedIn())
        {
            _rightStatus->setText(tr("Connected."));
        }
        else if (_connection->doingFullIndexation().toBool())
        {
            _rightStatus->setText(tr("Full indexation running..."));
        }
        else
        {
            _rightStatus->setText(
                QString(tr("Logged in as %1."))
                        .arg(_clientServerInterface->userLoggedInName())
            );
        }
    }

    void MainWindow::setLeftStatus(int intervalMs, QString text)
    {
        _leftStatus->setText(text);

        /* make the text disappear again after some time */
        _leftStatusTimer->stop();
        _leftStatusTimer->start(intervalMs);
    }

    void MainWindow::onLeftStatusTimeout()
    {
        _leftStatusTimer->stop();
        _leftStatus->setText("");
    }

    void MainWindow::onStartFullIndexationTriggered()
    {
        if (_connection) { _connection->startFullIndexation(); }
    }

    void MainWindow::onReloadServerSettingsTriggered()
    {
        _clientServerInterface->generalController().reloadServerSettings();
    }

    void MainWindow::reloadServerSettingsResultReceived(ResultMessageErrorCode errorCode)
    {
        QMessageBox msgBox;

        if (succeeded(errorCode))
        {
            msgBox.setIcon(QMessageBox::Information);
            msgBox.setText(tr("Server settings have been successfully reloaded."));
            msgBox.exec();
            return;
        }

        msgBox.setIcon(QMessageBox::Warning);
        msgBox.setText(tr("Server settings could not be reloaded."));

        if (errorCode == ResultMessageErrorCode::ServerTooOld)
        {
            msgBox.setInformativeText(
                tr("The server is too old and does not support reloading its settings.")
            );
        }
        else
        {
            msgBox.setInformativeText(
                tr("Error code: %1").arg(static_cast<int>(errorCode))
            );
        }

        msgBox.exec();
    }

    void MainWindow::onShutdownServerTriggered()
    {
        QMessageBox msgBox;
        msgBox.setIcon(QMessageBox::Warning);
        msgBox.setText(tr("You are about to shutdown the PMP server."));
        msgBox.setInformativeText(
            tr("All remotes (clients) connected to this server will be closed,"
               " and the server will become unavailable. "
               "Are you sure you wish to continue?")
        );
        msgBox.setStandardButtons(QMessageBox::Ok | QMessageBox::Cancel);
        msgBox.setDefaultButton(QMessageBox::Cancel);
        int buttonClicked = msgBox.exec();

        if (buttonClicked == QMessageBox::Cancel) return;

        _clientServerInterface->generalController().shutdownServer();
    }

    void MainWindow::updatePowerManagement()
    {
        auto playerState =
                _clientServerInterface->playerController().playerState();
        bool isPlaying = playerState == PlayerState::Playing;

        bool keepDisplayActiveOption = _keepDisplayActiveAction->isChecked();

        _powerManagement->setKeepDisplayActive(isPlaying && keepDisplayActiveOption);
    }

    void MainWindow::onAboutPmpAction()
    {
        QString aboutText =
            tr(
                "<html>"
                "<h3>About PMP</h3>"
                "<p><b>Party Music Player</b>, abbreviated as PMP, is a client-server"
                " music system. The <i>server</i>, which is a separate program, plays the"
                " music. The program you are looking at right now, the <i>client</i>,"
                " is used as a remote control for the server. More than one client can"
                " connect to the same server, even at the same time.</p>"
                "<p>PMP is free and open-source software, using the GNU General Public "
                " License (GPLv3).</p>"
                "<p>Website: <a href=\"%1\">%1</a></p>"
                "<p>Report bugs at: <a href=\"%2\">%2</a></p>"
                "<p>Party Music Player <b>version %3</b><br>"
                "%4</p>" /* copyright line */
                "<p>Using Qt version %5</p>"
                "</html>"
            )
            .arg(PMP_WEBSITE,
                 PMP_BUGREPORT_LOCATION,
                 PMP_VERSION_DISPLAY,
                 Util::getCopyrightLine(false),
                 QT_VERSION_STR);

        QMessageBox::about(this, tr("About PMP"), aboutText);
    }

    void MainWindow::onAboutQtAction()
    {
        QMessageBox::aboutQt(this);
    }

    void MainWindow::onDoConnect(QString server, uint port)
    {
        _connection = new ServerConnection(this);
        _clientServerInterface = new ClientServerInterface(_connection);

        auto* generalController = &_clientServerInterface->generalController();

        connect(
            _clientServerInterface, &ClientServerInterface::connectedChanged,
            this, &MainWindow::onConnectedChanged
        );

        connect(
            _connection, &ServerConnection::cannotConnect,
            this, &MainWindow::onCannotConnect
        );
        connect(
            _connection, &ServerConnection::invalidServer,
            this, &MainWindow::onInvalidServer
        );
        connect(
            generalController, &GeneralController::serverHealthChanged,
            this, &MainWindow::onServerHealthChanged
        );
        connect(
            _connection, &ServerConnection::fullIndexationStatusReceived,
            this,
            [this](bool running)
            {
                _startFullIndexationAction->setEnabled(
                    !running && _clientServerInterface->isLoggedIn()
                );
                updateRightStatus();
            }
        );
        connect(
            _connection, &ServerConnection::fullIndexationStarted,
            this,
            [this] { setLeftStatus(3000, tr("Full indexation started")); }
        );
        connect(
            _connection, &ServerConnection::fullIndexationFinished,
            this,
            [this]
            {
                qDebug() << "fullIndexationFinished triggered";
                setLeftStatus(5000, tr("Full indexation finished"));
            }
        );
        connect(
            generalController, &GeneralController::serverSettingsReloadResultEvent,
            this, &MainWindow::reloadServerSettingsResultReceived
        );
        connect(
            &_clientServerInterface->playerController(),
            &PlayerController::playerStateChanged,
            this, &MainWindow::updatePowerManagement
        );

        _connection->connectToHost(server, port);
    }

    void MainWindow::onConnectedChanged()
    {
<<<<<<< HEAD
        auto* compatibilityInterfacesController =
                _clientServerInterface->compatibilityUiController();

        compatibilityInterfacesController->registerViewCreator(
                                                      _compatibilityInterfaceViewCreator);

        showUserAccountPicker();
=======
>>>>>>> 7a05ce8e
        updateRightStatus();

        if (_clientServerInterface && _clientServerInterface->connected())
        {
            showUserAccountPicker();
        }
        else
        {
            QMessageBox::warning(
                this, tr("Connection failure"), tr("Connection to the server was lost!")
            );
            this->close();
        }
    }

    void MainWindow::showUserAccountPicker()
    {
        _userPickerWidget =
                new UserPickerWidget(this, &_clientServerInterface->generalController(),
                                     &_clientServerInterface->authenticationController());

        connect(
            _userPickerWidget, &UserPickerWidget::accountClicked,
            this, &MainWindow::showLoginWidget
        );

        connect(
            _userPickerWidget, &UserPickerWidget::createAccountClicked,
            this, &MainWindow::onCreateAccountClicked
        );

        setCentralWidget(_userPickerWidget);
    }

    void MainWindow::onCannotConnect(QAbstractSocket::SocketError error)
    {
        Q_UNUSED(error)

        QMessageBox::warning(
            this, tr("Connection failure"), tr("Failed to connect to that server.")
        );

        /* let the user try to correct any possible mistake */
        _connectionWidget->reenableFields();
    }

    void MainWindow::onInvalidServer()
    {
        QMessageBox::warning(
            this, tr("Connection failure"), tr("This is not a valid PMP server!")
        );

        /* let the user try to correct any possible mistake */
        _connectionWidget->reenableFields();
    }

    void MainWindow::onServerHealthChanged()
    {
        auto serverHealth = _clientServerInterface->generalController().serverHealth();

        if (!serverHealth.anyProblems())
            return;

        if (serverHealth.databaseUnavailable())
        {
            QMessageBox::warning(
                this, tr("Server problem"),
                tr("The server reports that its database is not working!")
            );
        }
        else
        {
            QMessageBox::warning(
                this, tr("Server problem"),
                tr("The server reports an unspecified problem!")
            );
        }
    }

    void MainWindow::showMainWidget()
    {
        _mainWidget = new MainWidget(this);
        _mainWidget->setConnection(_connection, _clientServerInterface);
        setCentralWidget(_mainWidget);

        auto collectionWidget =
                new CollectionWidget(_musicCollectionDock, _clientServerInterface);
        _musicCollectionDock->setWidget(collectionWidget);
        addDockWidget(Qt::RightDockWidgetArea, _musicCollectionDock);

        _viewMenu->menuAction()->setVisible(true);

        {
            QSettings settings(QCoreApplication::organizationName(),
                               QCoreApplication::applicationName());

            settings.beginGroup("mainwindow");
            _musicCollectionDock->setVisible(
                settings.value("musiccollectionvisible", true).toBool()
            );
        }
    }

    void MainWindow::onCreateAccountClicked()
    {
        auto* authenticationController =
                &_clientServerInterface->authenticationController();

        _userAccountCreationWidget =
            new UserAccountCreationWidget(this, authenticationController);

        connect(
            _userAccountCreationWidget, &UserAccountCreationWidget::accountCreated,
            this, &MainWindow::onAccountCreated
        );
        connect(
            _userAccountCreationWidget, &UserAccountCreationWidget::cancelClicked,
            this, &MainWindow::onAccountCreationCancel
        );

        setCentralWidget(_userAccountCreationWidget);
    }

    void MainWindow::onAccountCreated(QString login, QString password, quint32 accountId)
    {
        Q_UNUSED(login)
        Q_UNUSED(password)
        Q_UNUSED(accountId)

        _userAccountCreationWidget = nullptr;
        showUserAccountPicker();
    }

    void MainWindow::onAccountCreationCancel()
    {
        _userAccountCreationWidget = nullptr;
        showUserAccountPicker();
    }

    void MainWindow::showLoginWidget(QString login)
    {
        _loginWidget =
                new LoginWidget(this,
                                &_clientServerInterface->authenticationController(),
                                login);

        connect(
            _loginWidget, &LoginWidget::loggedIn,
            this, &MainWindow::onLoggedIn
        );

        connect(
            _loginWidget, &LoginWidget::cancelClicked,
            this, &MainWindow::onLoginCancel
        );

        setCentralWidget(_loginWidget);
    }

    void MainWindow::onLoggedIn(QString login)
    {
        Q_UNUSED(login)

        updateRightStatus();
        _connection->requestFullIndexationRunningStatus();

        _loginWidget = nullptr;
        showMainWidget();

        _startFullIndexationAction->setEnabled(false);
        _startFullIndexationAction->setVisible(true);
        _serverAdminMenu->menuAction()->setVisible(true);
    }

    void MainWindow::onLoginCancel()
    {
        _loginWidget = nullptr;
        showUserAccountPicker();
    }
}<|MERGE_RESOLUTION|>--- conflicted
+++ resolved
@@ -1,5 +1,5 @@
 /*
-    Copyright (C) 2014-2021, Kevin Andre <hyperquantum@gmail.com>
+    Copyright (C) 2014-2022, Kevin Andre <hyperquantum@gmail.com>
 
     This file is part of PMP (Party Music Player).
 
@@ -527,20 +527,16 @@
 
     void MainWindow::onConnectedChanged()
     {
-<<<<<<< HEAD
-        auto* compatibilityInterfacesController =
+        updateRightStatus();
+
+        if (_clientServerInterface && _clientServerInterface->connected())
+        {
+            auto* compatibilityInterfacesController =
                 _clientServerInterface->compatibilityUiController();
 
-        compatibilityInterfacesController->registerViewCreator(
+            compatibilityInterfacesController->registerViewCreator(
                                                       _compatibilityInterfaceViewCreator);
 
-        showUserAccountPicker();
-=======
->>>>>>> 7a05ce8e
-        updateRightStatus();
-
-        if (_clientServerInterface && _clientServerInterface->connected())
-        {
             showUserAccountPicker();
         }
         else
