/*
    Copyright (C) 2014-2022, Kevin Andre <hyperquantum@gmail.com>

    This file is part of PMP (Party Music Player).

    PMP is free software: you can redistribute it and/or modify it under the
    terms of the GNU General Public License as published by the Free Software
    Foundation, either version 3 of the License, or (at your option) any later
    version.

    PMP is distributed in the hope that it will be useful, but WITHOUT ANY
    WARRANTY; without even the implied warranty of MERCHANTABILITY or FITNESS
    FOR A PARTICULAR PURPOSE.  See the GNU General Public License for more
    details.

    You should have received a copy of the GNU General Public License along
    with PMP.  If not, see <http://www.gnu.org/licenses/>.
*/

#include "mainwindow.h"

#include "common/powermanagement.h"
<<<<<<< HEAD
#include "common/scrobblingcontroller.h"
#include "common/serverconnection.h"
=======
>>>>>>> 3bf25f58
#include "common/unicodechars.h"
#include "common/util.h"
#include "common/version.h"

#include "client/generalcontroller.h"
#include "client/playercontroller.h"
#include "client/serverconnection.h"
#include "client/serverinterface.h"

#include "collectionwidget.h"
#include "connectionwidget.h"
#include "delayedstartdialog.h"
#include "delayedstartnotification.h"
#include "loginwidget.h"
#include "mainwidget.h"
#include "notificationbar.h"
#include "useraccountcreationwidget.h"
#include "userpickerwidget.h"

#include <QAction>
#include <QApplication>
#include <QCoreApplication>
#include <QDockWidget>
#include <QKeyEvent>
#include <QLabel>
#include <QMenu>
#include <QMenuBar>
#include <QMessageBox>
#include <QScreen>
#include <QSettings>
#include <QStatusBar>
#include <QTimer>
#include <QVBoxLayout>

using namespace PMP::Client;

namespace PMP
{
    MainWindow::MainWindow(QWidget* parent)
     : QMainWindow(parent),
       _notificationBar(nullptr),
       _leftStatus(nullptr),
       _rightStatus(nullptr),
       _leftStatusTimer(new QTimer(this)),
       _connectionWidget(new ConnectionWidget(this)),
       _connection(nullptr),
       _serverInterface(nullptr),
       _userPickerWidget(nullptr),
       _loginWidget(nullptr),
       _mainWidget(nullptr),
       _musicCollectionDock(new QDockWidget(tr("Music collection"), this)),
       _powerManagement(new PowerManagement(this))
    {
        setWindowTitle(
            QString(tr("Party Music Player ")) + UnicodeChars::enDash + tr(" Remote")
        );

        _musicCollectionDock->setObjectName("musicCollectionDockWidget");
        _musicCollectionDock->setAllowedAreas(
            (Qt::DockWidgetAreas)(Qt::LeftDockWidgetArea | Qt::RightDockWidgetArea)
        );

        createActions();
        createMenus();
        createStatusbar();

        setCentralWidget(_connectionWidget);
        connect(
            _connectionWidget, &ConnectionWidget::doConnect,
            this, &MainWindow::onDoConnect
        );

        {
            QSettings settings(QCoreApplication::organizationName(),
                               QCoreApplication::applicationName());

            auto geometryBeforeRestore = this->geometry();
            qDebug() << "Geometry before restore:" << geometryBeforeRestore;

            settings.beginGroup("mainwindow");
            restoreGeometry(settings.value("geometry").toByteArray());

            auto geometryAfterRestore = this->geometry();
            qDebug() << "Geometry after restore:" << geometryAfterRestore;

            if (geometryBeforeRestore == geometryAfterRestore)
                applyDefaultSizeAndPositionToWindow();
            else
                ensureWindowNotOffScreen(); // QTBUG-77385

            restoreState(settings.value("windowstate").toByteArray());

            _musicCollectionDock->setVisible(false); /* because of restoreState above */
        }

        installEventFilter(this);
    }

    MainWindow::~MainWindow()
    {
        //
    }

    void MainWindow::createActions()
    {
        _reloadServerSettingsAction = new QAction(tr("Re&load server settings"), this);
        connect(
            _reloadServerSettingsAction, &QAction::triggered,
            this, &MainWindow::onReloadServerSettingsTriggered
        );

        _shutdownServerAction = new QAction(tr("&Shutdown server"), this);
        connect(
            _shutdownServerAction, &QAction::triggered,
            this, &MainWindow::onShutdownServerTriggered
        );

        _startFullIndexationAction = new QAction(tr("&Start full indexation"), this);
        _startFullIndexationAction->setVisible(false); /* needs active connection */
        connect(
            _startFullIndexationAction, &QAction::triggered,
            this, &MainWindow::onStartFullIndexationTriggered
        );

        _closeAction = new QAction(tr("&Close remote"), this);
        connect(_closeAction, &QAction::triggered, this, &MainWindow::close);

        _lastFmEnabledAction = new QAction(tr("&Last.FM"), this);
        _lastFmEnabledAction->setCheckable(true);
        _lastFmEnabledAction->setEnabled(false); /* disable until Last.FM info received */
        connect(
            _lastFmEnabledAction, &QAction::triggered,
            this, &MainWindow::onLastFmTriggered
        );

        _activateDelayedStartAction = new QAction(tr("Activate &delayed start..."));
        connect(
            _activateDelayedStartAction, &QAction::triggered,
            this,
            [this]()
            {
                auto* dialog = new DelayedStartDialog(this, _serverInterface);
                connect(dialog, &QDialog::finished, dialog, &QDialog::deleteLater);
                dialog->open();
            }
        );

        _keepDisplayActiveAction =
                new QAction(tr("Keep &display active during playback"), this);
        _keepDisplayActiveAction->setCheckable(true);
        _keepDisplayActiveAction->setEnabled(_powerManagement->isPlatformSupported());
        connect(
            _keepDisplayActiveAction, &QAction::toggled,
            this, &MainWindow::updatePowerManagement
        );

        _aboutPmpAction = new QAction(tr("&About PMP..."), this);
        connect(
            _aboutPmpAction, &QAction::triggered, this, &MainWindow::onAboutPmpAction
        );

        _aboutQtAction = new QAction(tr("About &Qt..."), this);
        connect(_aboutQtAction, &QAction::triggered, this, &MainWindow::onAboutQtAction);
    }

    void MainWindow::createMenus()
    {
        /* Top-level menus */
        QMenu* pmpMenu = menuBar()->addMenu(tr("&PMP"));
        _userMenu = menuBar()->addMenu(tr("&User"));
        _actionsMenu = menuBar()->addMenu(tr("&Actions"));
        _viewMenu = menuBar()->addMenu(tr("&View"));
        QMenu* helpMenu = menuBar()->addMenu(tr("&Help"));

        /* "PMP" menu members */
        pmpMenu->addAction(_startFullIndexationAction);
        _serverAdminMenu = pmpMenu->addMenu(tr("Server &administration"));
        pmpMenu->addSeparator();
        pmpMenu->addAction(_closeAction);

        /* "PMP">"Server administration" menu members */
        _serverAdminMenu->addAction(_reloadServerSettingsAction);
        _serverAdminMenu->addSeparator();
        _serverAdminMenu->addAction(_shutdownServerAction);

        /* "User" menu members */
        auto scrobblingMenu = _userMenu->addMenu(tr("&Scrobbling"));

        /* "User"/"Scrobbling" menu members */
        scrobblingMenu->addAction(_lastFmEnabledAction);

        /* "Actions" menu members */
        _actionsMenu->addAction(_activateDelayedStartAction);

        /* "View" menu members */
        _viewMenu->addAction(_musicCollectionDock->toggleViewAction());
        _viewMenu->addSeparator();
        _viewMenu->addAction(_keepDisplayActiveAction);

        /* "Help" menu members */
        helpMenu->addAction(_aboutPmpAction);
        helpMenu->addAction(_aboutQtAction);

        /* Menu visibility */
        _serverAdminMenu->menuAction()->setVisible(false); /* needs active connection */
        _userMenu->menuAction()->setVisible(false); /* will be made visible after login */
        _actionsMenu->menuAction()->setVisible(false);
        _viewMenu->menuAction()->setVisible(false); /* will be made visible after login */
    }

    void MainWindow::createStatusbar()
    {
        _leftStatus = new QLabel("", this);
        _leftStatus->setFrameStyle(QFrame::Panel | QFrame::Sunken);
        _rightStatus = new QLabel("", this);
        _rightStatus->setFrameStyle(QFrame::Panel | QFrame::Sunken);
        _scrobblingStatusLabel = new QLabel("", this);
        _scrobblingStatusLabel->setFrameStyle(QFrame::Panel | QFrame::Sunken);
        _scrobblingStatusLabel->setVisible(false);

        statusBar()->addPermanentWidget(_leftStatus, 1);
        statusBar()->addPermanentWidget(_rightStatus, 1);
        statusBar()->addPermanentWidget(_scrobblingStatusLabel, 0);

        connect(
            _leftStatusTimer, &QTimer::timeout, this, &MainWindow::onLeftStatusTimeout
        );

        updateRightStatus();
    }

    void MainWindow::closeEvent(QCloseEvent* event)
    {
        QSettings settings(QCoreApplication::organizationName(),
                           QCoreApplication::applicationName());

        settings.beginGroup("mainwindow");
        settings.setValue("geometry", saveGeometry());
        settings.setValue("windowstate", saveState());
        settings.setValue("musiccollectionvisible", _musicCollectionDock->isVisible());

        QMainWindow::closeEvent(event);
    }

    bool MainWindow::eventFilter(QObject* object, QEvent* event)
    {
        if (event->type() == QEvent::KeyPress)
        {
            QKeyEvent* keyEvent = static_cast<QKeyEvent*>(event);

            if (keyEventFilter(keyEvent))
                return true;
        }

        return QMainWindow::eventFilter(object, event);
    }

    bool MainWindow::keyEventFilter(QKeyEvent* event)
    {
        //qDebug() << "got key:" << event->key();

        /* we need an active connection for the actions of the multimedia buttons */
        if (!_serverInterface || !_serverInterface->connected())
            return false;

        switch (event->key())
        {
            case Qt::Key_MediaNext:
            {
                qDebug() << "got Next button";
                auto& controller = _serverInterface->playerController();

                if (controller.canSkip())
                    controller.skip();
                return true;
            }
            case Qt::Key_MediaPause:
            {
                qDebug() << "got Pause button";
                auto& controller = _serverInterface->playerController();

                if (controller.canPause())
                    controller.pause();
                return true;
            }
            case Qt::Key_MediaPlay:
            {
                qDebug() << "got Play button";
                auto& controller = _serverInterface->playerController();

                if (controller.canPlay())
                    controller.play();
                else if (controller.canPause())
                    controller.pause();
                return true;
            }
            case Qt::Key_MediaTogglePlayPause:
            {
                qDebug() << "got Play/Pause button";
                auto& controller = _serverInterface->playerController();

                if (controller.canPlay())
                    controller.play();
                else if (controller.canPause())
                    controller.pause();
                return true;
            }
        }

        return false;
    }

    void MainWindow::updateRightStatus()
    {
        if (!_serverInterface || !_serverInterface->connected())
        {
            _rightStatus->setText(tr("Not connected."));
        }
        else if (!_serverInterface->isLoggedIn())
        {
            _rightStatus->setText(tr("Connected."));
        }
        else if (_connection->doingFullIndexation().toBool())
        {
            _rightStatus->setText(tr("Full indexation running..."));
        }
        else
        {
            _rightStatus->setText(
                QString(tr("Logged in as %1.")).arg(_serverInterface->userLoggedInName())
            );
        }
    }

    void MainWindow::updateScrobblingStatus()
    {
        auto& scrobblingController = _clientServerInterface->scrobblingController();

        auto lastFmEnabled = scrobblingController.lastFmEnabled();

        _lastFmEnabledAction->setChecked(lastFmEnabled == true);
        _lastFmEnabledAction->setEnabled(true); // TODO : use capabilities to decide this

        if (lastFmEnabled == false)
        {
            _scrobblingStatusLabel->setVisible(false);
            return;
        }

        auto lastFmStatus = scrobblingController.lastFmStatus();

        switch (lastFmStatus)
        {
        case ScrobblerStatus::Unknown:
            _scrobblingStatusLabel->setText(tr("Last.fm status: unknown"));
            break;
        case ScrobblerStatus::Green:
            _scrobblingStatusLabel->setText(tr("Last.fm status: good"));
            break;
        case ScrobblerStatus::Yellow:
            _scrobblingStatusLabel->setText(tr("Last.fm status: trying..."));
            break;
        case ScrobblerStatus::Red:
            _scrobblingStatusLabel->setText(tr("Last.fm status: BROKEN"));
            break;
        case ScrobblerStatus::WaitingForUserCredentials:
            _scrobblingStatusLabel->setText(tr("Last.fm status: NEED LOGIN"));
            break;
        default:
            qWarning() << "Scrobbler status not recognized:" << lastFmStatus;
            _scrobblingStatusLabel->setText(tr("Last.fm status: unknown"));
            break;
        }

        _scrobblingStatusLabel->setVisible(true);
    }

    void MainWindow::setLeftStatus(int intervalMs, QString text)
    {
        _leftStatus->setText(text);

        /* make the text disappear again after some time */
        _leftStatusTimer->stop();
        _leftStatusTimer->start(intervalMs);
    }

    void MainWindow::onLeftStatusTimeout()
    {
        _leftStatusTimer->stop();
        _leftStatus->setText("");
    }

    void MainWindow::applyDefaultSizeAndPositionToWindow()
    {
        auto* screen = QGuiApplication::primaryScreen();
        if (screen == nullptr)
        {
            qWarning() << "No primary screen found!";
            return;
        }

        auto availableGeometry = screen->availableGeometry();

        qDebug() << "Applying default position and size to main window";

        resize(availableGeometry.width() * 4 / 5,
               availableGeometry.height() * 4 / 5);

        move((availableGeometry.width() - width()) / 2 + availableGeometry.left(),
             (availableGeometry.height() - height()) / 2 + availableGeometry.top());
    }

    void MainWindow::ensureWindowNotOffScreen()
    {
        auto screen = QGuiApplication::screenAt(this->geometry().center());

        if (screen == nullptr
                || !screen->availableGeometry().contains(this->geometry().center()))
        {
            qDebug() << "main window appears to be off-screen (partially or completely)";
            applyDefaultSizeAndPositionToWindow();
        }
    }

    void MainWindow::onStartFullIndexationTriggered()
    {
        if (_connection) { _connection->startFullIndexation(); }
    }

    void MainWindow::onReloadServerSettingsTriggered()
    {
        auto future =  _serverInterface->generalController().reloadServerSettings();

        future.addResultListener(
            this,
            [this](ResultMessageErrorCode code)
            {
                reloadServerSettingsResultReceived(code);
            }
        );
    }

    void MainWindow::reloadServerSettingsResultReceived(ResultMessageErrorCode errorCode)
    {
        QMessageBox msgBox;

        if (succeeded(errorCode))
        {
            msgBox.setIcon(QMessageBox::Information);
            msgBox.setText(tr("Server settings have been successfully reloaded."));
            msgBox.exec();
            return;
        }

        msgBox.setIcon(QMessageBox::Warning);
        msgBox.setText(tr("Server settings could not be reloaded."));

        if (errorCode == ResultMessageErrorCode::ServerTooOld)
        {
            msgBox.setInformativeText(
                tr("The server is too old and does not support reloading its settings.")
            );
        }
        else
        {
            msgBox.setInformativeText(
                tr("Error code: %1").arg(static_cast<int>(errorCode))
            );
        }

        msgBox.exec();
    }

    void MainWindow::onShutdownServerTriggered()
    {
        QMessageBox msgBox;
        msgBox.setIcon(QMessageBox::Warning);
        msgBox.setText(tr("You are about to shutdown the PMP server."));
        msgBox.setInformativeText(
            tr("All remotes (clients) connected to this server will be closed,"
               " and the server will become unavailable. "
               "Are you sure you wish to continue?")
        );
        msgBox.setStandardButtons(QMessageBox::Ok | QMessageBox::Cancel);
        msgBox.setDefaultButton(QMessageBox::Cancel);
        int buttonClicked = msgBox.exec();

        if (buttonClicked == QMessageBox::Cancel) return;

        _serverInterface->generalController().shutdownServer();
    }

    void MainWindow::onLastFmTriggered()
    {
        auto checked = _lastFmEnabledAction->isChecked();

        auto& scrobblingController = _clientServerInterface->scrobblingController();
        scrobblingController.setLastFmScrobblingEnabled(checked);
    }

    void MainWindow::updatePowerManagement()
    {
        auto playerState = _serverInterface->playerController().playerState();
        bool isPlaying = playerState == PlayerState::Playing;

        bool keepDisplayActiveOption = _keepDisplayActiveAction->isChecked();

        _powerManagement->setKeepDisplayActive(isPlaying && keepDisplayActiveOption);
    }

    void MainWindow::onAboutPmpAction()
    {
        const auto programNameVersionBuild =
            QString(VCS_REVISION_LONG).isEmpty()
                ? tr("Party Music Player <b>version %1</b>")
                    .arg(PMP_VERSION_DISPLAY)
                : tr("Party Music Player <b>version %1</b> build %2 (%3)")
                    .arg(PMP_VERSION_DISPLAY,
                         VCS_REVISION_LONG,
                         VCS_BRANCH);

        QString aboutText =
            tr(
                "<html>"
                "<h3>About PMP</h3>"
                "<p><b>Party Music Player</b>, abbreviated as PMP, is a client-server"
                " music system. The <i>server</i>, which is a separate program, plays the"
                " music. The program you are looking at right now, the <i>client</i>,"
                " is used as a remote control for the server. More than one client can"
                " connect to the same server, even at the same time.</p>"
                "<p>PMP is free and open-source software, using the GNU General Public "
                " License (GPLv3).</p>"
                "<p>Website: <a href=\"%1\">%1</a></p>"
                "<p>Report bugs at: <a href=\"%2\">%2</a></p>"
                "<p>%3<br>" /* program name, version, and possibly build info */
                "%4</p>" /* copyright line */
                "<p>Using Qt version %5</p>"
                "</html>"
            )
            .arg(PMP_WEBSITE,
                 PMP_BUGREPORT_LOCATION,
                 programNameVersionBuild,
                 Util::getCopyrightLine(false),
                 QT_VERSION_STR);

        QMessageBox::about(this, tr("About PMP"), aboutText);
    }

    void MainWindow::onAboutQtAction()
    {
        QMessageBox::aboutQt(this);
    }

    void MainWindow::onDoConnect(QString server, uint port)
    {
        _connection = new ServerConnection(this);
        _serverInterface = new ServerInterface(_connection);

        auto* generalController = &_serverInterface->generalController();

        connect(
            _serverInterface, &ServerInterface::connectedChanged,
            this, &MainWindow::onConnectedChanged
        );

        connect(
            _connection, &ServerConnection::cannotConnect,
            this, &MainWindow::onCannotConnect
        );
        connect(
            _connection, &ServerConnection::invalidServer,
            this, &MainWindow::onInvalidServer
        );
        connect(
            generalController, &GeneralController::serverHealthChanged,
            this, &MainWindow::onServerHealthChanged
        );
        connect(
            _connection, &ServerConnection::fullIndexationStatusReceived,
            this,
            [this](bool running)
            {
                _startFullIndexationAction->setEnabled(
                    !running && _serverInterface->isLoggedIn()
                );
                updateRightStatus();
            }
        );
        connect(
            _connection, &ServerConnection::fullIndexationStarted,
            this,
            [this]
            {
                setLeftStatus(3000, tr("Full indexation started"));
            }
        );
        connect(
            _connection, &ServerConnection::fullIndexationFinished,
            this,
            [this]
            {
                qDebug() << "fullIndexationFinished triggered";
                setLeftStatus(5000, tr("Full indexation finished"));
            }
        );
        connect(
            &_serverInterface->playerController(),
            &PlayerController::playerStateChanged,
            this, &MainWindow::updatePowerManagement
        );

        _connection->connectToHost(server, port);
    }

    void MainWindow::onConnectedChanged()
    {
        updateRightStatus();

        if (_serverInterface && _serverInterface->connected())
        {
            showUserAccountPicker();
        }
        else
        {
            QMessageBox::warning(
                this, tr("Connection failure"), tr("Connection to the server was lost!")
            );
            this->close();
        }
    }

    void MainWindow::showUserAccountPicker()
    {
        _userPickerWidget =
                new UserPickerWidget(this, &_serverInterface->generalController(),
                                     &_serverInterface->authenticationController());

        connect(
            _userPickerWidget, &UserPickerWidget::accountClicked,
            this, &MainWindow::showLoginWidget
        );

        connect(
            _userPickerWidget, &UserPickerWidget::createAccountClicked,
            this, &MainWindow::onCreateAccountClicked
        );

        setCentralWidget(_userPickerWidget);
    }

    void MainWindow::onCannotConnect(QAbstractSocket::SocketError error)
    {
        Q_UNUSED(error)

        QMessageBox::warning(
            this, tr("Connection failure"), tr("Failed to connect to that server.")
        );

        /* let the user try to correct any possible mistake */
        _connectionWidget->reenableFields();
    }

    void MainWindow::onInvalidServer()
    {
        QMessageBox::warning(
            this, tr("Connection failure"), tr("This is not a valid PMP server!")
        );

        /* let the user try to correct any possible mistake */
        _connectionWidget->reenableFields();
    }

    void MainWindow::onServerHealthChanged()
    {
        auto serverHealth = _serverInterface->generalController().serverHealth();

        if (!serverHealth.anyProblems())
            return;

        if (serverHealth.databaseUnavailable())
        {
            QMessageBox::warning(
                this, tr("Server problem"),
                tr("The server reports that its database is not working!")
            );
        }
        else if (serverHealth.sslLibrariesMissing())
        {
            QMessageBox::warning(
                this, tr("Server problem"),
                tr("The server reports that it does not have SSL libraries available! "
                   "This means that scrobbling will not work.")
            );
        }
        else
        {
            QMessageBox::warning(
                this, tr("Server problem"),
                tr("The server reports an unspecified problem!")
            );
        }
    }

    void MainWindow::showMainWidget()
    {
        auto* mainCentralWidget = new QWidget(this);

        auto* delayedStartNotification =
            new DelayedStartNotification(this,
                                         &_serverInterface->playerController(),
                                         &_serverInterface->generalController());

        _notificationBar = new NotificationBar(mainCentralWidget);
        _notificationBar->addNotification(delayedStartNotification);

        _mainWidget = new MainWidget(mainCentralWidget);
        _mainWidget->setConnection(_serverInterface);

        auto centralVerticalLayout = new QVBoxLayout(mainCentralWidget);
        centralVerticalLayout->setContentsMargins(0, 0, 0, 0);
        centralVerticalLayout->addWidget(_notificationBar);
        centralVerticalLayout->addWidget(_mainWidget);

        setCentralWidget(mainCentralWidget);

        auto collectionWidget =
                new CollectionWidget(_musicCollectionDock, _serverInterface);
        _musicCollectionDock->setWidget(collectionWidget);
        addDockWidget(Qt::RightDockWidgetArea, _musicCollectionDock);

        _actionsMenu->menuAction()->setVisible(true);
        _viewMenu->menuAction()->setVisible(true);

        {
            QSettings settings(QCoreApplication::organizationName(),
                               QCoreApplication::applicationName());

            settings.beginGroup("mainwindow");
            _musicCollectionDock->setVisible(
                settings.value("musiccollectionvisible", true).toBool()
            );
        }
    }

    void MainWindow::onCreateAccountClicked()
    {
        auto* authenticationController = &_serverInterface->authenticationController();

        _userAccountCreationWidget =
            new UserAccountCreationWidget(this, authenticationController);

        connect(
            _userAccountCreationWidget, &UserAccountCreationWidget::accountCreated,
            this, &MainWindow::onAccountCreated
        );
        connect(
            _userAccountCreationWidget, &UserAccountCreationWidget::cancelClicked,
            this, &MainWindow::onAccountCreationCancel
        );

        setCentralWidget(_userAccountCreationWidget);
    }

    void MainWindow::onAccountCreated(QString login, QString password, quint32 accountId)
    {
        Q_UNUSED(login)
        Q_UNUSED(password)
        Q_UNUSED(accountId)

        _userAccountCreationWidget = nullptr;
        showUserAccountPicker();
    }

    void MainWindow::onAccountCreationCancel()
    {
        _userAccountCreationWidget = nullptr;
        showUserAccountPicker();
    }

    void MainWindow::showLoginWidget(QString login)
    {
        _loginWidget =
                new LoginWidget(this,
                                &_serverInterface->authenticationController(),
                                login);

        connect(
            _loginWidget, &LoginWidget::loggedIn,
            this, &MainWindow::onLoggedIn
        );

        connect(
            _loginWidget, &LoginWidget::cancelClicked,
            this, &MainWindow::onLoginCancel
        );

        setCentralWidget(_loginWidget);
    }

    void MainWindow::onLoggedIn(QString login)
    {
        Q_UNUSED(login)

        updateRightStatus();
        _connection->requestFullIndexationRunningStatus();

        _loginWidget = nullptr;
        showMainWidget();

        _startFullIndexationAction->setEnabled(false);
        _startFullIndexationAction->setVisible(true);
        _serverAdminMenu->menuAction()->setVisible(true);
        _userMenu->menuAction()->setVisible(true);

        auto* scrobblingController = &_clientServerInterface->scrobblingController();
        connect(
            scrobblingController, &ScrobblingController::lastFmInfoChanged,
            this, &MainWindow::updateScrobblingStatus
        );
    }

    void MainWindow::onLoginCancel()
    {
        _loginWidget = nullptr;
        showUserAccountPicker();
    }
}<|MERGE_RESOLUTION|>--- conflicted
+++ resolved
@@ -20,17 +20,13 @@
 #include "mainwindow.h"
 
 #include "common/powermanagement.h"
-<<<<<<< HEAD
-#include "common/scrobblingcontroller.h"
-#include "common/serverconnection.h"
-=======
->>>>>>> 3bf25f58
 #include "common/unicodechars.h"
 #include "common/util.h"
 #include "common/version.h"
 
 #include "client/generalcontroller.h"
 #include "client/playercontroller.h"
+#include "client/scrobblingcontroller.h"
 #include "client/serverconnection.h"
 #include "client/serverinterface.h"
 
@@ -361,7 +357,7 @@
 
     void MainWindow::updateScrobblingStatus()
     {
-        auto& scrobblingController = _clientServerInterface->scrobblingController();
+        auto& scrobblingController = _serverInterface->scrobblingController();
 
         auto lastFmEnabled = scrobblingController.lastFmEnabled();
 
@@ -521,7 +517,7 @@
     {
         auto checked = _lastFmEnabledAction->isChecked();
 
-        auto& scrobblingController = _clientServerInterface->scrobblingController();
+        auto& scrobblingController = _serverInterface->scrobblingController();
         scrobblingController.setLastFmScrobblingEnabled(checked);
     }
 
@@ -839,7 +835,7 @@
         _serverAdminMenu->menuAction()->setVisible(true);
         _userMenu->menuAction()->setVisible(true);
 
-        auto* scrobblingController = &_clientServerInterface->scrobblingController();
+        auto* scrobblingController = &_serverInterface->scrobblingController();
         connect(
             scrobblingController, &ScrobblingController::lastFmInfoChanged,
             this, &MainWindow::updateScrobblingStatus
