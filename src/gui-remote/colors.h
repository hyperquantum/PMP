/*
<<<<<<< HEAD
    Copyright (C) 2020-2021, Kevin Andre <hyperquantum@gmail.com>
=======
    Copyright (C) 2020-2022, Kevin Andre <hyperquantum@gmail.com>
>>>>>>> 9016498d

    This file is part of PMP (Party Music Player).

    PMP is free software: you can redistribute it and/or modify it under the
    terms of the GNU General Public License as published by the Free Software
    Foundation, either version 3 of the License, or (at your option) any later
    version.

    PMP is distributed in the hope that it will be useful, but WITHOUT ANY
    WARRANTY; without even the implied warranty of MERCHANTABILITY or FITNESS
    FOR A PARTICULAR PURPOSE.  See the GNU General Public License for more
    details.

    You should have received a copy of the GNU General Public License along
    with PMP.  If not, see <http://www.gnu.org/licenses/>.
*/

#ifndef PMP_COLORS_H
#define PMP_COLORS_H

#include <QColor>
#include <QVector>

namespace PMP
{
    class Colors
    {
    public:
        Colors(const QColor& widgetBorder,
               const QColor& inactiveItemForeground,
               QVector<QColor> itemBackgroundHighlightColors,
               const QColor& specialQueueItemBackground,
               const QColor& specialQueueItemForeground,
               const QColor& historyErrorItemBackground,
               const QColor& historyErrorItemForeground,
               const QColor& trackProgressWidgetEmpty,
               const QColor& trackProgressWidgetBackground,
               const QColor& trackProgressWidgetBorder,
               const QColor& trackProgressWidgetProgress,
               const QColor& linkText);

        static const Colors& instance();

        const QColor widgetBorder;
        const QColor inactiveItemForeground;
        const QVector<QColor> itemBackgroundHighlightColors;
        const QColor specialQueueItemBackground;
        const QColor specialQueueItemForeground;
        const QColor historyErrorItemBackground;
        const QColor historyErrorItemForeground;
        const QColor trackProgressWidgetEmpty;
        const QColor trackProgressWidgetBackground;
        const QColor trackProgressWidgetBorder;
        const QColor trackProgressWidgetProgress;
        const QColor linkText;

    private:
        static const Colors _lightScheme;
        static const Colors _darkScheme;
    };
}
#endif<|MERGE_RESOLUTION|>--- conflicted
+++ resolved
@@ -1,9 +1,5 @@
 /*
-<<<<<<< HEAD
-    Copyright (C) 2020-2021, Kevin Andre <hyperquantum@gmail.com>
-=======
     Copyright (C) 2020-2022, Kevin Andre <hyperquantum@gmail.com>
->>>>>>> 9016498d
 
     This file is part of PMP (Party Music Player).
 
