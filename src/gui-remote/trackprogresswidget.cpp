/*
<<<<<<< HEAD
    Copyright (C) 2014-2019, Kevin Andre <hyperquantum@gmail.com>
=======
    Copyright (C) 2014-2021, Kevin Andre <hyperquantum@gmail.com>
>>>>>>> 0cbc4e73

    This file is part of PMP (Party Music Player).

    PMP is free software: you can redistribute it and/or modify it under the
    terms of the GNU General Public License as published by the Free Software
    Foundation, either version 3 of the License, or (at your option) any later
    version.

    PMP is distributed in the hope that it will be useful, but WITHOUT ANY
    WARRANTY; without even the implied warranty of MERCHANTABILITY or FITNESS
    FOR A PARTICULAR PURPOSE.  See the GNU General Public License for more
    details.

    You should have received a copy of the GNU General Public License along
    with PMP.  If not, see <http://www.gnu.org/licenses/>.
*/

#include "trackprogresswidget.h"

#include "colors.h"

#include <QFontMetricsF>
#include <QMouseEvent>
#include <QPainter>
#include <QPaintEvent>
#include <QtDebug>

namespace PMP
{
    TrackProgressWidget::TrackProgressWidget(QWidget* parent)
     : QWidget(parent), /*_trackID(0),*/ _trackLength(-1), _trackPosition(-1)
    {
        //
    }

    TrackProgressWidget::~TrackProgressWidget()
    {
        //
    }

    QSize TrackProgressWidget::minimumSizeHint() const
    {
        auto height = desiredHeight();

        return QSize(0, height);
    }

    QSize TrackProgressWidget::sizeHint() const
    {
        auto height = desiredHeight();

        return QSize(10 * height, height);
    }

    void TrackProgressWidget::setCurrentTrack(/*uint ID,*/ qint64 length)
    {
        if (_trackLength == length)
            return; /* no change */

        //_trackID = ID;
        _trackLength = length;
        update();
    }

    void TrackProgressWidget::setTrackPosition(qint64 position)
    {
        _trackPosition = position;
        update();
    }

<<<<<<< HEAD
    void TrackProgressWidget::paintEvent(QPaintEvent* event) {
        QColor emptyColor(50, 65, 75);
        QColor backgroundColor(25, 35, 45);
        QColor borderColor(50, 65, 75);
        QColor progressColor(80, 95, 105);
=======
    void TrackProgressWidget::paintEvent(QPaintEvent* event)
    {
        Q_UNUSED(event)
>>>>>>> 0cbc4e73

        QPainter painter(this);

        //painter.setRenderHint(QPainter::Antialiasing);

        QRect rect = this->rect().adjusted(+1, +1, -1, -1);

<<<<<<< HEAD
        if (_trackLength <= 0) {
            painter.fillRect(rect, QBrush(emptyColor));
            return;
        }

        painter.fillRect(rect, QBrush(backgroundColor));
=======
        if (_trackLength <= 0)
        {
            painter.fillRect(rect, QBrush(Colors::instance().trackProgressWidgetEmpty));
            return;
        }

        painter.fillRect(rect, QBrush(Colors::instance().trackProgressWidgetBackground));
>>>>>>> 0cbc4e73

        if (_trackPosition > 0)
        {
            auto position = qMin(_trackPosition, _trackLength);

            QRect rect2(rect);
            rect2.adjust(+2, +2, -2, -2);
            int w = (position * rect2.width() + _trackLength / 2) / _trackLength;
            rect2.setWidth(w);
<<<<<<< HEAD
            painter.fillRect(rect2, QBrush(progressColor));
        }

        painter.setPen(QPen(borderColor));
=======

            painter.fillRect(rect2,
                             QBrush(Colors::instance().trackProgressWidgetProgress));
            painter.setPen(QPen(Colors::instance().trackProgressWidgetProgress));
            painter.drawRect(rect2);
        }

        painter.setPen(QPen(Colors::instance().trackProgressWidgetBorder));
>>>>>>> 0cbc4e73
        painter.drawRect(rect);
    }

    void TrackProgressWidget::mousePressEvent(QMouseEvent* event)
    {
        if (_trackLength > 0 && event->button() == Qt::LeftButton)
        {
            QRect rect = this->rect().adjusted(+1+2, +1+2, -1-2, -1-2);

            if (rect.contains(event->pos()))
            {
                int x = event->x();
                if (x < rect.left() || x > rect.x() + rect.width())
                {
                    return;
                }

                qDebug() << "TrackProgressWidget::mousePressEvent  with x=" << x
                         << " and rectangle width" << rect.width();

                qint64 position =
                    ((x - rect.x()) * _trackLength + rect.width() / 2) / rect.width();
                qDebug() << " calculated position:" << position;

                int x_r =
                    (position * rect.width() + _trackLength / 2) / _trackLength + rect.x();
                qDebug() << " calculated x from calculated position would be:" << x_r;

                Q_EMIT seekRequested(position);
            }
        }

        /* call default implementation */
        QWidget::mousePressEvent(event);
    }

    qreal TrackProgressWidget::desiredHeight() const
    {
        QFontMetricsF metrics { font() };

        return metrics.height();
    }

}<|MERGE_RESOLUTION|>--- conflicted
+++ resolved
@@ -1,9 +1,5 @@
 /*
-<<<<<<< HEAD
-    Copyright (C) 2014-2019, Kevin Andre <hyperquantum@gmail.com>
-=======
     Copyright (C) 2014-2021, Kevin Andre <hyperquantum@gmail.com>
->>>>>>> 0cbc4e73
 
     This file is part of PMP (Party Music Player).
 
@@ -74,17 +70,9 @@
         update();
     }
 
-<<<<<<< HEAD
-    void TrackProgressWidget::paintEvent(QPaintEvent* event) {
-        QColor emptyColor(50, 65, 75);
-        QColor backgroundColor(25, 35, 45);
-        QColor borderColor(50, 65, 75);
-        QColor progressColor(80, 95, 105);
-=======
     void TrackProgressWidget::paintEvent(QPaintEvent* event)
     {
         Q_UNUSED(event)
->>>>>>> 0cbc4e73
 
         QPainter painter(this);
 
@@ -92,14 +80,6 @@
 
         QRect rect = this->rect().adjusted(+1, +1, -1, -1);
 
-<<<<<<< HEAD
-        if (_trackLength <= 0) {
-            painter.fillRect(rect, QBrush(emptyColor));
-            return;
-        }
-
-        painter.fillRect(rect, QBrush(backgroundColor));
-=======
         if (_trackLength <= 0)
         {
             painter.fillRect(rect, QBrush(Colors::instance().trackProgressWidgetEmpty));
@@ -107,7 +87,6 @@
         }
 
         painter.fillRect(rect, QBrush(Colors::instance().trackProgressWidgetBackground));
->>>>>>> 0cbc4e73
 
         if (_trackPosition > 0)
         {
@@ -117,12 +96,6 @@
             rect2.adjust(+2, +2, -2, -2);
             int w = (position * rect2.width() + _trackLength / 2) / _trackLength;
             rect2.setWidth(w);
-<<<<<<< HEAD
-            painter.fillRect(rect2, QBrush(progressColor));
-        }
-
-        painter.setPen(QPen(borderColor));
-=======
 
             painter.fillRect(rect2,
                              QBrush(Colors::instance().trackProgressWidgetProgress));
@@ -131,7 +104,6 @@
         }
 
         painter.setPen(QPen(Colors::instance().trackProgressWidgetBorder));
->>>>>>> 0cbc4e73
         painter.drawRect(rect);
     }
 
