--- conflicted
+++ resolved
@@ -40,11 +40,7 @@
 
 namespace PMP
 {
-<<<<<<< HEAD
-    class ClientServerInterface;
     class CompatibilityInterfaceViewCreatorImpl;
-=======
->>>>>>> bfe0155b
     class ConnectionWidget;
     class LoginWidget;
     class MainWidget;
@@ -123,11 +119,8 @@
         QAction* _shutdownServerAction;
         QAction* _startFullIndexationAction;
         QAction* _closeAction;
-<<<<<<< HEAD
+        QAction* _activateDelayedStartAction;
         QAction* _compatibilityInterfacesListEmptyAction;
-=======
-        QAction* _activateDelayedStartAction;
->>>>>>> bfe0155b
         QAction* _keepDisplayActiveAction;
         QAction* _aboutPmpAction;
         QAction* _aboutQtAction;
