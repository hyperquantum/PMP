--- conflicted
+++ resolved
@@ -115,21 +115,15 @@
         QAction* _shutdownServerAction;
         QAction* _startFullIndexationAction;
         QAction* _closeAction;
-<<<<<<< HEAD
         QAction* _lastFmEnabledAction;
-=======
         QAction* _activateDelayedStartAction;
->>>>>>> 4132f4b2
         QAction* _keepDisplayActiveAction;
         QAction* _aboutPmpAction;
         QAction* _aboutQtAction;
 
         QMenu* _serverAdminMenu;
-<<<<<<< HEAD
         QMenu* _userMenu;
-=======
         QMenu* _actionsMenu;
->>>>>>> 4132f4b2
         QMenu* _viewMenu;
 
         PowerManagement* _powerManagement;
