<<<<<<< HEAD
# Copyright (C) 2011-2019, Kevin Andre <hyperquantum@gmail.com>
=======
# Copyright (C) 2011-2020, Kevin Andre <hyperquantum@gmail.com>
>>>>>>> 2c54b134
#
# This file is part of PMP (Party Music Player).
#
# PMP is free software: you can redistribute it and/or modify it under the
# terms of the GNU General Public License as published by the Free Software
# Foundation, either version 3 of the License, or (at your option) any later
# version.
#
# PMP is distributed in the hope that it will be useful, but WITHOUT ANY
# WARRANTY; without even the implied warranty of MERCHANTABILITY or FITNESS
# FOR A PARTICULAR PURPOSE.  See the GNU General Public License for more
# details.
#
# You should have received a copy of the GNU General Public License along
# with PMP.  If not, see <http://www.gnu.org/licenses/>.

include_directories(${CMAKE_CURRENT_SOURCE_DIR})

set(PMP_COMMON_SOURCES
    common/audiodata.cpp
    common/commonmetatypes.cpp
    common/fileanalyzer.cpp
    common/filehash.cpp
    common/logging.cpp
    common/networkprotocol.cpp
    common/networkutil.cpp
    common/scrobblerstatus.cpp
    common/scrobblingprovider.cpp
    common/serverconnection.cpp
    common/serverdiscoverer.cpp
    common/tagdata.cpp
    common/util.cpp
)
set(PMP_COMMON_HEADERS
    common/serverconnection.h
    common/serverdiscoverer.h
    common/simpleplayerstatemonitor.h
)

set(PMP_SERVER_SOURCES
    server/addtohistorytask.cpp
    server/clientrequestorigin.cpp
    server/collectionmonitor.cpp
    server/connectedclient.cpp
    server/database.cpp
    server/generator.cpp
    server/history.cpp
    server/lastfmscrobblingbackend.cpp
    server/lastfmscrobblingdataprovider.cpp
    server/player.cpp
    server/preloader.cpp
    server/queue.cpp
    server/queueentry.cpp
    server/resolver.cpp
    server/scrobbler.cpp
    server/scrobbling.cpp
    server/scrobblingbackend.cpp
    server/scrobblingdataprovider.cpp
    server/scrobblinghost.cpp
    server/server.cpp
    server/serverhealthmonitor.cpp
    server/servermetatypes.cpp
    server/serversettings.cpp
    server/tracktoscrobble.cpp
    server/userdataforhashesfetcher.cpp
    server/userdatafortracksfetcher.cpp
    server/users.cpp
)
set(PMP_SERVER_HEADERS
    server/addtohistorytask.h
    server/collectionmonitor.h
    server/connectedclient.h
    server/generator.h
    server/history.h
    server/lastfmscrobblingbackend.h
    server/player.h
    server/preloader.h
    server/queue.h
    server/queueentry.h
    server/resolver.h
    server/scrobbler.h
    server/scrobbling.h
    server/scrobblingbackend.h
    server/scrobblinghost.h
    server/server.h
    server/serverhealthmonitor.h
    server/serversettings.h
    server/userdataforhashesfetcher.h
    server/userdatafortracksfetcher.h
    server/users.h
)

set(PMP_GUI_REMOTE_SOURCES
    gui-remote/abstractqueuemonitor.cpp
    gui-remote/autopersonalmodeaction.cpp
    gui-remote/collectiontablemodel.cpp
    gui-remote/collectionwidget.cpp
    gui-remote/connectionwidget.cpp
    gui-remote/currenttrackmonitor.cpp
    gui-remote/loginwidget.cpp
    gui-remote/mainwidget.cpp
    gui-remote/mainwindow.cpp
    gui-remote/playerhistorymodel.cpp
    gui-remote/powermanagement.cpp
    gui-remote/queueentryinfofetcher.cpp
    gui-remote/queuemediator.cpp
    gui-remote/queuemodel.cpp
    gui-remote/queuemonitor.cpp
    gui-remote/scoreformatdelegate.cpp
    gui-remote/trackprogresswidget.cpp
    gui-remote/useraccountcreationwidget.cpp
    gui-remote/userdatafetcher.cpp
    gui-remote/userpickerwidget.cpp
)
set(PMP_GUI_REMOTE_HEADERS
    gui-remote/abstractqueuemonitor.h
    gui-remote/autopersonalmodeaction.h
    gui-remote/collectiontablemodel.h
    gui-remote/collectionwidget.h
    gui-remote/connectionwidget.h
    gui-remote/currenttrackmonitor.h
    gui-remote/loginwidget.h
    gui-remote/mainwidget.h
    gui-remote/mainwindow.h
    gui-remote/playerhistorymodel.h
    gui-remote/powermanagement.h
    gui-remote/queueentryinfofetcher.h
    gui-remote/queuemediator.h
    gui-remote/queuemodel.h
    gui-remote/queuemonitor.h
    gui-remote/scoreformatdelegate.h
    gui-remote/trackprogresswidget.h
    gui-remote/useraccountcreationwidget.h
    gui-remote/userdatafetcher.h
    gui-remote/userpickerwidget.h
)
set(PMP_GUI_REMOTE_UIS
    gui-remote/collectionwidget.ui
    gui-remote/connectionwidget.ui
    gui-remote/loginwidget.ui
    gui-remote/mainwidget.ui
    gui-remote/useraccountcreationwidget.ui
    gui-remote/userpickerwidget.ui
)
set(PMP_GUI_REMOTE_RESOURCES
    gui-remote/mainwindow.qrc
)

qt5_wrap_cpp(PMP_COMMON_MOCS ${PMP_COMMON_HEADERS})
qt5_wrap_cpp(PMP_SERVER_MOCS ${PMP_SERVER_HEADERS})
qt5_wrap_cpp(PMP_GUI_REMOTE_MOCS ${PMP_GUI_REMOTE_HEADERS})
qt5_wrap_ui(PMP_GUI_REMOTE_UICS ${PMP_GUI_REMOTE_UIS})
qt5_add_resources(PMP_GUI_REMOTE_QRCS ${PMP_GUI_REMOTE_RESOURCES})

configure_file(common/version.h.in common/version.h)

if (NOT ENABLE_WIN32_CONSOLE)
  set(PMP_WIN32_FLAG WIN32)
endif (NOT ENABLE_WIN32_CONSOLE)

add_executable(PMP-HashTool
    tools/hash-main.cpp
    common/audiodata.cpp
    common/commonmetatypes.cpp
    common/fileanalyzer.cpp
    common/filehash.cpp
    common/tagdata.cpp
)
add_executable(PMP-Cmd-Remote tools/cmd-remote-main.cpp)
add_executable(quicktest
    tools/quicktest.cpp
    ${PMP_SERVER_SOURCES} ${PMP_SERVER_MOCS}
    ${PMP_COMMON_SOURCES} ${PMP_COMMON_MOCS}
)

add_executable(PMP-Server
    server/server-main.cpp
    ${PMP_SERVER_SOURCES} ${PMP_SERVER_MOCS}
    ${PMP_COMMON_SOURCES} ${PMP_COMMON_MOCS}
)
add_executable(PMP-GUI-Remote
    ${PMP_WIN32_FLAG}
    gui-remote/gui-remote-main.cpp
    ${PMP_GUI_REMOTE_SOURCES} ${PMP_GUI_REMOTE_MOCS}
    ${PMP_GUI_REMOTE_UICS}
    ${PMP_GUI_REMOTE_QRCS}
    ${PMP_COMMON_SOURCES} ${PMP_COMMON_MOCS}
)

# Qt dependencies for each executable
target_link_libraries(PMP-HashTool Qt5::Core)
target_link_libraries(quicktest Qt5::Core Qt5::Multimedia Qt5::Network Qt5::Sql Qt5::Xml)
target_link_libraries(PMP-Server Qt5::Core Qt5::Multimedia Qt5::Network Qt5::Sql Qt5::Xml)
target_link_libraries(PMP-Cmd-Remote Qt5::Core Qt5::Network)
target_link_libraries(PMP-GUI-Remote Qt5::Core Qt5::Gui Qt5::Network Qt5::Widgets)

# Link executables to TagLib
target_link_libraries(PMP-HashTool ${TAGLIB_LIBRARIES})
target_link_libraries(quicktest ${TAGLIB_LIBRARIES})
target_link_libraries(PMP-Server ${TAGLIB_LIBRARIES})
target_link_libraries(PMP-GUI-Remote ${TAGLIB_LIBRARIES})<|MERGE_RESOLUTION|>--- conflicted
+++ resolved
@@ -1,8 +1,4 @@
-<<<<<<< HEAD
-# Copyright (C) 2011-2019, Kevin Andre <hyperquantum@gmail.com>
-=======
 # Copyright (C) 2011-2020, Kevin Andre <hyperquantum@gmail.com>
->>>>>>> 2c54b134
 #
 # This file is part of PMP (Party Music Player).
 #
