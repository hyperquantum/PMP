# Copyright (C) 2011-2023, Kevin Andre <hyperquantum@gmail.com>
#
# This file is part of PMP (Party Music Player).
#
# PMP is free software: you can redistribute it and/or modify it under the
# terms of the GNU General Public License as published by the Free Software
# Foundation, either version 3 of the License, or (at your option) any later
# version.
#
# PMP is distributed in the hope that it will be useful, but WITHOUT ANY
# WARRANTY; without even the implied warranty of MERCHANTABILITY or FITNESS
# FOR A PARTICULAR PURPOSE.  See the GNU General Public License for more
# details.
#
# You should have received a copy of the GNU General Public License along
# with PMP.  If not, see <http://www.gnu.org/licenses/>.

include_directories(${CMAKE_CURRENT_SOURCE_DIR})

set(PMP_COMMON_SOURCES
    common/audiodata.cpp
    common/commonmetatypes.cpp
<<<<<<< HEAD
    common/compatibilityinterfacecontrollerimpl.cpp
    common/compatibilityinterfaceimpl.cpp
    common/currenttrackmonitorimpl.cpp
    common/dynamicmodecontrollerimpl.cpp
=======
>>>>>>> bfe0155b
    common/fileanalyzer.cpp
    common/filehash.cpp
    common/logging.cpp
    common/networkprotocol.cpp
    common/networkutil.cpp
    common/powermanagement.cpp
    common/startstopeventstatus.cpp
    common/tagdata.cpp
    common/tribool.cpp
    common/util.cpp
)
set(PMP_COMMON_HEADERS
<<<<<<< HEAD
    common/abstractqueuemonitor.h
    common/authenticationcontroller.h
    common/authenticationcontrollerimpl.h
    common/clientserverinterface.h
    common/collectionfetcher.h
    common/collectionwatcher.h
    common/collectionwatcherimpl.h
    common/compatibilityinterface.h
    common/compatibilityinterfacecontroller.h
    common/compatibilityinterfacecontrollerimpl.h
    common/compatibilityinterfaceimpl.h
    common/compatibilityinterfaceviewcreator.h
    common/currenttrackmonitor.h
    common/currenttrackmonitorimpl.h
    common/dynamicmodecontroller.h
    common/dynamicmodecontrollerimpl.h
    common/generalcontroller.h
    common/generalcontrollerimpl.h
    common/playercontroller.h
    common/playercontrollerimpl.h
=======
>>>>>>> bfe0155b
    common/powermanagement.h
)

set(PMP_CLIENT_SOURCES
    client/authenticationcontrollerimpl.cpp
    client/clientmetatypes.cpp
    client/collectionwatcherimpl.cpp
    client/currenttrackmonitorimpl.cpp
    client/dynamicmodecontrollerimpl.cpp
    client/generalcontrollerimpl.cpp
    client/historycontrollerimpl.cpp
    client/localhashidrepository.cpp
    client/playercontrollerimpl.cpp
    client/queuecontrollerimpl.cpp
    client/queueentryinfofetcher.cpp
    client/queueentryinfostorage.cpp
    client/queueentryinfostorageimpl.cpp
    client/queuehashesmonitor.cpp
    client/queuemonitor.cpp
    client/servercapabilitiesimpl.cpp
    client/serverconnection.cpp
    client/serverdiscoverer.cpp
    client/serverinterface.cpp
    client/userdatafetcher.cpp
)
set(PMP_CLIENT_HEADERS
    client/abstractqueuemonitor.h
    client/authenticationcontroller.h
    client/authenticationcontrollerimpl.h
    client/collectionfetcher.h
    client/collectionwatcher.h
    client/collectionwatcherimpl.h
    client/currenttrackmonitor.h
    client/currenttrackmonitorimpl.h
    client/dynamicmodecontroller.h
    client/dynamicmodecontrollerimpl.h
    client/generalcontroller.h
    client/generalcontrollerimpl.h
    client/historycontroller.h
    client/historycontrollerimpl.h
    client/playercontroller.h
    client/playercontrollerimpl.h
    client/queuecontroller.h
    client/queuecontrollerimpl.h
    client/queueentryinfofetcher.h
    client/queueentryinfostorage.h
    client/queueentryinfostorageimpl.h
    client/queuehashesmonitor.h
    client/queuemonitor.h
    client/serverconnection.h
    client/serverdiscoverer.h
    client/serverinterface.h
    client/userdatafetcher.h
)

set(PMP_SERVER_SOURCES
    server/analyzer.cpp
    server/collectionmonitor.cpp
    server/compatibilityuicontroller.cpp
    server/compatibilityuicontrollercollection.cpp
    server/compatibilityuicontrollers.cpp
    server/connectedclient.cpp
    server/database.cpp
    server/delayedstart.cpp
    server/dynamicmodecriteria.cpp
    server/dynamictrackgenerator.cpp
    server/generator.cpp
    server/hashidregistrar.cpp
    server/hashrelations.cpp
    server/history.cpp
    server/historystatistics.cpp
    server/historystatisticsprefetcher.cpp
    server/player.cpp
    server/playerqueue.cpp
    server/preloader.cpp
    server/queueentry.cpp
    server/randomtrackssource.cpp
    server/resolver.cpp
    server/serverhealthmonitor.cpp
    server/serverinterface.cpp
    server/servermetatypes.cpp
    server/serversettings.cpp
    server/tcpserver.cpp
    server/trackgeneratorbase.cpp
    server/trackrepetitionchecker.cpp
    server/trackstats.cpp
    server/users.cpp
    server/wavetrackgenerator.cpp
)
set(PMP_SERVER_HEADERS
    server/analyzer.h
    server/collectionmonitor.h
    server/compatibilityuicontroller.h
    server/compatibilityuicontrollercollection.h
    server/compatibilityuicontrollers.h
    server/connectedclient.h
    server/delayedstart.h
    server/dynamictrackgenerator.h
    server/generator.h
    server/history.h
    server/historystatistics.h
    server/historystatisticsprefetcher.h
    server/player.h
    server/playerqueue.h
    server/preloader.h
    server/randomtrackssource.h
    server/resolver.h
    server/serverhealthmonitor.h
    server/serverinterface.h
    server/serversettings.h
    server/tcpserver.h
    server/trackgeneratorbase.h
    server/trackrepetitionchecker.h
    server/users.h
    server/wavetrackgenerator.h
)

set(PMP_CMD_REMOTE_SOURCES
    cmd-remote/administrativecommands.cpp
    cmd-remote/commandbase.cpp
    cmd-remote/commandlineclient.cpp
    cmd-remote/commandparser.cpp
    cmd-remote/console.cpp
    cmd-remote/miscellaneouscommands.cpp
    cmd-remote/playercommands.cpp
    cmd-remote/queuecommands.cpp
)
set(PMP_CMD_REMOTE_HEADERS
    cmd-remote/administrativecommands.h
    cmd-remote/command.h
    cmd-remote/commandbase.h
    cmd-remote/commandlineclient.h
    cmd-remote/miscellaneouscommands.h
    cmd-remote/playercommands.h
    cmd-remote/queuecommands.h
)

set(PMP_GUI_REMOTE_SOURCES
    gui-remote/autopersonalmodeaction.cpp
    gui-remote/clickablelabel.cpp
    gui-remote/collectiontablemodel.cpp
    gui-remote/collectionwidget.cpp
    gui-remote/colors.cpp
    gui-remote/colorswitcher.cpp
    gui-remote/compatibilityinterfaceview.cpp
    gui-remote/connectionwidget.cpp
    gui-remote/delayedstartdialog.cpp
    gui-remote/delayedstartnotification.cpp
    gui-remote/dynamicmodeparametersdialog.cpp
    gui-remote/gui-remote-metatypes.cpp
    gui-remote/loginwidget.cpp
    gui-remote/mainwidget.cpp
    gui-remote/mainwindow.cpp
    gui-remote/notificationbar.cpp
    gui-remote/playerhistorymodel.cpp
    gui-remote/precisetrackprogressmonitor.cpp
    gui-remote/queuemediator.cpp
    gui-remote/queuemodel.cpp
    gui-remote/scoreformatdelegate.cpp
    gui-remote/trackinfodialog.cpp
    gui-remote/trackjudge.cpp
    gui-remote/trackprogresswidget.cpp
    gui-remote/useraccountcreationwidget.cpp
    gui-remote/userpickerwidget.cpp
    gui-remote/waitingspinnerwidget.cpp
)
set(PMP_GUI_REMOTE_HEADERS
    gui-remote/autopersonalmodeaction.h
    gui-remote/clickablelabel.h
    gui-remote/collectiontablemodel.h
    gui-remote/collectionwidget.h
    gui-remote/colorswitcher.h
    gui-remote/compatibilityinterfaceview.h
    gui-remote/connectionwidget.h
    gui-remote/delayedstartdialog.h
    gui-remote/delayedstartnotification.h
    gui-remote/dynamicmodeparametersdialog.h
    gui-remote/loginwidget.h
    gui-remote/mainwidget.h
    gui-remote/mainwindow.h
    gui-remote/notificationbar.h
    gui-remote/playerhistorymodel.h
    gui-remote/precisetrackprogressmonitor.h
    gui-remote/queuemediator.h
    gui-remote/queuemodel.h
    gui-remote/scoreformatdelegate.h
    gui-remote/trackinfodialog.h
    gui-remote/trackprogresswidget.h
    gui-remote/useraccountcreationwidget.h
    gui-remote/userpickerwidget.h
    gui-remote/waitingspinnerwidget.h
)
set(PMP_GUI_REMOTE_UIS
    gui-remote/collectionwidget.ui
    gui-remote/connectionwidget.ui
    gui-remote/delayedstartdialog.ui
    gui-remote/dynamicmodeparametersdialog.ui
    gui-remote/loginwidget.ui
    gui-remote/mainwidget.ui
    gui-remote/notificationbar.ui
    gui-remote/trackinfodialog.ui
    gui-remote/useraccountcreationwidget.ui
    gui-remote/userpickerwidget.ui
)
set(PMP_GUI_REMOTE_RESOURCES
    gui-remote/mainwindow.qrc
)

qt5_wrap_cpp(PMP_COMMON_MOCS ${PMP_COMMON_HEADERS})
qt5_wrap_cpp(PMP_CLIENT_MOCS ${PMP_CLIENT_HEADERS})
qt5_wrap_cpp(PMP_SERVER_MOCS ${PMP_SERVER_HEADERS})
qt5_wrap_cpp(PMP_CMD_REMOTE_MOCS ${PMP_CMD_REMOTE_HEADERS})
qt5_wrap_cpp(PMP_GUI_REMOTE_MOCS ${PMP_GUI_REMOTE_HEADERS})
qt5_wrap_ui(PMP_GUI_REMOTE_UICS ${PMP_GUI_REMOTE_UIS})
qt5_add_resources(PMP_GUI_REMOTE_QRCS ${PMP_GUI_REMOTE_RESOURCES})

configure_file(common/version.h.in common/version.h)

if (NOT ENABLE_WIN32_CONSOLE)
  set(PMP_WIN32_FLAG WIN32)
endif (NOT ENABLE_WIN32_CONSOLE)

add_library(PmpCommon OBJECT ${PMP_COMMON_SOURCES} ${PMP_COMMON_MOCS})
target_link_libraries(PmpCommon Qt5::Core)

add_library(PmpClient OBJECT ${PMP_CLIENT_SOURCES} ${PMP_CLIENT_MOCS})
target_link_libraries(PmpClient Qt5::Core Qt5::Network)

add_library(PmpCmdRemote OBJECT ${PMP_CMD_REMOTE_SOURCES} ${PMP_CMD_REMOTE_MOCS})
target_link_libraries(PmpCmdRemote Qt5::Core Qt5::Network)

add_library(PmpServer OBJECT ${PMP_SERVER_SOURCES} ${PMP_SERVER_MOCS})
target_link_libraries(PmpServer Qt5::Core Qt5::Multimedia Qt5::Network Qt5::Sql Qt5::Xml)

add_executable(PMP-HashTool
    tools/hash-main.cpp
)
target_link_libraries(PMP-HashTool
    $<TARGET_OBJECTS:PmpCommon>
)

add_executable(quicktest
    tools/quicktest.cpp
)
target_link_libraries(quicktest
    $<TARGET_OBJECTS:PmpServer>
    $<TARGET_OBJECTS:PmpClient>
    $<TARGET_OBJECTS:PmpCommon>
)

add_executable(PMP-Server
    server/server-main.cpp
)
target_link_libraries(PMP-Server
    $<TARGET_OBJECTS:PmpServer>
    $<TARGET_OBJECTS:PmpCommon>
)

add_executable(PMP-Cmd-Remote
    cmd-remote/cmd-remote-main.cpp
)
target_link_libraries(PMP-Cmd-Remote
    $<TARGET_OBJECTS:PmpCmdRemote>
    $<TARGET_OBJECTS:PmpClient>
    $<TARGET_OBJECTS:PmpCommon>
)

add_executable(PMP-GUI-Remote
    ${PMP_WIN32_FLAG}
    gui-remote/gui-remote-main.cpp
    ${PMP_GUI_REMOTE_SOURCES} ${PMP_GUI_REMOTE_MOCS}
    ${PMP_GUI_REMOTE_UICS}
    ${PMP_GUI_REMOTE_QRCS}
)
target_link_libraries(PMP-GUI-Remote
    $<TARGET_OBJECTS:PmpClient>
    $<TARGET_OBJECTS:PmpCommon>
)

# Qt dependencies for each executable
target_link_libraries(PMP-HashTool Qt5::Core)
target_link_libraries(quicktest Qt5::Core Qt5::Multimedia Qt5::Network Qt5::Sql Qt5::Xml)
target_link_libraries(PMP-Server Qt5::Core Qt5::Multimedia Qt5::Network Qt5::Sql Qt5::Xml)
target_link_libraries(PMP-Cmd-Remote Qt5::Core Qt5::Network)
target_link_libraries(PMP-GUI-Remote Qt5::Core Qt5::Gui Qt5::Network Qt5::Widgets)

# Link executables to TagLib
target_link_libraries(PMP-HashTool ${TAGLIB_LIBRARIES})
target_link_libraries(quicktest ${TAGLIB_LIBRARIES})
target_link_libraries(PMP-Server ${TAGLIB_LIBRARIES})
target_link_libraries(PMP-Cmd-Remote ${TAGLIB_LIBRARIES})
target_link_libraries(PMP-GUI-Remote ${TAGLIB_LIBRARIES})<|MERGE_RESOLUTION|>--- conflicted
+++ resolved
@@ -20,13 +20,6 @@
 set(PMP_COMMON_SOURCES
     common/audiodata.cpp
     common/commonmetatypes.cpp
-<<<<<<< HEAD
-    common/compatibilityinterfacecontrollerimpl.cpp
-    common/compatibilityinterfaceimpl.cpp
-    common/currenttrackmonitorimpl.cpp
-    common/dynamicmodecontrollerimpl.cpp
-=======
->>>>>>> bfe0155b
     common/fileanalyzer.cpp
     common/filehash.cpp
     common/logging.cpp
@@ -39,29 +32,6 @@
     common/util.cpp
 )
 set(PMP_COMMON_HEADERS
-<<<<<<< HEAD
-    common/abstractqueuemonitor.h
-    common/authenticationcontroller.h
-    common/authenticationcontrollerimpl.h
-    common/clientserverinterface.h
-    common/collectionfetcher.h
-    common/collectionwatcher.h
-    common/collectionwatcherimpl.h
-    common/compatibilityinterface.h
-    common/compatibilityinterfacecontroller.h
-    common/compatibilityinterfacecontrollerimpl.h
-    common/compatibilityinterfaceimpl.h
-    common/compatibilityinterfaceviewcreator.h
-    common/currenttrackmonitor.h
-    common/currenttrackmonitorimpl.h
-    common/dynamicmodecontroller.h
-    common/dynamicmodecontrollerimpl.h
-    common/generalcontroller.h
-    common/generalcontrollerimpl.h
-    common/playercontroller.h
-    common/playercontrollerimpl.h
-=======
->>>>>>> bfe0155b
     common/powermanagement.h
 )
 
@@ -69,6 +39,8 @@
     client/authenticationcontrollerimpl.cpp
     client/clientmetatypes.cpp
     client/collectionwatcherimpl.cpp
+    client/compatibilityinterfacecontrollerimpl.cpp
+    client/compatibilityinterfaceimpl.cpp
     client/currenttrackmonitorimpl.cpp
     client/dynamicmodecontrollerimpl.cpp
     client/generalcontrollerimpl.cpp
@@ -94,6 +66,11 @@
     client/collectionfetcher.h
     client/collectionwatcher.h
     client/collectionwatcherimpl.h
+    client/compatibilityinterface.h
+    client/compatibilityinterfacecontroller.h
+    client/compatibilityinterfacecontrollerimpl.h
+    client/compatibilityinterfaceimpl.h
+    client/compatibilityinterfaceviewcreator.h
     client/currenttrackmonitor.h
     client/currenttrackmonitorimpl.h
     client/dynamicmodecontroller.h
