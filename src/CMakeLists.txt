--- conflicted
+++ resolved
@@ -171,27 +171,20 @@
     cmd-remote/commandlineclient.cpp
     cmd-remote/commandparser.cpp
     cmd-remote/console.cpp
-<<<<<<< HEAD
-    cmd-remote/scrobblingcommands.cpp
-=======
     cmd-remote/miscellaneouscommands.cpp
     cmd-remote/playercommands.cpp
     cmd-remote/queuecommands.cpp
->>>>>>> 06d2388c
+    cmd-remote/scrobblingcommands.cpp
 )
 set(PMP_CMD_REMOTE_HEADERS
     cmd-remote/administrativecommands.h
     cmd-remote/command.h
     cmd-remote/commandbase.h
     cmd-remote/commandlineclient.h
-<<<<<<< HEAD
-    cmd-remote/commands.h
-    cmd-remote/scrobblingcommands.h
-=======
     cmd-remote/miscellaneouscommands.h
     cmd-remote/playercommands.h
     cmd-remote/queuecommands.h
->>>>>>> 06d2388c
+    cmd-remote/scrobblingcommands.h
 )
 
 set(PMP_GUI_REMOTE_SOURCES
