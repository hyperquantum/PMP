--- conflicted
+++ resolved
@@ -83,11 +83,8 @@
 
 set(PMP_SERVER_SOURCES
     server/addtohistorytask.cpp
-<<<<<<< HEAD
+    server/analyzer.cpp
     server/clientrequestorigin.cpp
-=======
-    server/analyzer.cpp
->>>>>>> 4132f4b2
     server/collectionmonitor.cpp
     server/connectedclient.cpp
     server/database.cpp
