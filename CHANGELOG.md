--- conflicted
+++ resolved
@@ -13,16 +13,12 @@
 ### Changed
 - Volume control now uses a logarithmic scale.
 - Full indexation will now notice when tracks have disappeared from their previously known location.
-<<<<<<< HEAD
-- PMP now requires at least Qt version 5.8.
-- PMP now requires a C++14 compiler
-=======
 - Faster transitions between subsequent tracks.
 - Naming of log files was changed a bit to allow for better sorting.
 - Log files now start with a line that contains the PMP version number.
 - Timestamps in log files now have millisecond precision.
 - PMP now requires a C++14 compiler.
->>>>>>> e9097a90
+- PMP now requires Qt 5.8 or later.
 
 ### Fixed
 - Tracks were sometimes wrongly marked as unavailable in the client.
