# Changelog
All notable changes to this project will be documented in this file.

The format is based on [Keep a Changelog](https://keepachangelog.com/en/1.0.0/),
and this project adheres to [Semantic Versioning](https://semver.org/spec/v2.0.0.html).

## Unreleased
### Added
- Server now sends a notification to the client when it detects that a track has disappeared or reappeared.
- Option to prevent the display from being turned off after a period of user inactivity. (Windows-only for now)
- Music collection view: track highlighting.

### Changed
- Full indexation will now notice when tracks have disappeared from their previously known location.
<<<<<<< HEAD
- PMP now requires at least Qt version 5.8.
=======
- PMP now requires a C++14 compiler
>>>>>>> 59133737

### Fixed
- Tracks were sometimes wrongly marked as unavailable in the client.
- Server crashed when trying to play a track marked as unavailable while being in 'stopped' mode.

## 0.0.6 - 2018-12-26
### Added
- The GUI-Remote will now respond to keyboard multimedia keys Play/Pause/Next when the window has focus.
- Music collection view: new columns Length and Album.
- Queue context-menu option "Duplicate".
- Queue context-menu option "Move to end".
- History view: support for dragging tracks from the history to the queue.
- History context-menu with options "Add to front of queue" and "Add to end of queue".
- Dynamic mode: new "Start high-scored tracks wave" action.
- Server will report a failed database initialization procedure to the client.
- Server now prints its version number and some copyright information at startup.
- Command-line remote is now able to shut down the server again.

### Changed
- Music collection view: improved sorting.
- Debug builds of the GUI Remote no longer have a console window by default on Windows, just like release builds.
- PMP now requires at least Qt version 5.7.

### Fixed
- Queue columns "Last heard" and "Score" could be empty because of a breakpoint somewhere in the queue.
- Tracks that were preloaded to our TEMP directory but then deleted by a TEMP folder cleanup failed to play.
- Server discovery did not always work properly, because the UDP sockets were not flushed after sending a datagram.
- Server discovery did not identify an IP as belonging to localhost properly. The fix for this problem will only work on Qt version 5.8 or higher; users of Qt 5.7 will still encounter this (very minor) problem.
- Stopped using the deprecated "qt5_use_modules" CMake macro.<|MERGE_RESOLUTION|>--- conflicted
+++ resolved
@@ -12,11 +12,8 @@
 
 ### Changed
 - Full indexation will now notice when tracks have disappeared from their previously known location.
-<<<<<<< HEAD
 - PMP now requires at least Qt version 5.8.
-=======
 - PMP now requires a C++14 compiler
->>>>>>> 59133737
 
 ### Fixed
 - Tracks were sometimes wrongly marked as unavailable in the client.
