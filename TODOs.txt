--- conflicted
+++ resolved
@@ -57,12 +57,8 @@
 
  ** player: option for single track mode (vs. continuous play)
  * player: 'load track' action that loads a track but does not start playing; this allows seek before playing
-<<<<<<< HEAD
- * player: 'play again next' action for the song that is currently playing
-=======
  ** player: 'play again next' action for the song that is currently playing
->>>>>>> 71d4ba85
- ** player: auto-stop timer to make playback stop at or near a specified clock time
+ *** player: auto-stop timer to make playback stop at or near a specified clock time
  * player: auto-start timer to make playback start at a specified clock time
  * player: delayed start: e.g. being able to press Play and then have 5 seconds before PMP actually starts playing
  * player: avoid accidental multiple clicks on "skip" affecting track score unnecessarily
